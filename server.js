import express from 'express';
import cors from 'cors';
import admin from 'firebase-admin';
import { readFile } from 'fs/promises';
import path from 'path';
import { fileURLToPath } from 'url';
import dotenv from 'dotenv';
dotenv.config();

const app = express();
const PORT = process.env.PORT || 5000;

// Get the directory of the current module file
const __filename = fileURLToPath(import.meta.url);
const __dirname = path.dirname(__filename);

// Firebase setup
(async () => {
  try {
    const serviceAccountPath = path.join(__dirname, 'serviceAccountKey.json');
    const serviceAccount = JSON.parse(await readFile(serviceAccountPath, 'utf-8'));

    admin.initializeApp({
      credential: admin.credential.cert(serviceAccount),
      databaseURL: 'https://golden-generation-de85d.firebaseio.com',
    });

    // Middleware
    app.use(cors());
    app.use(express.json());

    // Routes
    app.get('/api/settlements', async (req, res) => {
      try {
        let snapshot;
        try {
          snapshot = await admin.firestore()
            .collection('availableSettlements')
            .where('available', '==', true)
            .orderBy('name', 'asc')
            .get();
        } catch (indexError) {
          console.warn('Firestore index error, fallback:', indexError.message);
          snapshot = await admin.firestore()
            .collection('availableSettlements')
            .where('available', '==', true)
            .get();
        }
        const settlements = snapshot.docs.map(doc => ({
          id: doc.id,
          ...doc.data()
        }));
        res.json(settlements || []);
      } catch (err) {
        console.error('Error fetching settlements:', err.message);
        res.status(500).json({ error: 'Failed to fetch settlements', message: err.message });
      }
    });

    app.get('/api/languages', (_req, res) => {
      res.json([
        { value: 'english', label: 'English' },
        { value: 'arabic', label: 'Arabic' },
        { value: 'hebrew', label: 'Hebrew' },
        { value: 'french', label: 'French' },
        { value: 'spanish', label: 'Spanish' },
        { value: 'german', label: 'German' },
        { value: 'russian', label: 'Russian' },
        { value: 'portuguese', label: 'Portuguese' },
        { value: 'chinese', label: 'Chinese (Mandarin)' },
        { value: 'hindi', label: 'Hindi' },
        { value: 'japanese', label: 'Japanese' },
        { value: 'korean', label: 'Korean' },
        { value: 'italian', label: 'Italian' },
        { value: 'dutch', label: 'Dutch' },
        { value: 'polish', label: 'Polish' },
        { value: 'turkish', label: 'Turkish' },
        { value: 'swedish', label: 'Swedish' },
        { value: 'ukrainian', label: 'Ukrainian' },
        { value: 'greek', label: 'Greek' },
        { value: 'romanian', label: 'Romanian' }
      ]);
    });

<<<<<<< HEAD
    app.get('/api/health', (_req, res) => {
      res.json({ status: 'ok', timestamp: new Date().toISOString() });
    });

=======
  app.get('/api/settlements', async (req, res) => {
  try {
    let snapshot;
    try {
      snapshot = await admin.firestore()
        .collection('availableSettlements')
        .where('available', '==', true)
        .orderBy('name', 'asc')
        .get();
    } catch (indexError) {
      console.warn('Firestore index error, fallback:', indexError.message);
      snapshot = await admin.firestore()
        .collection('availableSettlements')
        .where('available', '==', true)
        .get();
    }

    const settlements = snapshot.docs.map(doc => ({
      id: doc.id,
      ...doc.data()
    }));

    res.json(settlements || []);
  } catch (err) {
    console.error('Error fetching settlements:', err); // Make sure this logs the full error
    res.status(500).json({ error: 'Failed to fetch settlements', message: err.message });
  }
});


>>>>>>> 06f253bc
    app.listen(PORT, '127.0.0.1', () => {
      console.log(`✅ Server is running on http://127.0.0.1:${PORT}`);
    });
  } catch (error) {
    console.error('❌ Failed to start server:', error.message);
    process.exit(1);
  }
})();<|MERGE_RESOLUTION|>--- conflicted
+++ resolved
@@ -82,12 +82,10 @@
       ]);
     });
 
-<<<<<<< HEAD
     app.get('/api/health', (_req, res) => {
       res.json({ status: 'ok', timestamp: new Date().toISOString() });
     });
 
-=======
   app.get('/api/settlements', async (req, res) => {
   try {
     let snapshot;
@@ -117,8 +115,6 @@
   }
 });
 
-
->>>>>>> 06f253bc
     app.listen(PORT, '127.0.0.1', () => {
       console.log(`✅ Server is running on http://127.0.0.1:${PORT}`);
     });
