{
  "name": "setting",
  "private": true,
  "version": "0.0.0",
  "type": "module",
  "scripts": {
    "start": "vite",
    "dev": "vite",
    "build": "vite build",
    "lint": "eslint .",
    "preview": "vite preview"
  },
  "dependencies": {
    "@tailwindcss/vite": "^4.1.2",
<<<<<<< HEAD
    "antd": "^5.24.9",
=======
    "antd": "^5.25.0",
>>>>>>> 06f253bc
    "cors": "^2.8.5",
    "do": "^0.7.0",
    "dotenv": "^16.5.0",
    "express": "^5.1.0",
    "firebase": "^11.6.0",
    "firebase-admin": "^13.3.0",
    "framer-motion": "^12.6.3",
    "lodash": "^4.17.21",
    "react": "^19.1.0",
    "react-dom": "^19.0.0",
    "react-hot-toast": "^2.5.2",
    "react-icons": "^5.5.0",
    "react-router-dom": "^7.5.0",
    "react-select": "^5.10.1",
    "router": "^2.2.0",
    "tailwindcss": "^4.1.2",
    "tesseract.js": "^4.1.1",
    "zustand": "^5.0.3"
  },
  "devDependencies": {
    "@babel/core": "^7.27.1",
    "@babel/plugin-transform-react-jsx": "^7.27.1",
    "@babel/preset-react": "^7.27.1",
    "@eslint/js": "^9.21.0",
    "@types/react": "^19.0.10",
    "@types/react-dom": "^19.0.4",
    "@vitejs/plugin-react": "^4.3.4",
    "eslint": "^9.21.0",
    "eslint-plugin-react-hooks": "^5.1.0",
    "eslint-plugin-react-refresh": "^0.4.19",
    "globals": "^15.15.0",
    "vite": "^6.3.3"
  }
}
<|MERGE_RESOLUTION|>--- conflicted
+++ resolved
@@ -1,53 +1,49 @@
-{
-  "name": "setting",
-  "private": true,
-  "version": "0.0.0",
-  "type": "module",
-  "scripts": {
-    "start": "vite",
-    "dev": "vite",
-    "build": "vite build",
-    "lint": "eslint .",
-    "preview": "vite preview"
-  },
-  "dependencies": {
-    "@tailwindcss/vite": "^4.1.2",
-<<<<<<< HEAD
-    "antd": "^5.24.9",
-=======
-    "antd": "^5.25.0",
->>>>>>> 06f253bc
-    "cors": "^2.8.5",
-    "do": "^0.7.0",
-    "dotenv": "^16.5.0",
-    "express": "^5.1.0",
-    "firebase": "^11.6.0",
-    "firebase-admin": "^13.3.0",
-    "framer-motion": "^12.6.3",
-    "lodash": "^4.17.21",
-    "react": "^19.1.0",
-    "react-dom": "^19.0.0",
-    "react-hot-toast": "^2.5.2",
-    "react-icons": "^5.5.0",
-    "react-router-dom": "^7.5.0",
-    "react-select": "^5.10.1",
-    "router": "^2.2.0",
-    "tailwindcss": "^4.1.2",
-    "tesseract.js": "^4.1.1",
-    "zustand": "^5.0.3"
-  },
-  "devDependencies": {
-    "@babel/core": "^7.27.1",
-    "@babel/plugin-transform-react-jsx": "^7.27.1",
-    "@babel/preset-react": "^7.27.1",
-    "@eslint/js": "^9.21.0",
-    "@types/react": "^19.0.10",
-    "@types/react-dom": "^19.0.4",
-    "@vitejs/plugin-react": "^4.3.4",
-    "eslint": "^9.21.0",
-    "eslint-plugin-react-hooks": "^5.1.0",
-    "eslint-plugin-react-refresh": "^0.4.19",
-    "globals": "^15.15.0",
-    "vite": "^6.3.3"
-  }
-}
+{
+  "name": "setting",
+  "private": true,
+  "version": "0.0.0",
+  "type": "module",
+  "scripts": {
+    "start": "vite",
+    "dev": "vite",
+    "build": "vite build",
+    "lint": "eslint .",
+    "preview": "vite preview"
+  },
+  "dependencies": {
+    "@tailwindcss/vite": "^4.1.2",
+    "antd": "^5.25.0",
+    "cors": "^2.8.5",
+    "do": "^0.7.0",
+    "dotenv": "^16.5.0",
+    "express": "^5.1.0",
+    "firebase": "^11.6.0",
+    "firebase-admin": "^13.3.0",
+    "framer-motion": "^12.6.3",
+    "lodash": "^4.17.21",
+    "react": "^19.1.0",
+    "react-dom": "^19.0.0",
+    "react-hot-toast": "^2.5.2",
+    "react-icons": "^5.5.0",
+    "react-router-dom": "^7.5.0",
+    "react-select": "^5.10.1",
+    "router": "^2.2.0",
+    "tailwindcss": "^4.1.2",
+    "tesseract.js": "^4.1.1",
+    "zustand": "^5.0.3"
+  },
+  "devDependencies": {
+    "@babel/core": "^7.27.1",
+    "@babel/plugin-transform-react-jsx": "^7.27.1",
+    "@babel/preset-react": "^7.27.1",
+    "@eslint/js": "^9.21.0",
+    "@types/react": "^19.0.10",
+    "@types/react-dom": "^19.0.4",
+    "@vitejs/plugin-react": "^4.3.4",
+    "eslint": "^9.21.0",
+    "eslint-plugin-react-hooks": "^5.1.0",
+    "eslint-plugin-react-refresh": "^0.4.19",
+    "globals": "^15.15.0",
+    "vite": "^6.3.3"
+  }
+}