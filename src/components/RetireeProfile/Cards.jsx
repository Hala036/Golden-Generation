--- conflicted
+++ resolved
@@ -1,335 +1,325 @@
-import { useState, useEffect } from "react";
-import { FaCalendarAlt, FaMapMarkerAlt, FaSearch, FaArrowLeft } from "react-icons/fa";
-import { db, auth } from "../../firebase"; // Import Firebase configuration
-import { collection, getDocs, doc, updateDoc, arrayUnion, getDoc } from "firebase/firestore";
-import { useLanguage } from "../../context/LanguageContext"; // Import the LanguageContext hook
-import { useTheme } from '../../context/ThemeContext';
-import { CalendarDays, MapPin } from 'lucide-react';
-
-// Import local images for fallback
-import TripImg from "../../assets/Trip.png";
-import VacationImg from "../../assets/Vacation.png";
-import WorkshopImg from "../../assets/Workshop.png";
-import LectureImg from "../../assets/Lecture.png";
-import HomeGroupImg from "../../assets/HomeGroup.png";
-import SocialEventImg from "../../assets/SocialEvent.png";
-
-// Map local images to categories
-const categoryImages = {
-  trip: TripImg,
-  vacation: VacationImg,
-  workshop: WorkshopImg,
-  lecture: LectureImg,
-  homegroup: HomeGroupImg,
-  socialevent: SocialEventImg,
-};
-
-const EventCard = ({ event }) => {
-  const { theme } = useTheme();
-
-  return (
-    <div className={`rounded-lg shadow-md overflow-hidden ${theme === 'dark' ? 'bg-gray-800 text-gray-200' : 'bg-white text-gray-900'} transition-colors duration-200`}>
-      <img
-        src={event.imageUrl || 'https://via.placeholder.com/400x200'} // Placeholder image
-        alt={event.title}
-        className="w-full h-48 object-cover"
-      />
-      <div className="p-4">
-        <h3 className={`text-xl font-semibold mb-2 ${theme === 'dark' ? 'text-white' : 'text-gray-900'}`}>
-          {event.title}
-        </h3>
-        <p className={`text-sm mb-4 ${theme === 'dark' ? 'text-gray-400' : 'text-gray-600'}`}>
-          {event.description}
-        </p>
-        <div className="flex items-center text-sm mb-2">
-          <CalendarDays className={`w-4 h-4 mr-2 ${theme === 'dark' ? 'text-gray-400' : 'text-gray-500'}`} />
-          <span className={theme === 'dark' ? 'text-gray-300' : 'text-gray-700'}>{event.date}</span>
-        </div>
-        <div className="flex items-center text-sm">
-          <MapPin className={`w-4 h-4 mr-2 ${theme === 'dark' ? 'text-gray-400' : 'text-gray-500'}`} />
-          <span className={theme === 'dark' ? 'text-gray-300' : 'text-gray-700'}>{event.location}</span>
-        </div>
-      </div>
-    </div>
-  );
-};
-
-const Cards = () => {
-  const { language, t } = useLanguage(); // Access language and translation function
-  const { theme } = useTheme();
-  const [events, setEvents] = useState([]); // Store all events
-  const [filteredEvents, setFilteredEvents] = useState([]); // Store filtered events
-  const [categories, setCategories] = useState([]); // Store categories
-  const [selectedCategory, setSelectedCategory] = useState("all"); // Track selected category
-  const [searchQuery, setSearchQuery] = useState(""); // Track search input
-  const [loading, setLoading] = useState(false); // Loading state
-  const [selectedEvent, setSelectedEvent] = useState(null); // Track the selected event for details view
-
-  // Fetch categories and events from Firestore
-  useEffect(() => {
-    const fetchData = async () => {
-      setLoading(true);
-      try {
-        // Fetch categories
-        const categoriesRef = collection(db, "categories");
-        const categoriesSnapshot = await getDocs(categoriesRef);
-        const categoriesData = categoriesSnapshot.docs.map((doc) => ({
-          id: doc.id,
-          ...doc.data(),
-        }));
-        setCategories(categoriesData);
-
-        // Fetch events
-        const eventsRef = collection(db, "events");
-        const eventsSnapshot = await getDocs(eventsRef);
-        const eventsData = eventsSnapshot.docs.map((doc) => ({
-          id: doc.id,
-          ...doc.data(),
-        }));
-        setEvents(eventsData);
-        setFilteredEvents(eventsData); // Initially show all events
-      } catch (error) {
-        console.error("Error fetching data:", error);
-      } finally {
-        setLoading(false);
-      }
-    };
-
-    fetchData();
-  }, []);
-
-  // Handle category filter
-  const handleCategoryChange = (category) => {
-    setSelectedCategory(category);
-    if (category === "all") {
-      setFilteredEvents(events.filter((event) => event.title.toLowerCase().includes(searchQuery.toLowerCase())));
-    } else {
-      setFilteredEvents(
-        events.filter(
-          (event) =>
-            event.categoryId === category &&
-            event.title.toLowerCase().includes(searchQuery.toLowerCase())
-        )
-      );
-    }
-  };
-
-  // Handle search input
-  const handleSearchChange = (e) => {
-    const query = e.target.value.toLowerCase();
-    setSearchQuery(query);
-    setFilteredEvents(
-      events.filter(
-        (event) =>
-          (selectedCategory === "all" || event.categoryId === selectedCategory) &&
-          event.title.toLowerCase().includes(query)
-      )
-    );
-  };
-
-  // Handle "More Info" button click
-  const handleMoreInfo = (event) => {
-    setSelectedEvent(event); // Set the selected event for details view
-  };
-
-  // Handle "Back to Events" button click
-  const handleBackToEvents = () => {
-    setSelectedEvent(null); // Reset the selected event to go back to the events list
-  };
-
-  // Handle "Join Event" button click
-  const handleJoinEvent = async (event) => {
-    try {
-      const user = auth.currentUser;
-      if (!user) {
-        alert("You must be logged in to join events.");
-        return;
-      }
-
-      // Add the user's ID to the participants list in the event document
-      const eventDocRef = doc(db, "events", event.id);
-      await updateDoc(eventDocRef, {
-        participants: arrayUnion(user.uid),
-      });
-
-      // Add the event ID to the user's registered events list
-      const userDocRef = doc(db, "users", user.uid);
-      const userDoc = await getDoc(userDocRef);
-
-      if (userDoc.exists()) {
-        await updateDoc(userDocRef, {
-          registeredEvents: arrayUnion(event.id),
-        });
-      } else {
-        // If the user document doesn't exist, create it with the registeredEvents field
-        await updateDoc(userDocRef, {
-          registeredEvents: [event.id],
-        });
-      }
-
-      alert(`Successfully joined event: ${event.title}`);
-    } catch (error) {
-      console.error("Error joining event:", error);
-      alert("Failed to join event. Please try again.");
-    }
-  };
-
-  return (
-    <div className={`p-4 ${theme === 'dark' ? 'bg-gray-900 text-gray-100' : 'bg-white text-gray-900'}`}>
-      {/* Check if an event is selected */}
-      {selectedEvent ? (
-        // Event Details View
-        <div className={`p-4 rounded-lg shadow-md ${theme === 'dark' ? 'bg-gray-800 text-gray-200' : 'bg-white text-gray-900'}`}>
-          {/* Banner Image */}
-          <div className="mb-4">
-            <img
-              src={selectedEvent.imageUrl || categoryImages[selectedEvent.categoryId]}
-              alt={selectedEvent.title}
-              className="w-full h-64 object-cover rounded-md"
-            />
-          </div>
-
-          {/* Back to Events Button */}
-          <button
-            onClick={handleBackToEvents}
-            className={`flex items-center ${theme === 'dark' ? 'text-gray-400 hover:text-gray-300' : 'text-gray-600 hover:text-gray-800'} mb-4`}
-          >
-            <FaArrowLeft className={`text-xl ${theme === 'dark' ? 'text-gray-400' : 'text-gray-600'}`} />
-            {t("dashboard.events.backToEvents")}
-          </button>
-
-          <h2 className={`text-xl font-bold mb-4 ${theme === 'dark' ? 'text-white' : 'text-gray-900'}`}>
-            {selectedEvent.title}
-          </h2>
-          <p className={`mb-2 ${theme === 'dark' ? 'text-gray-300' : 'text-gray-700'}`}>
-            <CalendarDays className="inline text-[#FFD966] mr-2" />
-            {selectedEvent.endDate ? `${selectedEvent.startDate} - ${selectedEvent.endDate}` : selectedEvent.startDate}
-          </p>
-          <p className={`mb-2 ${theme === 'dark' ? 'text-gray-300' : 'text-gray-700'}`}>
-            <MapPin className="inline text-[#FFD966] mr-2" />
-            {selectedEvent.location}
-          </p>
-          <p className={`mb-4 ${theme === 'dark' ? 'text-gray-300' : 'text-gray-700'}`}>
-            {selectedEvent.description}
-          </p>
-          <button
-            className="bg-[#FFD966] hover:bg-yellow-500 text-gray-900 font-bold px-6 py-2 rounded-md transition-colors duration-200"
-            onClick={() => handleJoinEvent(selectedEvent)}
-          >
-            {t("dashboard.events.join")}
-          </button>
-        </div>
-      ) : (
-        // Events List View
-        <>
-          {/* Search Bar and Filter */}
-          <div className={`sticky top-0 z-10 flex items-center justify-between mb-4 p-1 shadow-sm w-full ${
-            theme === 'dark' ? 'bg-gray-900' : 'bg-white'
-          }`}>
-            <div className={`flex items-center max-w-md border px-3 py-2 rounded-md shadow-sm w-full ${
-              theme === 'dark' ? 'bg-gray-800 border-gray-700' : 'bg-white border-gray-300'
-            }`}>
-              <FaSearch className={theme === 'dark' ? 'text-gray-400' : 'text-gray-500'} />
-              <input
-                type="text"
-                placeholder={t("dashboard.search.searchEvents")}
-                className={`border-none outline-none text-sm ml-2 w-full ${
-                  theme === 'dark' ? 'bg-gray-800 text-gray-200 placeholder-gray-400' : 'bg-white text-gray-900'
-                }`}
-                value={searchQuery}
-                onChange={handleSearchChange}
-              />
-            </div>
-            <select
-              className={`ml-4 border px-2 py-1 rounded-md text-sm ${
-                theme === 'dark' ? 'bg-gray-800 border-gray-700 text-gray-200' : 'bg-white border-gray-300 text-gray-900'
-              }`}
-              value={selectedCategory}
-              onChange={(e) => handleCategoryChange(e.target.value)}
-            >
-              <option value="all">{t("dashboard.filter.allCategories")}</option>
-              {categories.map((category) => (
-                <option key={category.id} value={category.id}>
-                  {category.translations[language]} {/* Display translation based on current language */}
-                </option>
-              ))}
-            </select>
-          </div>
-          {loading && <p className={theme === 'dark' ? 'text-gray-300' : 'text-gray-700'}>Loading...</p>}
-
-          {/* Events Grid */}
-          {!loading && (
-            <div className="grid grid-cols-2 gap-6 h-full overflow-y-auto">
-<<<<<<< HEAD
-              {filteredEvents.map((event) => (
-                <div key={event.id} className={`rounded-lg shadow-md overflow-hidden ${
-                  theme === 'dark' ? 'bg-gray-800 text-gray-200' : 'bg-white text-gray-900'
-                }`}>
-                  <img
-                    src={event.image || categoryImages[event.categoryId]}
-                    alt={event.title}
-                    className="w-full h-48 object-cover"
-                  />
-                  <div className="p-4">
-                    <h3 className={`text-xl font-semibold mb-2 ${theme === 'dark' ? 'text-white' : 'text-gray-900'}`}>
-                      {event.title}
-                    </h3>
-                    <p className={`text-sm mb-4 ${theme === 'dark' ? 'text-gray-400' : 'text-gray-600'}`}>
-                      {event.description}
-                    </p>
-                    <div className="flex items-center text-sm mb-2">
-                      <FaCalendarAlt className={theme === 'dark' ? 'text-gray-400' : 'text-gray-500'} />
-                      <span className={`ml-2 ${theme === 'dark' ? 'text-gray-300' : 'text-gray-700'}`}>
-                        {event.startDate}
-                      </span>
-=======
-              {filteredEvents.map((event) => {
-                const backgroundImage = event.imageUrl || categoryImages[event.categoryId];
-                return (
-                  <div
-                    key={event.id}
-                    className="bg-white shadow-md rounded-lg overflow-hidden flex-shrink-0 p-4"
-                  >
-                    {/* Event Title */}
-                    <h3 className="text-base font-bold mb-2">{event.title}</h3>
-
-                    {/* Event Image */}
-                    <div className="mb-4">
-                      <img
-                        src={backgroundImage}
-                        alt={event.title}
-                        className="w-full h-48 object-cover rounded-md"
-                      />
-                    </div>
-                    {/* Date with Calendar Icon */}
-                    <div className="flex items-center mb-2">
-                      <FaCalendarAlt className="text-[#FFD966] mr-2" />
-                      <p className="text-gray-700 font-medium">
-                        {event.endDate ? `${event.startDate} - ${event.endDate}` : event.startDate}
-                      </p>
->>>>>>> 1533069a
-                    </div>
-                    <div className="flex items-center text-sm mb-4">
-                      <FaMapMarkerAlt className={theme === 'dark' ? 'text-gray-400' : 'text-gray-500'} />
-                      <span className={`ml-2 ${theme === 'dark' ? 'text-gray-300' : 'text-gray-700'}`}>
-                        {event.location}
-                      </span>
-                    </div>
-                    <button
-                      onClick={() => handleMoreInfo(event)}
-                      className="bg-[#FFD966] hover:bg-yellow-500 text-gray-900 font-bold px-4 py-2 rounded-md transition-colors duration-200"
-                    >
-                      {t("dashboard.events.moreInfo")}
-                    </button>
-                  </div>
-                </div>
-              ))}
-            </div>
-          )}
-        </>
-      )}
-    </div>
-  );
-};
-
-export default Cards;
+import { useState, useEffect } from "react";
+import { FaCalendarAlt, FaMapMarkerAlt, FaSearch, FaArrowLeft } from "react-icons/fa";
+import { db, auth } from "../../firebase"; // Import Firebase configuration
+import { collection, getDocs, doc, updateDoc, arrayUnion, getDoc } from "firebase/firestore";
+import { useLanguage } from "../../context/LanguageContext"; // Import the LanguageContext hook
+import { useTheme } from '../../context/ThemeContext';
+import { CalendarDays, MapPin } from 'lucide-react';
+
+// Import local images for fallback
+import TripImg from "../../assets/Trip.png";
+import VacationImg from "../../assets/Vacation.png";
+import WorkshopImg from "../../assets/Workshop.png";
+import LectureImg from "../../assets/Lecture.png";
+import HomeGroupImg from "../../assets/HomeGroup.png";
+import SocialEventImg from "../../assets/SocialEvent.png";
+
+// Map local images to categories
+const categoryImages = {
+  trip: TripImg,
+  vacation: VacationImg,
+  workshop: WorkshopImg,
+  lecture: LectureImg,
+  homegroup: HomeGroupImg,
+  socialevent: SocialEventImg,
+};
+
+const EventCard = ({ event }) => {
+  const { theme } = useTheme();
+
+  return (
+    <div className={rounded-lg shadow-md overflow-hidden ${theme === 'dark' ? 'bg-gray-800 text-gray-200' : 'bg-white text-gray-900'} transition-colors duration-200}>
+      <img
+        src={event.imageUrl || 'https://via.placeholder.com/400x200'} // Placeholder image
+        alt={event.title}
+        className="w-full h-48 object-cover"
+      />
+      <div className="p-4">
+        <h3 className={text-xl font-semibold mb-2 ${theme === 'dark' ? 'text-white' : 'text-gray-900'}}>
+          {event.title}
+        </h3>
+        <p className={text-sm mb-4 ${theme === 'dark' ? 'text-gray-400' : 'text-gray-600'}}>
+          {event.description}
+        </p>
+        <div className="flex items-center text-sm mb-2">
+          <CalendarDays className={w-4 h-4 mr-2 ${theme === 'dark' ? 'text-gray-400' : 'text-gray-500'}} />
+          <span className={theme === 'dark' ? 'text-gray-300' : 'text-gray-700'}>{event.date}</span>
+        </div>
+        <div className="flex items-center text-sm">
+          <MapPin className={w-4 h-4 mr-2 ${theme === 'dark' ? 'text-gray-400' : 'text-gray-500'}} />
+          <span className={theme === 'dark' ? 'text-gray-300' : 'text-gray-700'}>{event.location}</span>
+        </div>
+      </div>
+    </div>
+  );
+};
+
+const Cards = () => {
+  const { language, t } = useLanguage(); // Access language and translation function
+  const { theme } = useTheme();
+  const [events, setEvents] = useState([]); // Store all events
+  const [filteredEvents, setFilteredEvents] = useState([]); // Store filtered events
+  const [categories, setCategories] = useState([]); // Store categories
+  const [selectedCategory, setSelectedCategory] = useState("all"); // Track selected category
+  const [searchQuery, setSearchQuery] = useState(""); // Track search input
+  const [loading, setLoading] = useState(false); // Loading state
+  const [selectedEvent, setSelectedEvent] = useState(null); // Track the selected event for details view
+
+  // Fetch categories and events from Firestore
+  useEffect(() => {
+    const fetchData = async () => {
+      setLoading(true);
+      try {
+        // Fetch categories
+        const categoriesRef = collection(db, "categories");
+        const categoriesSnapshot = await getDocs(categoriesRef);
+        const categoriesData = categoriesSnapshot.docs.map((doc) => ({
+          id: doc.id,
+          ...doc.data(),
+        }));
+        setCategories(categoriesData);
+
+        // Fetch events
+        const eventsRef = collection(db, "events");
+        const eventsSnapshot = await getDocs(eventsRef);
+        const eventsData = eventsSnapshot.docs.map((doc) => ({
+          id: doc.id,
+          ...doc.data(),
+        }));
+        setEvents(eventsData);
+        setFilteredEvents(eventsData); // Initially show all events
+      } catch (error) {
+        console.error("Error fetching data:", error);
+      } finally {
+        setLoading(false);
+      }
+    };
+
+    fetchData();
+  }, []);
+
+  // Handle category filter
+  const handleCategoryChange = (category) => {
+    setSelectedCategory(category);
+    if (category === "all") {
+      setFilteredEvents(events.filter((event) => event.title.toLowerCase().includes(searchQuery.toLowerCase())));
+    } else {
+      setFilteredEvents(
+        events.filter(
+          (event) =>
+            event.categoryId === category &&
+            event.title.toLowerCase().includes(searchQuery.toLowerCase())
+        )
+      );
+    }
+  };
+
+  // Handle search input
+  const handleSearchChange = (e) => {
+    const query = e.target.value.toLowerCase();
+    setSearchQuery(query);
+    setFilteredEvents(
+      events.filter(
+        (event) =>
+          (selectedCategory === "all" || event.categoryId === selectedCategory) &&
+          event.title.toLowerCase().includes(query)
+      )
+    );
+  };
+
+  // Handle "More Info" button click
+  const handleMoreInfo = (event) => {
+    setSelectedEvent(event); // Set the selected event for details view
+  };
+
+  // Handle "Back to Events" button click
+  const handleBackToEvents = () => {
+    setSelectedEvent(null); // Reset the selected event to go back to the events list
+  };
+
+  // Handle "Join Event" button click
+  const handleJoinEvent = async (event) => {
+    try {
+      const user = auth.currentUser;
+      if (!user) {
+        alert("You must be logged in to join events.");
+        return;
+      }
+
+      // Add the user's ID to the participants list in the event document
+      const eventDocRef = doc(db, "events", event.id);
+      await updateDoc(eventDocRef, {
+        participants: arrayUnion(user.uid),
+      });
+
+      // Add the event ID to the user's registered events list
+      const userDocRef = doc(db, "users", user.uid);
+      const userDoc = await getDoc(userDocRef);
+
+      if (userDoc.exists()) {
+        await updateDoc(userDocRef, {
+          registeredEvents: arrayUnion(event.id),
+        });
+      } else {
+        // If the user document doesn't exist, create it with the registeredEvents field
+        await updateDoc(userDocRef, {
+          registeredEvents: [event.id],
+        });
+      }
+
+      alert(Successfully joined event: ${event.title});
+    } catch (error) {
+      console.error("Error joining event:", error);
+      alert("Failed to join event. Please try again.");
+    }
+  };
+
+  return (
+    <div className={p-4 ${theme === 'dark' ? 'bg-gray-900 text-gray-100' : 'bg-white text-gray-900'}}>
+      {/* Check if an event is selected */}
+      {selectedEvent ? (
+        // Event Details View
+        <div className={p-4 rounded-lg shadow-md ${theme === 'dark' ? 'bg-gray-800 text-gray-200' : 'bg-white text-gray-900'}}>
+          {/* Banner Image */}
+          <div className="mb-4">
+            <img
+              src={selectedEvent.imageUrl || categoryImages[selectedEvent.categoryId]}
+              alt={selectedEvent.title}
+              className="w-full h-64 object-cover rounded-md"
+            />
+          </div>
+
+          {/* Back to Events Button */}
+          <button
+            onClick={handleBackToEvents}
+            className={flex items-center ${theme === 'dark' ? 'text-gray-400 hover:text-gray-300' : 'text-gray-600 hover:text-gray-800'} mb-4}
+          >
+            <FaArrowLeft className={text-xl ${theme === 'dark' ? 'text-gray-400' : 'text-gray-600'}} />
+            {t("dashboard.events.backToEvents")}
+          </button>
+
+          <h2 className={text-xl font-bold mb-4 ${theme === 'dark' ? 'text-white' : 'text-gray-900'}}>
+            {selectedEvent.title}
+          </h2>
+          <p className={mb-2 ${theme === 'dark' ? 'text-gray-300' : 'text-gray-700'}}>
+            <CalendarDays className="inline text-[#FFD966] mr-2" />
+            {selectedEvent.endDate ? ${selectedEvent.startDate} - ${selectedEvent.endDate} : selectedEvent.startDate}
+          </p>
+          <p className={mb-2 ${theme === 'dark' ? 'text-gray-300' : 'text-gray-700'}}>
+            <MapPin className="inline text-[#FFD966] mr-2" />
+            {selectedEvent.location}
+          </p>
+          <p className={mb-4 ${theme === 'dark' ? 'text-gray-300' : 'text-gray-700'}}>
+            {selectedEvent.description}
+          </p>
+          <button
+            className="bg-[#FFD966] hover:bg-yellow-500 text-gray-900 font-bold px-6 py-2 rounded-md transition-colors duration-200"
+            onClick={() => handleJoinEvent(selectedEvent)}
+          >
+            {t("dashboard.events.join")}
+          </button>
+        </div>
+      ) : (
+        // Events List View
+        <>
+          {/* Search Bar and Filter */}
+          <div className={`sticky top-0 z-10 flex items-center justify-between mb-4 p-1 shadow-sm w-full ${
+            theme === 'dark' ? 'bg-gray-900' : 'bg-white'
+          }`}>
+            <div className={`flex items-center max-w-md border px-3 py-2 rounded-md shadow-sm w-full ${
+              theme === 'dark' ? 'bg-gray-800 border-gray-700' : 'bg-white border-gray-300'
+            }`}>
+              <FaSearch className={theme === 'dark' ? 'text-gray-400' : 'text-gray-500'} />
+              <input
+                type="text"
+                placeholder={t("dashboard.search.searchEvents")}
+                className={`border-none outline-none text-sm ml-2 w-full ${
+                  theme === 'dark' ? 'bg-gray-800 text-gray-200 placeholder-gray-400' : 'bg-white text-gray-900'
+                }`}
+                value={searchQuery}
+                onChange={handleSearchChange}
+              />
+            </div>
+            <select
+              className={`ml-4 border px-2 py-1 rounded-md text-sm ${
+                theme === 'dark' ? 'bg-gray-800 border-gray-700 text-gray-200' : 'bg-white border-gray-300 text-gray-900'
+              }`}
+              value={selectedCategory}
+              onChange={(e) => handleCategoryChange(e.target.value)}
+            >
+              <option value="all">{t("dashboard.filter.allCategories")}</option>
+              {categories.map((category) => (
+                <option key={category.id} value={category.id}>
+                  {category.translations[language]} {/* Display translation based on current language */}
+                </option>
+              ))}
+            </select>
+          </div>
+          {loading && <p className={theme === 'dark' ? 'text-gray-300' : 'text-gray-700'}>Loading...</p>}
+
+          {/* Events Grid */}
+          {!loading && (
+            <div className="grid grid-cols-2 gap-6 h-full overflow-y-auto">
+            {filteredEvents.map((event) => {
+              const backgroundImage = event.imageUrl || categoryImages[event.categoryId];
+              return (
+                <div
+                  key={event.id}
+                  className={`rounded-lg shadow-md overflow-hidden p-4 ${
+                    theme === 'dark' ? 'bg-gray-800 text-gray-200' : 'bg-white text-gray-900'
+                  }`}
+                >
+                  {/* Event Title */}
+                  <h3 className={text-xl font-semibold mb-2 ${theme === 'dark' ? 'text-white' : 'text-gray-900'}}>
+                    {event.title}
+                  </h3>
+
+                  {/* Event Image */}
+                  <div className="mb-4">
+                    <img
+                      src={backgroundImage}
+                      alt={event.title}
+                      className="w-full h-48 object-cover rounded-md"
+                    />
+                  </div>
+
+                  {/* Date */}
+                  <div className="flex items-center text-sm mb-2">
+                    <FaCalendarAlt className={theme === 'dark' ? 'text-gray-400' : 'text-[#FFD966]'} />
+                    <span className={ml-2 ${theme === 'dark' ? 'text-gray-300' : 'text-gray-700'}}>
+                      {event.endDate ? ${event.startDate} - ${event.endDate} : event.startDate}
+                    </span>
+                  </div>
+
+                  {/* Location */}
+                  <div className="flex items-center text-sm mb-4">
+                    <FaMapMarkerAlt className={theme === 'dark' ? 'text-gray-400' : 'text-gray-500'} />
+                    <span className={ml-2 ${theme === 'dark' ? 'text-gray-300' : 'text-gray-700'}}>
+                      {event.location}
+                    </span>
+                  </div>
+
+                  {/* Description */}
+                  <p className={text-sm mb-4 ${theme === 'dark' ? 'text-gray-400' : 'text-gray-600'}}>
+                    {event.description}
+                  </p>
+
+                  {/* More Info Button */}
+                  <button
+                    onClick={() => handleMoreInfo(event)}
+                    className="bg-[#FFD966] hover:bg-yellow-500 text-gray-900 font-bold px-4 py-2 rounded-md transition-colors duration-200"
+                  >
+                    {t("dashboard.events.moreInfo")}
+                  </button>
+                </div>
+              );
+            })}
+            </div>
+          )}
+        </>
+      )}
+    </div>
+  );
+};
+
+export default Cards;