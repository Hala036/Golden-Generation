import React, { useState, useEffect } from "react";
import { FaSearch, FaBell, FaCog, FaPlusCircle, FaCalendarAlt, FaComments, FaCalendarCheck, FaSignOutAlt, FaHeadset } from "react-icons/fa";
import { MdLanguage } from "react-icons/md";
import { useNavigate } from "react-router-dom";
import { auth, getUserData } from "../../firebase";
import { signOut } from "firebase/auth";
import { toast } from "react-hot-toast";
import profile from "../../assets/profile.jpeg";
import { useLanguage } from '../../context/LanguageContext';
import { Select } from 'antd';
import Cards from "./Cards";
import SettingsCards from "./SettingsCards";
import Calendar from "./Calendar";
import Messages from "./Messages";
import Notifications from "./Notifications";
import AddEvents from "./AddEvents";
<<<<<<< HEAD
import { useTranslation } from "react-i18next";
import { useTheme } from '../../context/ThemeContext';
import { Search, ChevronDown } from 'lucide-react';
=======
import Support from "./Support";
>>>>>>> 1533069a

const icons = [
  { id: "upcoming", label: "Upcoming Events", icon: <FaCalendarCheck /> },
  { id: "add", label: "Add Events", icon: <FaPlusCircle /> },
  { id: "settings", label: "Settings", icon: <FaCog /> },
  { id: "notifications", label: "Notifications", icon: <FaBell /> },
  { id: "calendar", label: "Calendar", icon: <FaCalendarAlt /> },
  { id: "messages", label: "Messages", icon: <FaComments /> }
];

const Dashboard = () => {
  const { t } = useTranslation();
  const { theme } = useTheme();
  const navigate = useNavigate();
  const { language, changeLanguage } = useLanguage();
  const [selected, setSelected] = useState("upcoming");
  const [userData, setUserData] = useState(null);
  const [events, setEvents] = useState([]);
  const [lastVisible, setLastVisible] = useState(null);
  const [loading, setLoading] = useState(false);
  const [noMoreEvents, setNoMoreEvents] = useState(false);
  const [searchQuery, setSearchQuery] = useState('');
  const [selectedCategory, setSelectedCategory] = useState('All Categories');

  useEffect(() => {
      const fetchUserData = async () => {
        try {
          const user = auth.currentUser;
          if (!user) {
            console.error("No user is currently logged in.");
            toast.error("No user is logged in.");
            return;
          }
          const data = await getUserData(user.uid);
  
          if (!data) {
            console.error("No user data found for the given UID.");
            toast.error("Failed to load user data.");
            return;
          }
  
          setUserData(data); // Set the entire user document
        } catch (error) {
          console.error("Error fetching user data:", error);
          toast.error("Failed to load user data.");
        }
      };
  
      fetchUserData();
    }, []);

  const handleLogout = async () => {
    try {
      await signOut(auth);
      toast.success('Logged out successfully!');
      navigate('/login');
    } catch (error) {
      console.error('Logout error:', error);
      toast.error('Failed to logout. Please try again.');
    }
  };

  return (
    <div className={`flex min-h-screen ${theme === 'dark' ? 'bg-gray-900' : 'bg-gray-50'} transition-colors duration-200`}>
      {/* Sidebar */}
      <div className={`w-70 h-screen shadow-lg ${theme === 'dark' ? 'bg-gray-800 text-gray-200' : 'bg-gray-100 text-gray-900'} transition-colors duration-200`}>
        {/* Logo */}
        <div className={`p-4 border-b ${theme === 'dark' ? 'border-gray-700' : 'border-gray-200'}`}>
          <h1 className="text-xl font-bold text-[#FFD966]">Golden Generation</h1>
        </div>

        {/* Profile Section */}
        <div className={`p-6 border-b ${theme === 'dark' ? 'border-gray-700' : 'border-gray-200'} flex flex-col items-center`}>
          <img 
            src={userData?.personalDetails?.photoURL || profile} 
            alt="Profile" 
            className="w-20 h-20 rounded-full mb-3"
          />
          <span className={`text-lg font-semibold ${theme === 'dark' ? 'text-white' : 'text-gray-800'}`}>
            {userData?.credentials?.username || "User"}
          </span>
        </div>

        {/* Navigation Items */}
        <nav className="py-4">
          {icons.map(({ id, label, icon }) => (
            <div
              key={id}
              onClick={() => setSelected(id)}
              className={`flex items-center space-x-3 px-6 py-3 cursor-pointer transition duration-200 ml-2
                ${selected === id 
                  ? "bg-yellow-100 text-yellow-700 border-r-4 border-yellow-500"
                  : `${theme === 'dark' ? 'text-gray-300 hover:bg-gray-700' : 'text-gray-600 hover:bg-gray-200'}`}
              `}
            >
              <span className={`text-xl ${selected === id ? 'text-yellow-700' : (theme === 'dark' ? 'text-gray-400' : 'text-gray-600')}`}>{icon}</span>
              <span className={`text-sm font-medium ${selected === id ? 'text-yellow-700' : (theme === 'dark' ? 'text-gray-300' : 'text-gray-600')}`}>{label}</span>
            </div>
          ))}
        </nav>

        {/* Bottom Section */}
<<<<<<< HEAD
        <div className={`absolute bottom-0 w-64 border-t ${theme === 'dark' ? 'border-gray-700 bg-gray-800' : 'border-gray-200 bg-gray-100'} p-4`}>
          <div className="flex items-center space-x-2 mb-4">
            <MdLanguage className={`text-xl ${theme === 'dark' ? 'text-gray-400' : 'text-gray-600'}`} />
            <Select
              value={language}
              onChange={changeLanguage}
              className="w-24"
              variant={false}
              dropdownStyle={{
                backgroundColor: theme === 'dark' ? '#374151' : 'white',
                color: theme === 'dark' ? 'white' : 'black'
              }}
              style={{
                backgroundColor: theme === 'dark' ? '#4B5563' : 'white',
                color: theme === 'dark' ? 'white' : 'black',
                border: theme === 'dark' ? '1px solid #4B5563' : '1px solid #D1D5DB'
              }}
            >
              <Select.Option 
                value="en" 
                style={{
                  backgroundColor: theme === 'dark' ? '#374151' : 'white',
                  color: theme === 'dark' ? 'white' : 'black'
                }}
              >English</Select.Option>
              <Select.Option 
                value="he" 
                style={{
                  backgroundColor: theme === 'dark' ? '#374151' : 'white',
                  color: theme === 'dark' ? 'white' : 'black'
                }}
              >עברית</Select.Option>
              <Select.Option 
                value="ru" 
                style={{
                  backgroundColor: theme === 'dark' ? '#374151' : 'white',
                  color: theme === 'dark' ? 'white' : 'black'
                }}
              >Русский</Select.Option>
              <Select.Option 
                value="ar" 
                style={{
                  backgroundColor: theme === 'dark' ? '#374151' : 'white',
                  color: theme === 'dark' ? 'white' : 'black'
                }}
              >العربية</Select.Option>
            </Select>
          </div>
=======
        <div className="absolute bottom-0 w-64 border-t border-gray-200 bg-gray-100 p-4">
          <button
            onClick={() => setSelected("support")}
            className="flex items-center space-x-2 text-gray-600 hover:text-gray-800 w-full mb-4"
          >
            <FaHeadset className="text-xl" />
            <span className="text-sm">Customer Support</span> {/* Add Customer Support button */}
          </button>

>>>>>>> 1533069a
          <button
            onClick={handleLogout}
            className={`flex items-center space-x-2 w-full ${
              theme === 'dark' ? 'text-gray-300 hover:bg-gray-700' : 'text-gray-600 hover:text-gray-800'
            }`}
          >
            <FaSignOutAlt className={`text-xl ${theme === 'dark' ? 'text-gray-400' : 'text-gray-600'}`} />
            <span className="text-sm">Logout</span>
          </button>
        </div>
      </div>

      {/* Main Content */}
      <div className={`flex-1 p-8 ${theme === 'dark' ? 'bg-gray-900 text-gray-100' : 'bg-gray-100 text-gray-900'} transition-colors duration-200`}>
        {/* Search Bar + Header */}
        <div>
          <h2 className={`text-3xl font-bold ${theme === 'dark' ? 'text-white' : 'text-gray-900'}`}>
            {icons.find(icon => icon.id === selected)?.label}
          </h2>
          {selected === "upcoming" && (
            <div className="flex flex-col sm:flex-row gap-4 mb-8">
              <div className={`relative flex-1 ${theme === 'dark' ? 'text-gray-300' : 'text-gray-600'}`}>
                <Search className="absolute left-3 top-1/2 -translate-y-1/2 w-5 h-5" />
                <input
                  type="text"
                  placeholder={t('dashboard.searchEvents')}
                  value={searchQuery}
                  onChange={(e) => setSearchQuery(e.target.value)}
                  className={`w-full py-2 pl-10 pr-4 rounded-lg border ${
                    theme === 'dark' 
                      ? 'bg-gray-700 border-gray-600 text-white placeholder-gray-400' 
                      : 'bg-white border-gray-300 placeholder-gray-500'
                  } focus:outline-none focus:ring-2 focus:ring-[#FFD966] focus:border-transparent transition duration-200`}
                />
              </div>
              <div className={`relative sm:w-1/4 ${theme === 'dark' ? 'text-gray-300' : 'text-gray-600'}`}>
                <select
                  value={selectedCategory}
                  onChange={(e) => setSelectedCategory(e.target.value)}
                  className={`w-full py-2 pl-4 pr-10 rounded-lg border appearance-none ${
                    theme === 'dark' 
                      ? 'bg-gray-700 border-gray-600 text-white' 
                      : 'bg-white border-gray-300'
                  } focus:outline-none focus:ring-2 focus:ring-[#FFD966] focus:border-transparent transition duration-200`}
                >
                  <option value="All Categories">{t('dashboard.allCategories')}</option>
                  {/* Add more categories here */}
                  <option value="Social Event">{t('dashboard.socialEvent')}</option>
                  <option value="Vacation">{t('dashboard.vacation')}</option>
                </select>
                <ChevronDown className="absolute right-3 top-1/2 -translate-y-1/2 w-5 h-5 pointer-events-none" />
              </div>
            </div>
          )}
        </div>

        {/* Scrollable Content Area */}
        <div className={`rounded-lg shadow-sm p-6 overflow-y-auto flex-1 ${theme === 'dark' ? 'bg-gray-800' : 'bg-white'}`}>
          {selected === "upcoming" && <Cards />}
          {selected === "add" && <AddEvents />}
          {selected === "settings" && <SettingsCards />}
          {selected === "calendar" && <Calendar />}
          {selected === "messages" && <Messages />}
          {selected === "notifications" && <Notifications />}
          {selected === "support" && <Support />} {/* Add Support component */}
        </div>
      </div>
    </div>
  );
};

export default Dashboard;<|MERGE_RESOLUTION|>--- conflicted
+++ resolved
@@ -1,257 +1,254 @@
-import React, { useState, useEffect } from "react";
-import { FaSearch, FaBell, FaCog, FaPlusCircle, FaCalendarAlt, FaComments, FaCalendarCheck, FaSignOutAlt, FaHeadset } from "react-icons/fa";
-import { MdLanguage } from "react-icons/md";
-import { useNavigate } from "react-router-dom";
-import { auth, getUserData } from "../../firebase";
-import { signOut } from "firebase/auth";
-import { toast } from "react-hot-toast";
-import profile from "../../assets/profile.jpeg";
-import { useLanguage } from '../../context/LanguageContext';
-import { Select } from 'antd';
-import Cards from "./Cards";
-import SettingsCards from "./SettingsCards";
-import Calendar from "./Calendar";
-import Messages from "./Messages";
-import Notifications from "./Notifications";
-import AddEvents from "./AddEvents";
-<<<<<<< HEAD
-import { useTranslation } from "react-i18next";
-import { useTheme } from '../../context/ThemeContext';
-import { Search, ChevronDown } from 'lucide-react';
-=======
-import Support from "./Support";
->>>>>>> 1533069a
-
-const icons = [
-  { id: "upcoming", label: "Upcoming Events", icon: <FaCalendarCheck /> },
-  { id: "add", label: "Add Events", icon: <FaPlusCircle /> },
-  { id: "settings", label: "Settings", icon: <FaCog /> },
-  { id: "notifications", label: "Notifications", icon: <FaBell /> },
-  { id: "calendar", label: "Calendar", icon: <FaCalendarAlt /> },
-  { id: "messages", label: "Messages", icon: <FaComments /> }
-];
-
-const Dashboard = () => {
-  const { t } = useTranslation();
-  const { theme } = useTheme();
-  const navigate = useNavigate();
-  const { language, changeLanguage } = useLanguage();
-  const [selected, setSelected] = useState("upcoming");
-  const [userData, setUserData] = useState(null);
-  const [events, setEvents] = useState([]);
-  const [lastVisible, setLastVisible] = useState(null);
-  const [loading, setLoading] = useState(false);
-  const [noMoreEvents, setNoMoreEvents] = useState(false);
-  const [searchQuery, setSearchQuery] = useState('');
-  const [selectedCategory, setSelectedCategory] = useState('All Categories');
-
-  useEffect(() => {
-      const fetchUserData = async () => {
-        try {
-          const user = auth.currentUser;
-          if (!user) {
-            console.error("No user is currently logged in.");
-            toast.error("No user is logged in.");
-            return;
-          }
-          const data = await getUserData(user.uid);
-  
-          if (!data) {
-            console.error("No user data found for the given UID.");
-            toast.error("Failed to load user data.");
-            return;
-          }
-  
-          setUserData(data); // Set the entire user document
-        } catch (error) {
-          console.error("Error fetching user data:", error);
-          toast.error("Failed to load user data.");
-        }
-      };
-  
-      fetchUserData();
-    }, []);
-
-  const handleLogout = async () => {
-    try {
-      await signOut(auth);
-      toast.success('Logged out successfully!');
-      navigate('/login');
-    } catch (error) {
-      console.error('Logout error:', error);
-      toast.error('Failed to logout. Please try again.');
-    }
-  };
-
-  return (
-    <div className={`flex min-h-screen ${theme === 'dark' ? 'bg-gray-900' : 'bg-gray-50'} transition-colors duration-200`}>
-      {/* Sidebar */}
-      <div className={`w-70 h-screen shadow-lg ${theme === 'dark' ? 'bg-gray-800 text-gray-200' : 'bg-gray-100 text-gray-900'} transition-colors duration-200`}>
-        {/* Logo */}
-        <div className={`p-4 border-b ${theme === 'dark' ? 'border-gray-700' : 'border-gray-200'}`}>
-          <h1 className="text-xl font-bold text-[#FFD966]">Golden Generation</h1>
-        </div>
-
-        {/* Profile Section */}
-        <div className={`p-6 border-b ${theme === 'dark' ? 'border-gray-700' : 'border-gray-200'} flex flex-col items-center`}>
-          <img 
-            src={userData?.personalDetails?.photoURL || profile} 
-            alt="Profile" 
-            className="w-20 h-20 rounded-full mb-3"
-          />
-          <span className={`text-lg font-semibold ${theme === 'dark' ? 'text-white' : 'text-gray-800'}`}>
-            {userData?.credentials?.username || "User"}
-          </span>
-        </div>
-
-        {/* Navigation Items */}
-        <nav className="py-4">
-          {icons.map(({ id, label, icon }) => (
-            <div
-              key={id}
-              onClick={() => setSelected(id)}
-              className={`flex items-center space-x-3 px-6 py-3 cursor-pointer transition duration-200 ml-2
-                ${selected === id 
-                  ? "bg-yellow-100 text-yellow-700 border-r-4 border-yellow-500"
-                  : `${theme === 'dark' ? 'text-gray-300 hover:bg-gray-700' : 'text-gray-600 hover:bg-gray-200'}`}
-              `}
-            >
-              <span className={`text-xl ${selected === id ? 'text-yellow-700' : (theme === 'dark' ? 'text-gray-400' : 'text-gray-600')}`}>{icon}</span>
-              <span className={`text-sm font-medium ${selected === id ? 'text-yellow-700' : (theme === 'dark' ? 'text-gray-300' : 'text-gray-600')}`}>{label}</span>
-            </div>
-          ))}
-        </nav>
-
-        {/* Bottom Section */}
-<<<<<<< HEAD
-        <div className={`absolute bottom-0 w-64 border-t ${theme === 'dark' ? 'border-gray-700 bg-gray-800' : 'border-gray-200 bg-gray-100'} p-4`}>
-          <div className="flex items-center space-x-2 mb-4">
-            <MdLanguage className={`text-xl ${theme === 'dark' ? 'text-gray-400' : 'text-gray-600'}`} />
-            <Select
-              value={language}
-              onChange={changeLanguage}
-              className="w-24"
-              variant={false}
-              dropdownStyle={{
-                backgroundColor: theme === 'dark' ? '#374151' : 'white',
-                color: theme === 'dark' ? 'white' : 'black'
-              }}
-              style={{
-                backgroundColor: theme === 'dark' ? '#4B5563' : 'white',
-                color: theme === 'dark' ? 'white' : 'black',
-                border: theme === 'dark' ? '1px solid #4B5563' : '1px solid #D1D5DB'
-              }}
-            >
-              <Select.Option 
-                value="en" 
-                style={{
-                  backgroundColor: theme === 'dark' ? '#374151' : 'white',
-                  color: theme === 'dark' ? 'white' : 'black'
-                }}
-              >English</Select.Option>
-              <Select.Option 
-                value="he" 
-                style={{
-                  backgroundColor: theme === 'dark' ? '#374151' : 'white',
-                  color: theme === 'dark' ? 'white' : 'black'
-                }}
-              >עברית</Select.Option>
-              <Select.Option 
-                value="ru" 
-                style={{
-                  backgroundColor: theme === 'dark' ? '#374151' : 'white',
-                  color: theme === 'dark' ? 'white' : 'black'
-                }}
-              >Русский</Select.Option>
-              <Select.Option 
-                value="ar" 
-                style={{
-                  backgroundColor: theme === 'dark' ? '#374151' : 'white',
-                  color: theme === 'dark' ? 'white' : 'black'
-                }}
-              >العربية</Select.Option>
-            </Select>
-          </div>
-=======
-        <div className="absolute bottom-0 w-64 border-t border-gray-200 bg-gray-100 p-4">
-          <button
-            onClick={() => setSelected("support")}
-            className="flex items-center space-x-2 text-gray-600 hover:text-gray-800 w-full mb-4"
-          >
-            <FaHeadset className="text-xl" />
-            <span className="text-sm">Customer Support</span> {/* Add Customer Support button */}
-          </button>
-
->>>>>>> 1533069a
-          <button
-            onClick={handleLogout}
-            className={`flex items-center space-x-2 w-full ${
-              theme === 'dark' ? 'text-gray-300 hover:bg-gray-700' : 'text-gray-600 hover:text-gray-800'
-            }`}
-          >
-            <FaSignOutAlt className={`text-xl ${theme === 'dark' ? 'text-gray-400' : 'text-gray-600'}`} />
-            <span className="text-sm">Logout</span>
-          </button>
-        </div>
-      </div>
-
-      {/* Main Content */}
-      <div className={`flex-1 p-8 ${theme === 'dark' ? 'bg-gray-900 text-gray-100' : 'bg-gray-100 text-gray-900'} transition-colors duration-200`}>
-        {/* Search Bar + Header */}
-        <div>
-          <h2 className={`text-3xl font-bold ${theme === 'dark' ? 'text-white' : 'text-gray-900'}`}>
-            {icons.find(icon => icon.id === selected)?.label}
-          </h2>
-          {selected === "upcoming" && (
-            <div className="flex flex-col sm:flex-row gap-4 mb-8">
-              <div className={`relative flex-1 ${theme === 'dark' ? 'text-gray-300' : 'text-gray-600'}`}>
-                <Search className="absolute left-3 top-1/2 -translate-y-1/2 w-5 h-5" />
-                <input
-                  type="text"
-                  placeholder={t('dashboard.searchEvents')}
-                  value={searchQuery}
-                  onChange={(e) => setSearchQuery(e.target.value)}
-                  className={`w-full py-2 pl-10 pr-4 rounded-lg border ${
-                    theme === 'dark' 
-                      ? 'bg-gray-700 border-gray-600 text-white placeholder-gray-400' 
-                      : 'bg-white border-gray-300 placeholder-gray-500'
-                  } focus:outline-none focus:ring-2 focus:ring-[#FFD966] focus:border-transparent transition duration-200`}
-                />
-              </div>
-              <div className={`relative sm:w-1/4 ${theme === 'dark' ? 'text-gray-300' : 'text-gray-600'}`}>
-                <select
-                  value={selectedCategory}
-                  onChange={(e) => setSelectedCategory(e.target.value)}
-                  className={`w-full py-2 pl-4 pr-10 rounded-lg border appearance-none ${
-                    theme === 'dark' 
-                      ? 'bg-gray-700 border-gray-600 text-white' 
-                      : 'bg-white border-gray-300'
-                  } focus:outline-none focus:ring-2 focus:ring-[#FFD966] focus:border-transparent transition duration-200`}
-                >
-                  <option value="All Categories">{t('dashboard.allCategories')}</option>
-                  {/* Add more categories here */}
-                  <option value="Social Event">{t('dashboard.socialEvent')}</option>
-                  <option value="Vacation">{t('dashboard.vacation')}</option>
-                </select>
-                <ChevronDown className="absolute right-3 top-1/2 -translate-y-1/2 w-5 h-5 pointer-events-none" />
-              </div>
-            </div>
-          )}
-        </div>
-
-        {/* Scrollable Content Area */}
-        <div className={`rounded-lg shadow-sm p-6 overflow-y-auto flex-1 ${theme === 'dark' ? 'bg-gray-800' : 'bg-white'}`}>
-          {selected === "upcoming" && <Cards />}
-          {selected === "add" && <AddEvents />}
-          {selected === "settings" && <SettingsCards />}
-          {selected === "calendar" && <Calendar />}
-          {selected === "messages" && <Messages />}
-          {selected === "notifications" && <Notifications />}
-          {selected === "support" && <Support />} {/* Add Support component */}
-        </div>
-      </div>
-    </div>
-  );
-};
-
+import React, { useState, useEffect } from "react";
+import { FaSearch, FaBell, FaCog, FaPlusCircle, FaCalendarAlt, FaComments, FaCalendarCheck, FaSignOutAlt, FaHeadset } from "react-icons/fa";
+import { MdLanguage } from "react-icons/md";
+import { useNavigate } from "react-router-dom";
+import { auth, getUserData } from "../../firebase";
+import { signOut } from "firebase/auth";
+import { toast } from "react-hot-toast";
+import profile from "../../assets/profile.jpeg";
+import { useLanguage } from '../../context/LanguageContext';
+import { Select } from 'antd';
+import Cards from "./Cards";
+import SettingsCards from "./SettingsCards";
+import Calendar from "./Calendar";
+import Messages from "./Messages";
+import Notifications from "./Notifications";
+import AddEvents from "./AddEvents";
+import { useTranslation } from "react-i18next";
+import { useTheme } from '../../context/ThemeContext';
+import { Search, ChevronDown } from 'lucide-react';
+import Support from "./Support";
+
+const icons = [
+  { id: "upcoming", label: "Upcoming Events", icon: <FaCalendarCheck /> },
+  { id: "add", label: "Add Events", icon: <FaPlusCircle /> },
+  { id: "settings", label: "Settings", icon: <FaCog /> },
+  { id: "notifications", label: "Notifications", icon: <FaBell /> },
+  { id: "calendar", label: "Calendar", icon: <FaCalendarAlt /> },
+  { id: "messages", label: "Messages", icon: <FaComments /> }
+];
+
+const Dashboard = () => {
+  const { t } = useTranslation();
+  const { theme } = useTheme();
+  const navigate = useNavigate();
+  const { language, changeLanguage } = useLanguage();
+  const [selected, setSelected] = useState("upcoming");
+  const [userData, setUserData] = useState(null);
+  const [events, setEvents] = useState([]);
+  const [lastVisible, setLastVisible] = useState(null);
+  const [loading, setLoading] = useState(false);
+  const [noMoreEvents, setNoMoreEvents] = useState(false);
+  const [searchQuery, setSearchQuery] = useState('');
+  const [selectedCategory, setSelectedCategory] = useState('All Categories');
+
+  useEffect(() => {
+      const fetchUserData = async () => {
+        try {
+          const user = auth.currentUser;
+          if (!user) {
+            console.error("No user is currently logged in.");
+            toast.error("No user is logged in.");
+            return;
+          }
+          const data = await getUserData(user.uid);
+  
+          if (!data) {
+            console.error("No user data found for the given UID.");
+            toast.error("Failed to load user data.");
+            return;
+          }
+  
+          setUserData(data); // Set the entire user document
+        } catch (error) {
+          console.error("Error fetching user data:", error);
+          toast.error("Failed to load user data.");
+        }
+      };
+  
+      fetchUserData();
+    }, []);
+
+  const handleLogout = async () => {
+    try {
+      await signOut(auth);
+      toast.success('Logged out successfully!');
+      navigate('/login');
+    } catch (error) {
+      console.error('Logout error:', error);
+      toast.error('Failed to logout. Please try again.');
+    }
+  };
+
+  return (
+    <div className={`flex min-h-screen ${theme === 'dark' ? 'bg-gray-900' : 'bg-gray-50'} transition-colors duration-200`}>
+      {/* Sidebar */}
+      <div className={`w-70 h-screen shadow-lg ${theme === 'dark' ? 'bg-gray-800 text-gray-200' : 'bg-gray-100 text-gray-900'} transition-colors duration-200`}>
+        {/* Logo */}
+        <div className={`p-4 border-b ${theme === 'dark' ? 'border-gray-700' : 'border-gray-200'}`}>
+          <h1 className="text-xl font-bold text-[#FFD966]">Golden Generation</h1>
+        </div>
+
+        {/* Profile Section */}
+        <div className={`p-6 border-b ${theme === 'dark' ? 'border-gray-700' : 'border-gray-200'} flex flex-col items-center`}>
+          <img 
+            src={userData?.personalDetails?.photoURL || profile} 
+            alt="Profile" 
+            className="w-20 h-20 rounded-full mb-3"
+          />
+          <span className={`text-lg font-semibold ${theme === 'dark' ? 'text-white' : 'text-gray-800'}`}>
+            {userData?.credentials?.username || "User"}
+          </span>
+        </div>
+
+        {/* Navigation Items */}
+        <nav className="py-4">
+          {icons.map(({ id, label, icon }) => (
+            <div
+              key={id}
+              onClick={() => setSelected(id)}
+              className={`flex items-center space-x-3 px-6 py-3 cursor-pointer transition duration-200 ml-2
+                ${selected === id 
+                  ? "bg-yellow-100 text-yellow-700 border-r-4 border-yellow-500"
+                  : `${theme === 'dark' ? 'text-gray-300 hover:bg-gray-700' : 'text-gray-600 hover:bg-gray-200'}`}
+              `}
+            >
+              <span className={`text-xl ${selected === id ? 'text-yellow-700' : (theme === 'dark' ? 'text-gray-400' : 'text-gray-600')}`}>{icon}</span>
+              <span className={`text-sm font-medium ${selected === id ? 'text-yellow-700' : (theme === 'dark' ? 'text-gray-300' : 'text-gray-600')}`}>{label}</span>
+            </div>
+          ))}
+        </nav>
+
+        {/* Bottom Section */}
+<div className={`absolute bottom-0 w-64 border-t ${theme === 'dark' ? 'border-gray-700 bg-gray-800' : 'border-gray-200 bg-gray-100'} p-4`}>
+  {/* Language Selector */}
+  <div className="flex items-center space-x-2 mb-4">
+    <MdLanguage className={`text-xl ${theme === 'dark' ? 'text-gray-400' : 'text-gray-600'}`} />
+    <Select
+      value={language}
+      onChange={changeLanguage}
+      className="w-24"
+      variant={false}
+      dropdownStyle={{
+        backgroundColor: theme === 'dark' ? '#374151' : 'white',
+        color: theme === 'dark' ? 'white' : 'black'
+      }}
+      style={{
+        backgroundColor: theme === 'dark' ? '#4B5563' : 'white',
+        color: theme === 'dark' ? 'white' : 'black',
+        border: theme === 'dark' ? '1px solid #4B5563' : '1px solid #D1D5DB'
+      }}
+    >
+      <Select.Option 
+        value="en" 
+        style={{
+          backgroundColor: theme === 'dark' ? '#374151' : 'white',
+          color: theme === 'dark' ? 'white' : 'black'
+        }}
+      >English</Select.Option>
+      <Select.Option 
+        value="he" 
+        style={{
+          backgroundColor: theme === 'dark' ? '#374151' : 'white',
+          color: theme === 'dark' ? 'white' : 'black'
+        }}
+      >עברית</Select.Option>
+      <Select.Option 
+        value="ru" 
+        style={{
+          backgroundColor: theme === 'dark' ? '#374151' : 'white',
+          color: theme === 'dark' ? 'white' : 'black'
+        }}
+      >Русский</Select.Option>
+      <Select.Option 
+        value="ar" 
+        style={{
+          backgroundColor: theme === 'dark' ? '#374151' : 'white',
+          color: theme === 'dark' ? 'white' : 'black'
+        }}
+      >العربية</Select.Option>
+    </Select>
+  </div>
+
+  {/* Customer Support Button */}
+  <button
+    onClick={() => setSelected("support")}
+    className="flex items-center space-x-2 text-gray-600 hover:text-gray-800 w-full"
+  >
+    <FaHeadset className="text-xl" />
+    <span className="text-sm">Customer Support</span>
+  </button>
+</div>
+
+          <button
+            onClick={handleLogout}
+            className={`flex items-center space-x-2 w-full ${
+              theme === 'dark' ? 'text-gray-300 hover:bg-gray-700' : 'text-gray-600 hover:text-gray-800'
+            }`}
+          >
+            <FaSignOutAlt className={`text-xl ${theme === 'dark' ? 'text-gray-400' : 'text-gray-600'}`} />
+            <span className="text-sm">Logout</span>
+          </button>
+        </div>
+      </div>
+
+      {/* Main Content */}
+      <div className={`flex-1 p-8 ${theme === 'dark' ? 'bg-gray-900 text-gray-100' : 'bg-gray-100 text-gray-900'} transition-colors duration-200`}>
+        {/* Search Bar + Header */}
+        <div>
+          <h2 className={`text-3xl font-bold ${theme === 'dark' ? 'text-white' : 'text-gray-900'}`}>
+            {icons.find(icon => icon.id === selected)?.label}
+          </h2>
+          {selected === "upcoming" && (
+            <div className="flex flex-col sm:flex-row gap-4 mb-8">
+              <div className={`relative flex-1 ${theme === 'dark' ? 'text-gray-300' : 'text-gray-600'}`}>
+                <Search className="absolute left-3 top-1/2 -translate-y-1/2 w-5 h-5" />
+                <input
+                  type="text"
+                  placeholder={t('dashboard.searchEvents')}
+                  value={searchQuery}
+                  onChange={(e) => setSearchQuery(e.target.value)}
+                  className={`w-full py-2 pl-10 pr-4 rounded-lg border ${
+                    theme === 'dark' 
+                      ? 'bg-gray-700 border-gray-600 text-white placeholder-gray-400' 
+                      : 'bg-white border-gray-300 placeholder-gray-500'
+                  } focus:outline-none focus:ring-2 focus:ring-[#FFD966] focus:border-transparent transition duration-200`}
+                />
+              </div>
+              <div className={`relative sm:w-1/4 ${theme === 'dark' ? 'text-gray-300' : 'text-gray-600'}`}>
+                <select
+                  value={selectedCategory}
+                  onChange={(e) => setSelectedCategory(e.target.value)}
+                  className={`w-full py-2 pl-4 pr-10 rounded-lg border appearance-none ${
+                    theme === 'dark' 
+                      ? 'bg-gray-700 border-gray-600 text-white' 
+                      : 'bg-white border-gray-300'
+                  } focus:outline-none focus:ring-2 focus:ring-[#FFD966] focus:border-transparent transition duration-200`}
+                >
+                  <option value="All Categories">{t('dashboard.allCategories')}</option>
+                  {/* Add more categories here */}
+                  <option value="Social Event">{t('dashboard.socialEvent')}</option>
+                  <option value="Vacation">{t('dashboard.vacation')}</option>
+                </select>
+                <ChevronDown className="absolute right-3 top-1/2 -translate-y-1/2 w-5 h-5 pointer-events-none" />
+              </div>
+            </div>
+          )}
+        </div>
+
+        {/* Scrollable Content Area */}
+        <div className={`rounded-lg shadow-sm p-6 overflow-y-auto flex-1 ${theme === 'dark' ? 'bg-gray-800' : 'bg-white'}`}>
+          {selected === "upcoming" && <Cards />}
+          {selected === "add" && <AddEvents />}
+          {selected === "settings" && <SettingsCards />}
+          {selected === "calendar" && <Calendar />}
+          {selected === "messages" && <Messages />}
+          {selected === "notifications" && <Notifications />}
+          {selected === "support" && <Support />} {/* Add Support component */}
+        </div>
+      </div>
+    </div>
+  );
+};
+
 export default Dashboard;