<<<<<<< HEAD
import { useState } from "react";
import { FaHeadset, FaCalendarAlt, FaCog, FaHandsHelping, FaCalendarCheck } from "react-icons/fa";
import Dashboard from '../SharedDashboard/SharedDashboard';
import { useTranslation } from 'react-i18next';

import Cards from "../SharedDashboard/Cards";
import Volunteer from "./Volunteer";
import Services from "./Services";
import AddEvent from "../SharedDashboard/AddEvents";
import Settings from "../SharedDashboard/SettingsCards";
import RetireeCalendar from "../Calendar/RetireeCalendar";
import Messages from "../SharedDashboard/Messages";
import Notifications from "../SharedDashboard/Notifications";
import CustomerSupport from "./Support";

const RetireeDashboard = () => {
  const { t } = useTranslation();
  const [selected, setSelected] = useState("upcoming"); // Manage selected state here

  const customIcons = [
    { id: "upcoming", label: t('dashboard.events.upcomingEvents'), icon: <FaCalendarCheck /> },
    { id: "volunteer", label: t('dashboard.volunteer'), icon: <FaCalendarAlt /> },
    { id: "service", label: t('dashboard.service'), icon: <FaHandsHelping /> },
    { id: "settings", label: t('dashboard.settings'), icon: <FaCog /> },
  ];

  const customButtons = [
    {
      id: "support",
      label: t("retiree.support.title"),
      icon: <FaHeadset />,
    },
  ];

  const componentsById = {
    upcoming: <Cards />,
    settings: <Settings />,
    calendar: <RetireeCalendar />,
    messages: <Messages />,
    add: <AddEvent />,
    notifications: <Notifications />,
    support: <CustomerSupport />,
    volunteer: <Volunteer />,
    service: <Services />, // Assuming service requests are handled in Messages
  };

  return (
    <Dashboard
      customIcons={customIcons}
      customButtons={customButtons}
      componentsById={componentsById}
      selected={selected}
      setSelected={setSelected}
    />
  );
};

export default RetireeDashboard;
=======
import { useState } from "react";
import { FaHeadset, FaCalendarAlt, FaCog, FaHandsHelping, FaCalendarCheck } from "react-icons/fa";
import Dashboard from '../SharedDashboard/SharedDashboard';
import { useTranslation } from 'react-i18next';

import Cards from "../SharedDashboard/Cards";
import Volunteer from "./Volunteer";
import Services from "./Services";
import AddEvent from "../SharedDashboard/AddEvents";
import Settings from "../SharedDashboard/SettingsCards";
import RetireeCalendar from "../Calendar/RetireeCalendar";
import Messages from "../SharedDashboard/Messages";
import CustomerSupport from "./Support";

const RetireeDashboard = () => {
  const { t } = useTranslation();
  const [selected, setSelected] = useState("upcoming"); // Manage selected state here

  const customIcons = [
    { id: "upcoming", label: t('dashboard.events.upcomingEvents'), icon: <FaCalendarCheck /> },
    { id: "volunteer", label: t('dashboard.volunteer'), icon: <FaCalendarAlt /> }, // Add Volunteer icon
    { id: "service", label: t('dashboard.service'), icon: <FaHandsHelping /> },
    { id: "settings", label: t('dashboard.settings'), icon: <FaCog /> },
  ];

  const customButtons = [
    {
      id: "support",
      label: t("retiree.support.title"),
      icon: <FaHeadset />,
    },
  ];

  const componentsById = {
    upcoming: <Cards />,
    settings: <Settings />,
    calendar: <RetireeCalendar />,
    messages: <Messages />,
    add: <AddEvent />,
    support: <CustomerSupport />,
    volunteer: <Volunteer />,
    service: <Services />, // Assuming service requests are handled in Messages
  };

  return (
    <Dashboard
      customIcons={customIcons}
      customButtons={customButtons}
      componentsById={componentsById}
      selected={selected}
      setSelected={setSelected}
    />
  );
};

export default RetireeDashboard;
>>>>>>> 8b0df695
<|MERGE_RESOLUTION|>--- conflicted
+++ resolved
@@ -1,117 +1,60 @@
-<<<<<<< HEAD
-import { useState } from "react";
-import { FaHeadset, FaCalendarAlt, FaCog, FaHandsHelping, FaCalendarCheck } from "react-icons/fa";
-import Dashboard from '../SharedDashboard/SharedDashboard';
-import { useTranslation } from 'react-i18next';
-
-import Cards from "../SharedDashboard/Cards";
-import Volunteer from "./Volunteer";
-import Services from "./Services";
-import AddEvent from "../SharedDashboard/AddEvents";
-import Settings from "../SharedDashboard/SettingsCards";
-import RetireeCalendar from "../Calendar/RetireeCalendar";
-import Messages from "../SharedDashboard/Messages";
-import Notifications from "../SharedDashboard/Notifications";
-import CustomerSupport from "./Support";
-
-const RetireeDashboard = () => {
-  const { t } = useTranslation();
-  const [selected, setSelected] = useState("upcoming"); // Manage selected state here
-
-  const customIcons = [
-    { id: "upcoming", label: t('dashboard.events.upcomingEvents'), icon: <FaCalendarCheck /> },
-    { id: "volunteer", label: t('dashboard.volunteer'), icon: <FaCalendarAlt /> },
-    { id: "service", label: t('dashboard.service'), icon: <FaHandsHelping /> },
-    { id: "settings", label: t('dashboard.settings'), icon: <FaCog /> },
-  ];
-
-  const customButtons = [
-    {
-      id: "support",
-      label: t("retiree.support.title"),
-      icon: <FaHeadset />,
-    },
-  ];
-
-  const componentsById = {
-    upcoming: <Cards />,
-    settings: <Settings />,
-    calendar: <RetireeCalendar />,
-    messages: <Messages />,
-    add: <AddEvent />,
-    notifications: <Notifications />,
-    support: <CustomerSupport />,
-    volunteer: <Volunteer />,
-    service: <Services />, // Assuming service requests are handled in Messages
-  };
-
-  return (
-    <Dashboard
-      customIcons={customIcons}
-      customButtons={customButtons}
-      componentsById={componentsById}
-      selected={selected}
-      setSelected={setSelected}
-    />
-  );
-};
-
-export default RetireeDashboard;
-=======
-import { useState } from "react";
-import { FaHeadset, FaCalendarAlt, FaCog, FaHandsHelping, FaCalendarCheck } from "react-icons/fa";
-import Dashboard from '../SharedDashboard/SharedDashboard';
-import { useTranslation } from 'react-i18next';
-
-import Cards from "../SharedDashboard/Cards";
-import Volunteer from "./Volunteer";
-import Services from "./Services";
-import AddEvent from "../SharedDashboard/AddEvents";
-import Settings from "../SharedDashboard/SettingsCards";
-import RetireeCalendar from "../Calendar/RetireeCalendar";
-import Messages from "../SharedDashboard/Messages";
-import CustomerSupport from "./Support";
-
-const RetireeDashboard = () => {
-  const { t } = useTranslation();
-  const [selected, setSelected] = useState("upcoming"); // Manage selected state here
-
-  const customIcons = [
-    { id: "upcoming", label: t('dashboard.events.upcomingEvents'), icon: <FaCalendarCheck /> },
-    { id: "volunteer", label: t('dashboard.volunteer'), icon: <FaCalendarAlt /> }, // Add Volunteer icon
-    { id: "service", label: t('dashboard.service'), icon: <FaHandsHelping /> },
-    { id: "settings", label: t('dashboard.settings'), icon: <FaCog /> },
-  ];
-
-  const customButtons = [
-    {
-      id: "support",
-      label: t("retiree.support.title"),
-      icon: <FaHeadset />,
-    },
-  ];
-
-  const componentsById = {
-    upcoming: <Cards />,
-    settings: <Settings />,
-    calendar: <RetireeCalendar />,
-    messages: <Messages />,
-    add: <AddEvent />,
-    support: <CustomerSupport />,
-    volunteer: <Volunteer />,
-    service: <Services />, // Assuming service requests are handled in Messages
-  };
-
-  return (
-    <Dashboard
-      customIcons={customIcons}
-      customButtons={customButtons}
-      componentsById={componentsById}
-      selected={selected}
-      setSelected={setSelected}
-    />
-  );
-};
-
-export default RetireeDashboard;
->>>>>>> 8b0df695
+
+import { useState } from "react";
+import { FaHeadset, FaCalendarAlt, FaCog, FaHandsHelping, FaCalendarCheck } from "react-icons/fa";
+import Dashboard from '../SharedDashboard/SharedDashboard';
+import { useTranslation } from 'react-i18next';
+
+import Cards from "../SharedDashboard/Cards";
+import Volunteer from "./Volunteer";
+import Services from "./Services";
+import AddEvent from "../SharedDashboard/AddEvents";
+import Settings from "../SharedDashboard/SettingsCards";
+import RetireeCalendar from "../Calendar/RetireeCalendar";
+import Messages from "../SharedDashboard/Messages";
+import Notifications from "../SharedDashboard/Notifications";
+import CustomerSupport from "./Support";
+
+const RetireeDashboard = () => {
+  const { t } = useTranslation();
+  const [selected, setSelected] = useState("upcoming"); // Manage selected state here
+
+  const customIcons = [
+    { id: "upcoming", label: t('dashboard.events.upcomingEvents'), icon: <FaCalendarCheck /> },
+    { id: "volunteer", label: t('dashboard.volunteer'), icon: <FaCalendarAlt /> },
+    { id: "service", label: t('dashboard.service'), icon: <FaHandsHelping /> },
+    { id: "settings", label: t('dashboard.settings'), icon: <FaCog /> },
+  ];
+
+  const customButtons = [
+    {
+      id: "support",
+      label: t("retiree.support.title"),
+      icon: <FaHeadset />,
+    },
+  ];
+
+  const componentsById = {
+    upcoming: <Cards />,
+    settings: <Settings />,
+    calendar: <RetireeCalendar />,
+    messages: <Messages />,
+    add: <AddEvent />,
+    notifications: <Notifications />,
+    support: <CustomerSupport />,
+    volunteer: <Volunteer />,
+    service: <Services />, // Assuming service requests are handled in Messages
+  };
+
+  return (
+    <Dashboard
+      customIcons={customIcons}
+      customButtons={customButtons}
+      componentsById={componentsById}
+      selected={selected}
+      setSelected={setSelected}
+    />
+  );
+};
+
+export default RetireeDashboard;
+