--- conflicted
+++ resolved
@@ -1,237 +1,234 @@
-import React, { useState } from "react";
-import { useNavigate } from "react-router-dom";
-import { auth, getUserData } from "../firebase";
-import { signInWithEmailAndPassword, signOut } from "firebase/auth";
-import { toast, Toaster } from "react-hot-toast";
-import coupleimage from "../assets/couple.png";
-import useSignupStore from '../store/signupStore';
-import { useTranslation } from 'react-i18next';
-<<<<<<< HEAD
-import PasswordInput from './PasswordInput';
-=======
-import Modal from './Modal';
-import { getDocs, collection, query, where } from "firebase/firestore";
-import { db } from "../firebase";
->>>>>>> 9dd37783
-
-const LoginPage = () => {
-  const { t } = useTranslation();
-  const { setRole } = useSignupStore();
-  const navigate = useNavigate();
-  const [selectedLoginType, setSelectedLoginType] = useState("user");
-  const [formData, setFormData] = useState({
-    email: "",
-    password: "",
-  });
-  const [isLoading, setIsLoading] = useState(false);
-  const [showRoleErrorModal, setShowRoleErrorModal] = useState(false);
-  const [roleErrorMessage, setRoleErrorMessage] = useState('');
-
-  const handleChange = (e) => {
-    const { name, value } = e.target;
-    setFormData(prev => ({
-      ...prev,
-      [name]: value
-    }));
-  };
-
-  const handleSubmit = async (e) => {
-    e.preventDefault();
-    setIsLoading(true);
-    try {
-      // Fetch user document by email first
-      const usersRef = collection(db, 'users');
-      const q = query(usersRef, where('credentials.email', '==', formData.email.toLowerCase()));
-      const querySnapshot = await getDocs(q);
-      if (querySnapshot.empty) {
-        setRoleErrorMessage('No account found with this email.');
-        setShowRoleErrorModal(true);
-        setIsLoading(false);
-        return;
-      }
-      const userData = querySnapshot.docs[0].data();
-      if (!userData?.role) {
-        setRoleErrorMessage('User role not found.');
-        setShowRoleErrorModal(true);
-        setIsLoading(false);
-        return;
-      }
-      // Only allow login if attempting to login as the correct role type
-      if (selectedLoginType === 'admin' && userData.role !== 'admin' && userData.role !== 'superadmin') {
-        setRoleErrorMessage('Access Denied: You are trying to log in with the wrong role.');
-        setShowRoleErrorModal(true);
-        setIsLoading(false);
-        return;
-      } else if (selectedLoginType === 'user' && userData.role !== 'retiree') {
-        setRoleErrorMessage('Access Denied: You are trying to log in with the wrong role.');
-        setShowRoleErrorModal(true);
-        setIsLoading(false);
-        return;
-      }
-      // If role matches, proceed to sign in
-      const userCredential = await signInWithEmailAndPassword(auth, formData.email, formData.password);
-      setRole(userData.role); // Set global role state
-      toast.success('Login successful!');
-      navigate('/dashboard');
-    } catch (error) {
-      let errorMessage = '';
-      if (error.code === 'auth/user-not-found') {
-        errorMessage = t('auth.login.errors.userNotFound') || 'No account found with this email.';
-      } else if (error.code === 'auth/wrong-password') {
-        errorMessage = t('auth.login.errors.wrongPassword') || 'Incorrect password. Please try again.';
-      } else if (error.code === 'auth/invalid-email') {
-        errorMessage = t('auth.login.errors.invalidEmail') || 'Invalid email address.';
-      } else if (error.code === 'auth/too-many-requests') {
-        errorMessage = t('auth.login.errors.tooManyRequests') || 'Too many failed attempts. Please try again later.';
-      } else if (error.code === 'auth/invalid-credential') {
-        errorMessage = t('auth.login.errors.invalidCredential') || 'Incorrect email or password. Please try again.';
-      } else {
-        errorMessage = error.message || t('auth.login.errors.generic') || 'Failed to login. Please check your credentials.';
-      }
-      toast.error(errorMessage);
-    } finally {
-      setIsLoading(false);
-    }
-  };
-
-  const handleSignUp = (e) => {
-    e.preventDefault();
-    navigate('/signup', { replace: true });
-  };
-
-  return (
-    <div className="min-h-screen flex flex-col lg:flex-row bg-gradient-to-b from-gray-100 to-gray-200">
-      <Toaster position="top-right" />
-      
-      {/* Left - Form Section */}
-      <div className="w-full lg:w-1/2 flex items-center justify-center p-4 sm:p-6 lg:p-8">
-        <div className="w-full max-w-md space-y-4 sm:space-y-6">
-          {/* Logo or Brand Name - Visible on mobile */}
-          <div className="lg:hidden text-center mb-6">
-            <h1 className="text-2xl sm:text-3xl font-bold text-[#FFD966]">Golden Generation</h1>
-          </div>
-
-          {/* Header */}
-          <h2 className="text-2xl sm:text-3xl font-bold text-gray-900 text-center">
-            {t('auth.login.title')}
-          </h2>
-
-          {/* Role Switcher */}
-          <div className="flex justify-center bg-white rounded-full w-fit mx-auto shadow-md">
-            <button
-              onClick={() => setSelectedLoginType("user")}
-              className={`px-4 sm:px-6 py-2 text-sm sm:text-base font-semibold transition duration-200 ${
-                selectedLoginType === "user"
-                  ? "bg-[#FFD966] text-gray-900"
-                  : "text-gray-600 hover:bg-gray-50"
-              } rtl:rounded-r-full ltr:rounded-l-full`}
-            >
-              {t('auth.login.user')}
-            </button>
-            <button
-              onClick={() => setSelectedLoginType("admin")}
-              className={`px-4 sm:px-6 py-2 text-sm sm:text-base font-semibold transition duration-200 ${
-                selectedLoginType === "admin"
-                  ? "bg-[#FFD966] text-gray-900"
-                  : "text-gray-600 hover:bg-gray-50"
-              } rtl:rounded-l-full ltr:rounded-r-full`}
-            >
-              {t('auth.login.admin')}
-            </button>
-          </div>
-
-          {/* Form Fields */}
-          <form onSubmit={handleSubmit} className="space-y-4 mt-8">
-            <div className="space-y-4">
-              <div>
-                <input
-                  type="email"
-                  name="email"
-                  autoComplete="email"
-                  value={formData.email}
-                  onChange={handleChange}
-                  placeholder={t('auth.login.email')}
-                  className="w-full px-4 py-3 rounded-lg border border-gray-300 bg-white placeholder-gray-500 text-sm sm:text-base focus:outline-none focus:ring-2 focus:ring-[#FFD966] focus:border-transparent transition duration-200"
-                  required
-                />
-              </div>
-              <div>
-                <PasswordInput
-                  name="password"
-                  value={formData.password}
-                  onChange={handleChange}
-                  placeholder={t("auth.login.password")}
-                  className="w-full px-4 py-3 rounded-lg border border-gray-300 bg-white placeholder-gray-500 text-sm sm:text-base focus:outline-none focus:ring-2 focus:ring-[#FFD966] focus:border-transparent transition duration-200"
-                  autoComplete="current-password"
-                  required
-                />
-              </div>
-            </div>
-
-            <div className="flex justify-end">
-              <button
-                type="button"
-                onClick={() => navigate('/forgot-password')}
-                className="text-sm sm:text-base font-medium text-gray-600 hover:text-gray-800 transition duration-200"
-              >
-                {t('auth.login.forgotPassword')}
-              </button>
-            </div>
-
-            <button
-              type="submit"
-              disabled={isLoading}
-              className="w-full py-3 bg-[#FFD966] text-gray-900 rounded-lg text-sm sm:text-base font-semibold hover:bg-yellow-400 transition duration-200 disabled:opacity-50 disabled:cursor-not-allowed shadow-md hover:shadow-lg transform hover:-translate-y-0.5"
-            >
-              {isLoading ? t('auth.login.signingIn') : t('auth.login.signIn')}
-            </button>
-
-            {/* Footer Text */}
-            <div className="text-center text-sm sm:text-base space-x-1">
-              <span className="text-gray-600">{t('auth.login.newAccount')}</span>
-              <button
-                type="button"
-                onClick={handleSignUp}
-                className="font-semibold text-[#FFD966] hover:text-yellow-500 transition duration-200"
-              >
-                {t('auth.login.signUp')}
-              </button>
-            </div>
-          </form>
-        </div>
-      </div>
-
-      {/* Modal for Role Error */}
-      <Modal
-        title="Access Denied"
-        onClose={() => setShowRoleErrorModal(false)}
-        show={showRoleErrorModal}
-      >
-        <div className="text-center">
-          <p className="mb-4">{roleErrorMessage || 'You are trying to log in with the wrong role.'}</p>
-          <button
-            className="px-4 py-2 bg-yellow-400 rounded text-gray-900 font-semibold hover:bg-yellow-500 transition"
-            onClick={() => setShowRoleErrorModal(false)}
-          >
-            OK
-          </button>
-        </div>
-      </Modal>
-
-      {/* Right - Image Section */}
-      <div className="hidden lg:block lg:w-1/2 bg-[#FFD966] relative">
-        <div className="absolute inset-0 flex items-center justify-center">
-          <img
-            src={coupleimage}
-            alt="Couple enjoying event"
-            className="w-full h-full object-cover object-[center_10%]"
-          />
-        </div>
-      </div>
-    </div>
-  );
-};
-
-export default LoginPage;
-
-
+import React, { useState } from "react";
+import { useNavigate } from "react-router-dom";
+import { auth, getUserData } from "../firebase";
+import { signInWithEmailAndPassword, signOut } from "firebase/auth";
+import { toast, Toaster } from "react-hot-toast";
+import coupleimage from "../assets/couple.png";
+import useSignupStore from '../store/signupStore';
+import { useTranslation } from 'react-i18next';
+import PasswordInput from './PasswordInput';
+import Modal from './Modal';
+import { getDocs, collection, query, where } from "firebase/firestore";
+import { db } from "../firebase";
+
+const LoginPage = () => {
+  const { t } = useTranslation();
+  const { setRole } = useSignupStore();
+  const navigate = useNavigate();
+  const [selectedLoginType, setSelectedLoginType] = useState("user");
+  const [formData, setFormData] = useState({
+    email: "",
+    password: "",
+  });
+  const [isLoading, setIsLoading] = useState(false);
+  const [showRoleErrorModal, setShowRoleErrorModal] = useState(false);
+  const [roleErrorMessage, setRoleErrorMessage] = useState('');
+
+  const handleChange = (e) => {
+    const { name, value } = e.target;
+    setFormData(prev => ({
+      ...prev,
+      [name]: value
+    }));
+  };
+
+  const handleSubmit = async (e) => {
+    e.preventDefault();
+    setIsLoading(true);
+    try {
+      // Fetch user document by email first
+      const usersRef = collection(db, 'users');
+      const q = query(usersRef, where('credentials.email', '==', formData.email.toLowerCase()));
+      const querySnapshot = await getDocs(q);
+      if (querySnapshot.empty) {
+        setRoleErrorMessage('No account found with this email.');
+        setShowRoleErrorModal(true);
+        setIsLoading(false);
+        return;
+      }
+      const userData = querySnapshot.docs[0].data();
+      if (!userData?.role) {
+        setRoleErrorMessage('User role not found.');
+        setShowRoleErrorModal(true);
+        setIsLoading(false);
+        return;
+      }
+      // Only allow login if attempting to login as the correct role type
+      if (selectedLoginType === 'admin' && userData.role !== 'admin' && userData.role !== 'superadmin') {
+        setRoleErrorMessage('Access Denied: You are trying to log in with the wrong role.');
+        setShowRoleErrorModal(true);
+        setIsLoading(false);
+        return;
+      } else if (selectedLoginType === 'user' && userData.role !== 'retiree') {
+        setRoleErrorMessage('Access Denied: You are trying to log in with the wrong role.');
+        setShowRoleErrorModal(true);
+        setIsLoading(false);
+        return;
+      }
+      // If role matches, proceed to sign in
+      const userCredential = await signInWithEmailAndPassword(auth, formData.email, formData.password);
+      setRole(userData.role); // Set global role state
+      toast.success('Login successful!');
+      navigate('/dashboard');
+    } catch (error) {
+      let errorMessage = '';
+      if (error.code === 'auth/user-not-found') {
+        errorMessage = t('auth.login.errors.userNotFound') || 'No account found with this email.';
+      } else if (error.code === 'auth/wrong-password') {
+        errorMessage = t('auth.login.errors.wrongPassword') || 'Incorrect password. Please try again.';
+      } else if (error.code === 'auth/invalid-email') {
+        errorMessage = t('auth.login.errors.invalidEmail') || 'Invalid email address.';
+      } else if (error.code === 'auth/too-many-requests') {
+        errorMessage = t('auth.login.errors.tooManyRequests') || 'Too many failed attempts. Please try again later.';
+      } else if (error.code === 'auth/invalid-credential') {
+        errorMessage = t('auth.login.errors.invalidCredential') || 'Incorrect email or password. Please try again.';
+      } else {
+        errorMessage = error.message || t('auth.login.errors.generic') || 'Failed to login. Please check your credentials.';
+      }
+      toast.error(errorMessage);
+    } finally {
+      setIsLoading(false);
+    }
+  };
+
+  const handleSignUp = (e) => {
+    e.preventDefault();
+    navigate('/signup', { replace: true });
+  };
+
+  return (
+    <div className="min-h-screen flex flex-col lg:flex-row bg-gradient-to-b from-gray-100 to-gray-200">
+      <Toaster position="top-right" />
+      
+      {/* Left - Form Section */}
+      <div className="w-full lg:w-1/2 flex items-center justify-center p-4 sm:p-6 lg:p-8">
+        <div className="w-full max-w-md space-y-4 sm:space-y-6">
+          {/* Logo or Brand Name - Visible on mobile */}
+          <div className="lg:hidden text-center mb-6">
+            <h1 className="text-2xl sm:text-3xl font-bold text-[#FFD966]">Golden Generation</h1>
+          </div>
+
+          {/* Header */}
+          <h2 className="text-2xl sm:text-3xl font-bold text-gray-900 text-center">
+            {t('auth.login.title')}
+          </h2>
+
+          {/* Role Switcher */}
+          <div className="flex justify-center bg-white rounded-full w-fit mx-auto shadow-md">
+            <button
+              onClick={() => setSelectedLoginType("user")}
+              className={`px-4 sm:px-6 py-2 text-sm sm:text-base font-semibold transition duration-200 ${
+                selectedLoginType === "user"
+                  ? "bg-[#FFD966] text-gray-900"
+                  : "text-gray-600 hover:bg-gray-50"
+              } rtl:rounded-r-full ltr:rounded-l-full`}
+            >
+              {t('auth.login.user')}
+            </button>
+            <button
+              onClick={() => setSelectedLoginType("admin")}
+              className={`px-4 sm:px-6 py-2 text-sm sm:text-base font-semibold transition duration-200 ${
+                selectedLoginType === "admin"
+                  ? "bg-[#FFD966] text-gray-900"
+                  : "text-gray-600 hover:bg-gray-50"
+              } rtl:rounded-l-full ltr:rounded-r-full`}
+            >
+              {t('auth.login.admin')}
+            </button>
+          </div>
+
+          {/* Form Fields */}
+          <form onSubmit={handleSubmit} className="space-y-4 mt-8">
+            <div className="space-y-4">
+              <div>
+                <input
+                  type="email"
+                  name="email"
+                  autoComplete="email"
+                  value={formData.email}
+                  onChange={handleChange}
+                  placeholder={t('auth.login.email')}
+                  className="w-full px-4 py-3 rounded-lg border border-gray-300 bg-white placeholder-gray-500 text-sm sm:text-base focus:outline-none focus:ring-2 focus:ring-[#FFD966] focus:border-transparent transition duration-200"
+                  required
+                />
+              </div>
+              <div>
+                <PasswordInput
+                  name="password"
+                  value={formData.password}
+                  onChange={handleChange}
+                  placeholder={t("auth.login.password")}
+                  className="w-full px-4 py-3 rounded-lg border border-gray-300 bg-white placeholder-gray-500 text-sm sm:text-base focus:outline-none focus:ring-2 focus:ring-[#FFD966] focus:border-transparent transition duration-200"
+                  autoComplete="current-password"
+                  required
+                />
+              </div>
+            </div>
+
+            <div className="flex justify-end">
+              <button
+                type="button"
+                onClick={() => navigate('/forgot-password')}
+                className="text-sm sm:text-base font-medium text-gray-600 hover:text-gray-800 transition duration-200"
+              >
+                {t('auth.login.forgotPassword')}
+              </button>
+            </div>
+
+            <button
+              type="submit"
+              disabled={isLoading}
+              className="w-full py-3 bg-[#FFD966] text-gray-900 rounded-lg text-sm sm:text-base font-semibold hover:bg-yellow-400 transition duration-200 disabled:opacity-50 disabled:cursor-not-allowed shadow-md hover:shadow-lg transform hover:-translate-y-0.5"
+            >
+              {isLoading ? t('auth.login.signingIn') : t('auth.login.signIn')}
+            </button>
+
+            {/* Footer Text */}
+            <div className="text-center text-sm sm:text-base space-x-1">
+              <span className="text-gray-600">{t('auth.login.newAccount')}</span>
+              <button
+                type="button"
+                onClick={handleSignUp}
+                className="font-semibold text-[#FFD966] hover:text-yellow-500 transition duration-200"
+              >
+                {t('auth.login.signUp')}
+              </button>
+            </div>
+          </form>
+        </div>
+      </div>
+
+      {/* Modal for Role Error */}
+      <Modal
+        title="Access Denied"
+        onClose={() => setShowRoleErrorModal(false)}
+        show={showRoleErrorModal}
+      >
+        <div className="text-center">
+          <p className="mb-4">{roleErrorMessage || 'You are trying to log in with the wrong role.'}</p>
+          <button
+            className="px-4 py-2 bg-yellow-400 rounded text-gray-900 font-semibold hover:bg-yellow-500 transition"
+            onClick={() => setShowRoleErrorModal(false)}
+          >
+            OK
+          </button>
+        </div>
+      </Modal>
+
+      {/* Right - Image Section */}
+      <div className="hidden lg:block lg:w-1/2 bg-[#FFD966] relative">
+        <div className="absolute inset-0 flex items-center justify-center">
+          <img
+            src={coupleimage}
+            alt="Couple enjoying event"
+            className="w-full h-full object-cover object-[center_10%]"
+          />
+        </div>
+      </div>
+    </div>
+  );
+};
+
+export default LoginPage;
+
+