--- conflicted
+++ resolved
@@ -9,11 +9,7 @@
 import { auth, db } from "../../firebase";
 import { doc, getDoc, updateDoc } from "firebase/firestore";
 import useSignupStore from '../../store/signupStore';
-<<<<<<< HEAD
-import { useLanguage } from "../../context/LanguageContext";
-=======
 import { useTranslation } from 'react-i18next';
->>>>>>> 110f7e6d
 
 const SECTIONS = [
   { key: "idVerification", label: "ID Verification", component: IDVerification },
@@ -241,14 +237,8 @@
 
   return (
     <div className="min-h-screen flex bg-gradient-to-br from-yellow-50 via-white to-blue-50">
-<<<<<<< HEAD
-      {/* Sidebar on the left (fixed for EN, right for HE) */}
-      <div className={`w-72 min-w-60 max-w-80 border-r bg-white/90 p-8 flex flex-col gap-4 shadow-2xl z-20 fixed top-0 h-full
-        ${language === "he" ? "right-0 border-l border-r-0" : "left-0 border-r"}`}>
-=======
       {/* Sidebar on the left (fixed) */}
       <div className={`w-72 min-w-60 max-w-80 ${isRTL ? 'border-l' : 'border-r'} bg-white/90 p-8 flex flex-col gap-4 shadow-2xl z-20 fixed ${isRTL ? 'right-0' : 'left-0'} top-0 h-full`} dir={isRTL ? 'rtl' : 'ltr'}>
->>>>>>> 110f7e6d
         {/* Removed sidebar title */}
         {SECTIONS.map((section, idx) => (
           <button
@@ -271,11 +261,7 @@
         </button>
       </div>
       {/* Main Area */}
-<<<<<<< HEAD
-      <div className={`flex-1 flex justify-center items-center py-12 px-4 ${language === "he" ? "mr-72" : "ml-72"}`}>
-=======
       <div className={`flex-1 flex justify-center items-center py-12 px-4 ${isRTL ? 'mr-72' : 'ml-72'}`}>
->>>>>>> 110f7e6d
         <div className="w-full max-w-3xl bg-white/95 rounded-3xl shadow-2xl p-10 border border-gray-100">
           <h2 className="text-3xl font-extrabold mb-6 text-center text-yellow-600 drop-shadow-sm">
             {t('editSection', { section: t(`signupSidebar.${sectionKey}`) })}
