import React, { useState, useEffect } from 'react';
import { useLanguage } from '../../context/LanguageContext';
import { db } from '../../firebase';
import { collection, doc, getDocs, setDoc, deleteDoc, getDoc, onSnapshot, updateDoc, writeBatch } from 'firebase/firestore';
import { toast } from 'react-hot-toast';
import { getAuth, createUserWithEmailAndPassword, sendPasswordResetEmail } from 'firebase/auth';
import { FaList, FaCheckCircle, FaMinusCircle, FaSearch, FaUserShield, FaEdit, FaPlus, FaUpload, FaExclamationTriangle, FaSpinner, FaMapMarkerAlt, FaTrash } from 'react-icons/fa';
import AssignAdminModal from './AssignAdminModal';
import SettlementCard from './SettlementCard';
import ConfirmDisableModal from './ConfirmDisableModal';
import { useNavigate } from 'react-router-dom';
import Papa from 'papaparse';
import { addSettlement } from '../../firebase';
import { uploadFileToStorage } from '../../utils/uploadFileToStorage';
import { useLanguage } from '../../context/LanguageContext';

const AdminSettlements = () => {
<<<<<<< HEAD
  console.debug('[AdminSettlements] mounted');
=======
  const { t } = useLanguage();
>>>>>>> 9918a522
  const [allSettlements, setAllSettlements] = useState([]);
  const [settlementMap, setSettlementMap] = useState({});
  const [availableSettlements, setAvailableSettlements] = useState([]);
  const [loading, setLoading] = useState(true);
  const [selectedSettlement, setSelectedSettlement] = useState('');
  const [showAdminForm, setShowAdminForm] = useState(false);
  const [creatingAdmin, setCreatingAdmin] = useState(false);
  const [settlementAdmins, setSettlementAdmins] = useState({});
  const [showConfirmModal, setShowConfirmModal] = useState(false);
  const [settlementToDisable, setSettlementToDisable] = useState(null);
  const [searchQuery, setSearchQuery] = useState('');
  const [availabilityFilter, setAvailabilityFilter] = useState('all');
  const [showSettlementModal, setShowSettlementModal] = useState(false);
  const [settlementForm, setSettlementForm] = useState({
    original: '', // for editing
    name: '',
    isEdit: false,
  });
  const [showSuggestions, setShowSuggestions] = useState(false);
  const [settlementSearch, setSettlementSearch] = useState('');
  const [uploading, setUploading] = useState(false);
  const [storageUploading, setStorageUploading] = useState(false);
  const [storageDownloadUrl, setStorageDownloadUrl] = useState('');
  const [replaceAll, setReplaceAll] = useState(false);
  const [pendingFile, setPendingFile] = useState(null);
  const navigate = useNavigate();
  const { language } = useLanguage();
  const rtlLanguages = ['he', 'ar'];
  const isRTL = rtlLanguages.includes(language);
  const [usernameError, setUsernameError] = useState('');
  const [checkingUsername, setCheckingUsername] = useState(false);

  // Filter settlements based on search
  const filteredSettlements = allSettlements.filter(settlement =>
    settlement.name && settlement.name.toLowerCase().includes(searchQuery.toLowerCase())
  );

  // Pagination state (must come after filteredSettlements)
  const [page, setPage] = useState(1);
  const perPage = 20;
  const totalPages = Math.ceil(filteredSettlements.length / perPage);
  const paginatedSettlements = filteredSettlements.slice((page - 1) * perPage, page * perPage);

  // Reset to page 1 if search/filter changes
  useEffect(() => { setPage(1); }, [searchQuery, allSettlements, availableSettlements]);

  // Fetch settlements and availableSettlements
  useEffect(() => {
    const unsubSettlements = onSnapshot(collection(db, 'settlements'), (snapshot) => {
      const settlements = snapshot.docs.map(doc => doc.data());
      setAllSettlements(settlements);
      // Build a map for fast lookup
      const map = {};
      settlements.forEach(s => { if (s.name) map[s.name] = s; });
      setSettlementMap(map);
      setLoading(false);
    });
    const unsubAvailable = onSnapshot(collection(db, 'availableSettlements'), (snapshot) => {
      setAvailableSettlements(snapshot.docs.map(doc => doc.data().name));
    });
    return () => { unsubSettlements(); unsubAvailable(); };
  }, []);

  // Fetch availableSettlements and show assigned admins
  useEffect(() => {
    const fetchAvailableSettlements = async () => {
    try {
        const snapshot = await getDocs(collection(db, 'availableSettlements'));
        const available = [];
        const admins = {};
        snapshot.forEach(docSnap => {
          const data = docSnap.data();
          available.push(data.name);
          if (data.adminEmail) {
            admins[data.name] = {
              email: data.adminEmail,
              username: data.adminUsername,
              phone: data.adminPhone,
            };
          }
        });
        console.debug('[fetchAvailableSettlements] available:', available, 'admins:', admins);
        setAvailableSettlements(available);
        setSettlementAdmins(admins);
      } catch (error) {
<<<<<<< HEAD
        console.error('Failed to fetch available settlements:', error);
=======
        console.error('Failed to fetch settlements:', error);
        toast.error(t('auth.adminSettlements.loadError'));
      } finally {
        setLoading(false);
>>>>>>> 9918a522
      }
    };
    fetchAvailableSettlements();
  }, []);

  // Check if email exists in Firebase Auth
  const checkEmailExists = async (email) => {
    if (!email) return false;
    try {
      const response = await fetch(`https://identitytoolkit.googleapis.com/v1/accounts:createAuthUri?key=AIzaSyDKxXiBm3uiM5pBCGdHxWDdPEHY3zVSlBo`, {
        method: 'POST',
        headers: { 'Content-Type': 'application/json' },
        body: JSON.stringify({ identifier: email, continueUri: 'http://localhost' })
      });
      if (response.status === 400) return false;
      const data = await response.json();
      return data.registered === true;
    } catch {
      return false;
      }
  };

  // Check if username exists in Firestore
  const checkUsernameExists = async (username) => {
    if (!username) return false;
    const usernameDoc = await getDoc(doc(db, 'usernames', username.toLowerCase()));
    return usernameDoc.exists();
  };

  // Handle admin creation
  const handleAdminCreated = async ({ email, username, phone }) => {
    setCreatingAdmin(true);
    let newUserId = null;
    let userCredential = null;
    console.debug('[handleAdminCreated] start', { email, username, phone, selectedSettlement });
    try {
      // 1. Create user in Firebase Auth
      const auth = getAuth();
      const tempPassword = email + '_Temp123';
      userCredential = await createUserWithEmailAndPassword(auth, email, tempPassword);
      newUserId = userCredential.user.uid;
      // 2. Send password reset email
      await sendPasswordResetEmail(auth, email);
      // 3. Create user in Firestore
      const usersRef = collection(db, 'users');
      const newUserRef = doc(usersRef, newUserId);
      await setDoc(newUserRef, {
        credentials: { email, username, phone },
        role: 'admin',
        settlement: selectedSettlement,
        createdAt: new Date().toISOString(),
        profileComplete: false,
      });
      // 4. Update the availableSettlements doc with admin info
      await setDoc(doc(db, 'availableSettlements', selectedSettlement), {
        name: selectedSettlement,
        available: true,
        createdAt: new Date().toISOString(),
        adminId: newUserId,
        adminEmail: email,
        adminUsername: username,
        adminPhone: phone,
      }, { merge: true });
      setAvailableSettlements(prev => [...new Set([...prev, selectedSettlement])]);
      setSettlementAdmins(prev => ({
        ...prev,
        [selectedSettlement]: { email, username, phone },
      }));
      toast.success('Admin created and password reset email sent!');
      setShowAdminForm(false);
      setSelectedSettlement('');
      console.debug('[handleAdminCreated] success', { email, username, phone, newUserId });
    } catch (err) {
      if (userCredential && newUserId) {
        try { await userCredential.user.delete(); } catch (e) { /* ignore */ }
      }
      console.error('[handleAdminCreated] error:', err);
      toast.error('Failed to create admin: ' + (err.message || 'Unknown error'));
    } finally {
      setCreatingAdmin(false);
    }
  };

  // Handle disabling a settlement (delete from Firestore)
  const handleDisableSettlement = async (settlement) => {
    console.debug('[handleDisableSettlement] settlement:', settlement);
    try {
<<<<<<< HEAD
      // Find the doc to delete
      const settlementsRef = collection(db, 'settlements');
      const snapshot = await getDocs(settlementsRef);
      const docToDelete = snapshot.docs.find(doc => doc.data().name === settlement);
      if (docToDelete) {
        await deleteDoc(doc(db, 'settlements', docToDelete.id));
        toast.success(`${settlement} deleted.`);
        console.debug('[handleDisableSettlement] deleted:', settlement);
      } else {
        toast.error('Settlement not found.');
=======
      if (availableSettlements.includes(settlement)) {
        // Remove from available
        await deleteDoc(doc(db, 'availableSettlements', settlement));
        setAvailableSettlements(prev => prev.filter(s => s !== settlement));
        toast.success(t('auth.adminSettlements.removed', { settlement }));
      } else {
        // Add to available
        await setDoc(doc(db, 'availableSettlements', settlement), { 
          name: settlement,
          available: true,
          createdAt: new Date().toISOString() 
        });
        setAvailableSettlements(prev => [...prev, settlement]);
        toast.success(t('auth.adminSettlements.added', { settlement }));
>>>>>>> 9918a522
      }
      setAvailableSettlements(prev => prev.filter(s => s !== settlement));
      setSettlementAdmins(prev => {
        const newAdmins = { ...prev };
        delete newAdmins[settlement];
        return newAdmins;
      });
    } catch (error) {
<<<<<<< HEAD
      console.error('[handleDisableSettlement] error:', error);
      toast.error('Failed to delete settlement.');
    }
  };

  // Add or Edit Settlement in Firestore and local state
  const handleSaveSettlement = async () => {
    const name = settlementForm.name.trim();
    console.debug('[handleSaveSettlement] name:', name, 'form:', settlementForm);
    if (!name) {
      toast.error('Settlement name cannot be empty');
      return;
    }
    try {
      const settlementsRef = collection(db, 'settlements');
      // Check if exists
      const existing = allSettlements.find(s => s === name);
      if (settlementForm.isEdit && settlementForm.original && settlementForm.original !== name) {
        // Edit: Rename settlement
        // Find the doc to update
        const snapshot = await getDocs(settlementsRef);
        const docToUpdate = snapshot.docs.find(doc => doc.data().name === settlementForm.original);
        if (docToUpdate) {
          await updateDoc(doc(db, 'settlements', docToUpdate.id), { name });
          toast.success('Settlement renamed!');
          console.debug('[handleSaveSettlement] renamed:', settlementForm.original, 'to', name);
        } else {
          toast.error('Original settlement not found');
        }
      } else if (!existing) {
        // Add new
        await setDoc(doc(settlementsRef), { name });
        toast.success('Settlement added!');
        console.debug('[handleSaveSettlement] added:', name);
      } else {
        toast.error('Settlement already exists');
        return;
      }
      setShowSettlementModal(false);
      setSettlementForm({ original: '', name: '', isEdit: false });
    } catch (err) {
      console.error('[handleSaveSettlement] error:', err);
      toast.error('Failed to save settlement');
=======
      console.error('Error toggling settlement:', error);
      toast.error(t('auth.adminSettlements.updateError'));
>>>>>>> 9918a522
    }
  };

  // Filtered settlements for suggestions
  const filteredModalSettlements = allSettlements.filter(s =>
    s.name.toLowerCase().includes(settlementForm.name.trim().toLowerCase())
  );

  // Enhanced upload handler with confirmation modal for replaceAll
  const handleUploadFile = async (event) => {
    const file = event.target.files[0];
    if (!file) return;
    if (replaceAll) {
      setPendingFile(file);
      setShowConfirmModal(true);
    } else {
      await doUpload(file);
    }
  };

  // Actual upload logic
  const doUpload = async (file) => {
    setUploading(true);
    try {
      let settlements = [];
      if (file.type === 'application/json' || file.name.endsWith('.json')) {
        const text = await file.text();
        const parsed = JSON.parse(text);
        if (!Array.isArray(parsed)) throw new Error('Invalid JSON format: expected an array');
        settlements = parsed;
        console.debug('[handleUploadFile] parsed JSON settlements:', settlements);
      } else if (file.type === 'text/csv' || file.name.endsWith('.csv')) {
        const text = await file.text();
        const results = Papa.parse(text, { header: true, skipEmptyLines: true });
        settlements = results.data.filter(row => row.name && typeof row.name === 'string');
        console.debug('[handleUploadFile] parsed CSV settlements:', settlements);
      } else {
        throw new Error('Unsupported file type. Please upload a JSON or CSV file.');
      }
      if (replaceAll) {
        // Delete all settlements first
        const existing = await getDocs(collection(db, 'settlements'));
        const batch = writeBatch(db);
        existing.forEach(docSnap => batch.delete(docSnap.ref));
        await batch.commit();
        toast.success('All previous settlements deleted.');
      }
      let added = 0, duplicates = 0, errors = 0;
      for (const row of settlements) {
        const name = typeof row === 'string' ? row : row.name;
        console.debug('[handleUploadFile] processing name:', name);
        if (!name || typeof name !== 'string') continue;
        // Check if already exists in 'settlements'
        const existing = await getDocs(collection(db, 'settlements'));
        const exists = existing.docs.some(doc => doc.data().name === name);
        if (exists) {
          duplicates++;
          continue;
        }
        try {
          // Save the full object, not just name
          await setDoc(doc(collection(db, 'settlements')), row);
          added++;
        } catch (err) {
          errors++;
        }
      }
      toast.success(`✅ Added: ${added}, Duplicates: ${duplicates}, Errors: ${errors}`);
    } catch (err) {
      toast.error('❌ Failed to upload: ' + err.message);
    } finally {
      setUploading(false);
      setShowConfirmModal(false);
      setPendingFile(null);
    }
  };

  // Enable a settlement: copy to 'availableSettlements'
  const handleEnableSettlement = async (name) => {
    try {
      await setDoc(doc(db, 'availableSettlements', name), {
        name,
        available: true,
        createdAt: new Date().toISOString(),
      });
      toast.success(`${name} enabled and added to availableSettlements!`);
    } catch (err) {
      toast.error('Failed to enable settlement: ' + err.message);
    }
  };

  const [editModal, setEditModal] = useState({ open: false, settlement: null });
  const [deleteModal, setDeleteModal] = useState({ open: false, settlement: null });
  const [editForm, setEditForm] = useState({ name: '', english_name: '', shem_napa: '', shem_moaatza: '', lishka: '' });

  // Edit settlement logic
  const openEditModal = (settlement) => {
    setEditForm({
      name: settlement.name || '',
      english_name: settlement.english_name || '',
      shem_napa: settlement.shem_napa || '',
      shem_moaatza: settlement.shem_moaatza || '',
      lishka: settlement.lishka || ''
    });
    setEditModal({ open: true, settlement });
  };
  const handleEditChange = (e) => {
    setEditForm({ ...editForm, [e.target.name]: e.target.value });
  };
  const handleEditSave = async () => {
    try {
      // Find the doc to update by name
      const docs = await getDocs(collection(db, 'settlements'));
      const docToUpdate = docs.docs.find(doc => doc.data().name === editModal.settlement.name);
      if (docToUpdate) {
        await setDoc(docToUpdate.ref, editForm);
        toast.success('Settlement updated!');
      }
      setEditModal({ open: false, settlement: null });
    } catch (err) {
      toast.error('Failed to update settlement: ' + err.message);
    }
  };
  // Delete settlement logic
  const openDeleteModal = (settlement) => {
    setDeleteModal({ open: true, settlement });
  };
  const handleDelete = async () => {
    try {
      // Find the doc to delete by name
      const docs = await getDocs(collection(db, 'settlements'));
      const docToDelete = docs.docs.find(doc => doc.data().name === deleteModal.settlement.name);
      if (docToDelete) {
        await docToDelete.ref.delete();
        toast.success('Settlement deleted!');
      }
      setDeleteModal({ open: false, settlement: null });
    } catch (err) {
      toast.error('Failed to delete settlement: ' + err.message);
    }
  };

  const [adminModal, setAdminModal] = useState({ open: false, settlement: null });
  const [adminForm, setAdminForm] = useState({ email: '', username: '', phone: '' });
  const [enablingSettlement, setEnablingSettlement] = useState('');

  // Open admin creation modal when enabling
  const openAdminModal = (settlement) => {
    setAdminForm({ email: '', username: '', phone: '' });
    setAdminModal({ open: true, settlement });
  };

<<<<<<< HEAD
  // Username uniqueness check
  useEffect(() => {
    const check = async () => {
      if (!adminForm.username) {
        setUsernameError('');
        return;
      }
      setCheckingUsername(true);
      const usernameDoc = await getDoc(doc(db, 'usernames', adminForm.username.toLowerCase()));
      if (usernameDoc.exists()) {
        setUsernameError('Username is already taken');
      } else {
        setUsernameError('');
      }
      setCheckingUsername(false);
    };
    check();
  }, [adminForm.username]);

  // Handle admin creation and enable settlement
  const handleCreateAdminAndEnable = async () => {
    setEnablingSettlement(adminModal.settlement.name);
    let newUserId = null;
    let userCredential = null;
    try {
      const { email, username, phone } = adminForm;
      if (!email || !username || !phone) {
        toast.error('All fields are required');
        return;
      }
      // 1. Create user in Firebase Auth
      const auth = getAuth();
      const tempPassword = email + '_Temp123';
      userCredential = await createUserWithEmailAndPassword(auth, email, tempPassword);
      newUserId = userCredential.user.uid;
      // 2. Send password reset email
      await sendPasswordResetEmail(auth, email);
      // 3. Create user in Firestore
      const usersRef = collection(db, 'users');
      const newUserRef = doc(usersRef, newUserId);
      await setDoc(newUserRef, {
        credentials: { email, username, phone },
        role: 'admin',
        settlement: adminModal.settlement.name,
        createdAt: new Date().toISOString(),
        profileComplete: false,
      });
      // 4. Add username to 'usernames' collection for uniqueness and lookup
      await setDoc(doc(db, 'usernames', username.toLowerCase()), {
        uid: newUserId,
        email,
        createdAt: new Date().toISOString(),
        role: 'admin',
      });
      // 5. Update the availableSettlements doc with admin info
      await setDoc(doc(db, 'availableSettlements', adminModal.settlement.name), {
        name: adminModal.settlement.name,
        available: true,
        createdAt: new Date().toISOString(),
        adminId: newUserId,
        adminEmail: email,
        adminUsername: username,
        adminPhone: phone,
      }, { merge: true });
      toast.success('Admin created and password reset email sent!');
      setAdminModal({ open: false, settlement: null });
    } catch (err) {
      if (userCredential && newUserId) {
        try { await userCredential.user.delete(); } catch (e) { /* ignore */ }
      }
      toast.error('Failed to create admin: ' + (err.message || 'Unknown error'));
    } finally {
      setEnablingSettlement('');
=======
      // Show success message
      toast.success(t('auth.adminSettlements.addedSuccess', { settlement: settlementName }));
    } catch (error) {
      console.error('Error adding settlement:', error);
      toast.error(t('auth.adminSettlements.addError'));
>>>>>>> 9918a522
    }
  };

  if (loading) {
    return <div className="text-center py-8">{t('auth.adminSettlements.loading')}</div>;
  }

  console.debug('[AdminSettlements] rendering');
  return (
    <div className="max-w-6xl mx-auto p-4 sm:p-6">
<<<<<<< HEAD
      <div className="flex justify-between items-center mb-6">
        <h1 className="text-2xl font-bold">Manage Available Settlements</h1>
        <div className="flex gap-2">
          <div className="flex gap-4 mb-4 items-center">
            <div className="flex items-center gap-2">
              <label className="flex items-center gap-2 text-sm font-medium" title="Replace all settlements with this file">
                <input
                  type="checkbox"
                  checked={replaceAll}
                  onChange={e => setReplaceAll(e.target.checked)}
                  className="accent-yellow-500 w-4 h-4"
                />
                <span>Replace all settlements with this file</span>
              </label>
              {replaceAll && (
                <span className="text-xs text-red-600 ml-2 flex items-center gap-1">
                  <FaExclamationTriangle className="inline mr-1" />
                  This will delete all current settlements!
                </span>
              )}
            </div>
            <label htmlFor="firestore-upload" className="bg-blue-500 hover:bg-blue-600 text-white px-4 py-2 rounded cursor-pointer flex items-center gap-2" title="Upload a JSON or CSV file to add settlements">
              <FaUpload />
              {uploading ? (
                <span className="flex items-center gap-2"><FaSpinner className="animate-spin" /> Uploading...</span>
              ) : (
                'Upload JSON/CSV'
              )}
              <input id="firestore-upload" name="firestore-upload" type="file" accept=".json,.csv,application/json,text/csv" onChange={handleUploadFile} style={{ display: 'none' }} disabled={uploading} />
            </label>
            <button
              onClick={() => setShowSettlementModal(true)}
              className="bg-green-500 hover:bg-green-600 text-white font-bold px-4 py-2 rounded flex items-center gap-2 shadow"
            >
              <FaPlus /> Add/Edit Settlement
            </button>
            <button
              onClick={() => navigate('/superadmin/admins')}
              className="bg-yellow-400 hover:bg-yellow-500 text-black font-bold px-4 py-2 rounded flex items-center gap-2 shadow"
            >
              <FaUserShield /> Admin Management
            </button>
          </div>
        </div>
      </div>
      {/* Availability Filter Buttons */}
      <div className="mb-6 flex gap-3 justify-center">
        <button
          onClick={() => setAvailabilityFilter('all')}
          className={`flex items-center gap-2 px-4 py-2 rounded-full shadow-sm transition font-semibold
            ${availabilityFilter === 'all' ? 'bg-yellow-400 text-black' : 'bg-gray-100 text-gray-700 hover:bg-yellow-100'}`}
        >
          <FaList /> All
        </button>
        <button
          onClick={() => setAvailabilityFilter('available')}
          className={`flex items-center gap-2 px-4 py-2 rounded-full shadow-sm transition font-semibold
            ${availabilityFilter === 'available' ? 'bg-green-400 text-white' : 'bg-gray-100 text-gray-700 hover:bg-green-100'}`}
        >
          <FaCheckCircle /> Available
        </button>
=======
      <h1 className="text-2xl font-bold mb-6">{t('auth.adminSettlements.title')}</h1>
      
      {/* Add New Settlement Form */}
      <div className="mb-8 p-4 bg-white rounded-lg shadow">
        <h2 className="text-lg font-semibold mb-3">{t('auth.adminSettlements.addNew')}</h2>
        <div className="flex gap-2">
          <input
            type="text"
            value={newSettlement}
            onChange={(e) => setNewSettlement(e.target.value)}
            placeholder={t('auth.adminSettlements.enterName')}
            className="flex-1 px-4 py-2 border border-gray-300 rounded-md focus:ring-2 focus:ring-[#FFD966] focus:border-[#FFD966]"
          />
>>>>>>> 9918a522
          <button
          onClick={() => setAvailabilityFilter('disabled')}
          className={`flex items-center gap-2 px-4 py-2 rounded-full shadow-sm transition font-semibold
            ${availabilityFilter === 'disabled' ? 'bg-red-400 text-white' : 'bg-gray-100 text-gray-700 hover:bg-red-100'}`}
          >
<<<<<<< HEAD
          <FaMinusCircle /> Disabled
=======
            {t('auth.adminSettlements.add')}
>>>>>>> 9918a522
          </button>
        </div>
      {/* Search and Filter Input */}
      <div className="relative w-full max-w-md mx-auto mb-6">
        <input
          type="text"
          placeholder="Search settlements..."
          value={searchQuery}
          onChange={e => setSearchQuery(e.target.value)}
          className={`pl-10 pr-4 py-2 rounded-full border border-gray-300 shadow-sm focus:ring-2 focus:ring-yellow-400 focus:border-yellow-400 w-full ${isRTL ? 'text-right' : ''}`}
          dir={isRTL ? 'rtl' : 'ltr'}
        />
        <FaMapMarkerAlt className={`absolute ${isRTL ? 'right-3' : 'left-3'} top-1/2 transform -translate-y-1/2 text-yellow-400`} />
      </div>
      {/* Settlements List */}
<<<<<<< HEAD
      {loading ? (
        <div className="flex flex-col items-center py-8 text-gray-500">
          <FaSpinner className="animate-spin text-3xl mb-2" />
          Loading settlements...
        </div>
      ) : filteredSettlements.length === 0 ? (
        <div className="flex flex-col items-center py-8 text-gray-400">
          <FaMapMarkerAlt className="text-4xl mb-2" />
          <div>No settlements found.</div>
        </div>
      ) : (
        <>
        <div className={`grid grid-cols-1 sm:grid-cols-2 md:grid-cols-3 lg:grid-cols-4 gap-6 ${isRTL ? 'rtl' : ''}`} dir={isRTL ? 'rtl' : 'ltr'}>
          {paginatedSettlements.map(settlement => {
            const enabled = availableSettlements.includes(settlement.name);
            return (
              <div key={settlement.name} className="bg-white shadow rounded p-4 flex flex-col items-center transition hover:shadow-lg">
                <div className="font-bold text-lg mb-2 flex items-center gap-2">
                  <FaMapMarkerAlt className="text-yellow-500" />
                  {settlement.name}
                  {enabled && (
                    <span className="ml-2 flex items-center gap-1 text-green-600 text-sm font-semibold">
                      <FaCheckCircle /> Enabled
                    </span>
                  )}
                </div>
                <div className="text-xs text-gray-500 mb-1">{settlement.english_name}</div>
                <div className="text-xs text-gray-500 mb-1">{settlement.shem_napa}{settlement.shem_napa && settlement.shem_moaatza ? ' • ' : ''}{settlement.shem_moaatza}</div>
                <div className="text-xs text-gray-400 mb-2">{settlement.lishka}</div>
                {!enabled && (
                  <button
                    onClick={() => openAdminModal(settlement)}
                    className="bg-green-500 hover:bg-green-600 text-white px-4 py-2 rounded mt-2 flex items-center gap-2"
                    disabled={enablingSettlement === settlement.name}
                    title="Enable this settlement"
                  >
                    <FaCheckCircle /> Enable
                  </button>
                )}
                {/* Edit/Delete icons */}
                <div className="flex gap-2 mt-2">
                  <button
                    onClick={() => openEditModal(settlement)}
                    className="text-blue-500 hover:text-blue-700 p-1"
                    title="Edit settlement"
                  >
                    <FaEdit />
                  </button>
                  <button
                    onClick={() => openDeleteModal(settlement)}
                    className="text-red-500 hover:text-red-700 p-1"
                    title="Delete settlement"
                  >
                    <FaTrash />
                  </button>
                </div>
              </div>
            );
          })}
        </div>
        {/* Pagination Controls */}
        {totalPages > 1 && (
          <div className={`flex items-center justify-center gap-4 mt-8 ${isRTL ? 'flex-row-reverse' : ''}`}> 
            <button
              onClick={() => setPage(page - 1)}
              disabled={page === 1}
              className="px-4 py-2 rounded bg-gray-200 hover:bg-gray-300 disabled:opacity-50"
              aria-label="Previous page"
            >
              {isRTL ? '→' : '←'} Previous
            </button>
            <span className="text-sm text-gray-600">
              Page {page} of {totalPages}
            </span>
            <button
              onClick={() => setPage(page + 1)}
              disabled={page === totalPages}
              className="px-4 py-2 rounded bg-gray-200 hover:bg-gray-300 disabled:opacity-50"
              aria-label="Next page"
            >
              Next {isRTL ? '←' : '→'}
            </button>
          </div>
        )}
        </>
      )}
      {/* Assign Admin Modal */}
      <AssignAdminModal
        open={showAdminForm}
        onClose={() => { setShowAdminForm(false); setSelectedSettlement(''); }}
        selectedSettlement={selectedSettlement}
        onAdminCreated={handleAdminCreated}
        checkEmailExists={checkEmailExists}
        checkUsernameExists={checkUsernameExists}
        creatingAdmin={creatingAdmin}
      />
      {/* Confirm Disable Modal */}
      <ConfirmDisableModal
        open={showConfirmModal}
        settlement={settlementToDisable}
        onCancel={() => setShowConfirmModal(false)}
        onConfirm={async () => {
          await handleDisableSettlement(settlementToDisable);
          setShowConfirmModal(false);
          setSettlementToDisable(null);
        }}
      />
      {/* Settlement Modal */}
      {showSettlementModal && (
        <div className="fixed inset-0 bg-black bg-opacity-40 flex items-center justify-center z-50">
          <div className="bg-white rounded-lg p-6 w-full max-w-md">
            <h2 className="text-xl font-bold mb-4">{settlementForm.isEdit ? 'Edit Settlement' : 'Add Settlement'}</h2>
            <div className="mb-4 relative">
              <label className="block text-sm font-medium text-gray-700 mb-2">Settlement Name</label>
              <input
                type="text"
                className="border px-3 py-2 rounded-md w-full"
                value={settlementForm.name}
                onChange={e => {
                  setSettlementForm({ ...settlementForm, name: e.target.value, isEdit: false });
                  setShowSuggestions(true);
                }}
                onFocus={() => setShowSuggestions(true)}
                onBlur={() => setTimeout(() => setShowSuggestions(false), 150)}
                placeholder="Type to search or add..."
                autoComplete="off"
              />
              {/* Suggestions dropdown */}
              {showSuggestions && settlementForm.name && filteredModalSettlements.length > 0 && (
                <ul className="absolute z-10 bg-white border border-gray-200 rounded w-full mt-1 max-h-40 overflow-y-auto shadow-lg">
                  {filteredModalSettlements.map(s => (
                    <li
                      key={s.name}
                      className="px-4 py-2 cursor-pointer hover:bg-yellow-100"
                      onMouseDown={() => {
                        setSettlementForm({ original: s.name, name: s.name, isEdit: true });
                        setShowSuggestions(false);
                      }}
                    >
                      {s.name}
                    </li>
                  ))}
                </ul>
              )}
              {/* Option to add new if not found */}
              {showSuggestions && settlementForm.name && filteredModalSettlements.length === 0 && (
                <div className="absolute z-10 bg-white border border-gray-200 rounded w-full mt-1 px-4 py-2 text-gray-500">
                  No match. Click Save to add new settlement.
                </div>
              )}
            </div>
            <div className="flex justify-end gap-2 mt-6">
              <button
                onClick={() => {
                  setShowSettlementModal(false);
                  setSettlementForm({ original: '', name: '', isEdit: false });
                }}
                className="px-4 py-2 text-gray-600 border border-gray-300 rounded-md hover:bg-gray-50"
              >
                Cancel
              </button>
              <button
                onClick={handleSaveSettlement}
                className="px-4 py-2 bg-green-500 text-white rounded-md hover:bg-green-600"
              >
                Save
              </button>
=======
      <div className="grid grid-cols-1 sm:grid-cols-2 md:grid-cols-3 lg:grid-cols-4 gap-4">
        {allSettlements.map(settlement => (
          <div 
            key={settlement} 
            className={`p-4 border rounded-lg cursor-pointer transition-all ${
              availableSettlements.includes(settlement) 
                ? 'bg-green-50 border-green-400 shadow-sm' 
                : 'bg-gray-50 border-gray-200'
            }`}
            onClick={() => toggleSettlement(settlement)}
          >
            <div className="flex items-center justify-between">
              <h3 className="font-medium">{settlement}</h3>
              <span className={`px-2 py-1 text-xs rounded-full ${
                availableSettlements.includes(settlement)
                  ? 'bg-green-100 text-green-800'
                  : 'bg-gray-100 text-gray-600'
              }`}>
                {availableSettlements.includes(settlement) ? t('auth.adminSettlements.available') : t('auth.adminSettlements.disabled')}
              </span>
>>>>>>> 9918a522
            </div>
          </div>
        </div>
      )}
      {/* Confirmation Modal for Replace All */}
      {showConfirmModal && (
        <div className="fixed inset-0 bg-black bg-opacity-40 flex items-center justify-center z-50">
          <div className="bg-white rounded-lg p-8 w-full max-w-md shadow-lg flex flex-col items-center">
            <FaExclamationTriangle className="text-4xl text-red-500 mb-4" />
            <h2 className="text-xl font-bold mb-2 text-center">Are you sure?</h2>
            <p className="text-center mb-6">This will <span className="text-red-600 font-semibold">delete all current settlements</span> before uploading the new file. This action cannot be undone.</p>
            <div className="flex gap-4">
              <button
                onClick={async () => {
                  setShowConfirmModal(false);
                  if (pendingFile) await doUpload(pendingFile);
                }}
                className="bg-red-500 hover:bg-red-600 text-white px-4 py-2 rounded font-bold"
              >
                Yes, Replace All
              </button>
              <button
                onClick={() => {
                  setShowConfirmModal(false);
                  setPendingFile(null);
                }}
                className="bg-gray-200 hover:bg-gray-300 text-gray-800 px-4 py-2 rounded font-bold"
              >
                Cancel
              </button>
            </div>
          </div>
        </div>
      )}
      {/* Edit Modal */}
      {editModal.open && (
        <div className="fixed inset-0 bg-black bg-opacity-40 flex items-center justify-center z-50">
          <div className="bg-white rounded-lg p-6 w-full max-w-md">
            <h2 className="text-xl font-bold mb-4">Edit Settlement</h2>
            <div className="mb-4 grid grid-cols-1 gap-2">
              <label className="text-sm font-medium">Name
                <input name="name" value={editForm.name} onChange={handleEditChange} className="border px-2 py-1 rounded w-full" />
              </label>
              <label className="text-sm font-medium">English Name
                <input name="english_name" value={editForm.english_name} onChange={handleEditChange} className="border px-2 py-1 rounded w-full" />
              </label>
              <label className="text-sm font-medium">Region
                <input name="shem_napa" value={editForm.shem_napa} onChange={handleEditChange} className="border px-2 py-1 rounded w-full" />
              </label>
              <label className="text-sm font-medium">Municipality
                <input name="shem_moaatza" value={editForm.shem_moaatza} onChange={handleEditChange} className="border px-2 py-1 rounded w-full" />
              </label>
              <label className="text-sm font-medium">Office
                <input name="lishka" value={editForm.lishka} onChange={handleEditChange} className="border px-2 py-1 rounded w-full" />
              </label>
            </div>
            <div className="flex justify-end gap-2 mt-6">
              <button
                onClick={() => setEditModal({ open: false, settlement: null })}
                className="px-4 py-2 text-gray-600 border border-gray-300 rounded-md hover:bg-gray-50"
              >
                Cancel
              </button>
              <button
                onClick={handleEditSave}
                className="px-4 py-2 bg-blue-500 text-white rounded-md hover:bg-blue-600"
              >
                Save
              </button>
            </div>
          </div>
        </div>
      )}
      {/* Delete Modal */}
      {deleteModal.open && (
        <div className="fixed inset-0 bg-black bg-opacity-40 flex items-center justify-center z-50">
          <div className="bg-white rounded-lg p-6 w-full max-w-md">
            <h2 className="text-xl font-bold mb-4 text-center text-red-600">Delete Settlement</h2>
            <p className="mb-6 text-center">Are you sure you want to delete <span className="font-bold">{deleteModal.settlement.name}</span>? This action cannot be undone.</p>
            <div className="flex justify-end gap-2 mt-6">
              <button
                onClick={() => setDeleteModal({ open: false, settlement: null })}
                className="px-4 py-2 text-gray-600 border border-gray-300 rounded-md hover:bg-gray-50"
              >
                Cancel
              </button>
              <button
                onClick={handleDelete}
                className="px-4 py-2 bg-red-500 text-white rounded-md hover:bg-red-600"
              >
                Delete
              </button>
            </div>
          </div>
        </div>
      )}
      {/* Admin Creation Modal */}
      {adminModal.open && (
        <div className="fixed inset-0 bg-black bg-opacity-40 flex items-center justify-center z-50">
          <div className="bg-white rounded-lg p-6 w-full max-w-md">
            <h2 className="text-xl font-bold mb-4">Create Admin for {adminModal.settlement.name}</h2>
            <div className="mb-4 grid grid-cols-1 gap-2">
              <label className="text-sm font-medium">Email
                <input name="email" value={adminForm.email} onChange={e => setAdminForm({ ...adminForm, email: e.target.value })} className="border px-2 py-1 rounded w-full" type="email" />
              </label>
              <label className="text-sm font-medium">Username
                <input name="username" value={adminForm.username} onChange={e => setAdminForm({ ...adminForm, username: e.target.value })} className="border px-2 py-1 rounded w-full" />
                {checkingUsername && <span className="text-xs text-gray-500 ml-2">Checking...</span>}
                {usernameError && <span className="text-xs text-red-600 ml-2">{usernameError}</span>}
              </label>
              <label className="text-sm font-medium">Phone
                <input name="phone" value={adminForm.phone} onChange={e => setAdminForm({ ...adminForm, phone: e.target.value })} className="border px-2 py-1 rounded w-full" />
              </label>
            </div>
            <div className="flex justify-end gap-2 mt-6">
              <button
                onClick={() => setAdminModal({ open: false, settlement: null })}
                className="px-4 py-2 text-gray-600 border border-gray-300 rounded-md hover:bg-gray-50"
                disabled={enablingSettlement === adminModal.settlement.name || !!usernameError || checkingUsername}
              >
                Cancel
              </button>
              <button
                onClick={handleCreateAdminAndEnable}
                className="px-4 py-2 bg-green-500 text-white rounded-md hover:bg-green-600"
                disabled={enablingSettlement === adminModal.settlement.name || !!usernameError || checkingUsername}
              >
                {enablingSettlement === adminModal.settlement.name ? 'Enabling...' : 'Create & Enable'}
              </button>
            </div>
          </div>
        </div>
      )}
    </div>
  );
};

export default AdminSettlements;<|MERGE_RESOLUTION|>--- conflicted
+++ resolved
@@ -15,11 +15,8 @@
 import { useLanguage } from '../../context/LanguageContext';
 
 const AdminSettlements = () => {
-<<<<<<< HEAD
   console.debug('[AdminSettlements] mounted');
-=======
   const { t } = useLanguage();
->>>>>>> 9918a522
   const [allSettlements, setAllSettlements] = useState([]);
   const [settlementMap, setSettlementMap] = useState({});
   const [availableSettlements, setAvailableSettlements] = useState([]);
@@ -105,14 +102,7 @@
         setAvailableSettlements(available);
         setSettlementAdmins(admins);
       } catch (error) {
-<<<<<<< HEAD
         console.error('Failed to fetch available settlements:', error);
-=======
-        console.error('Failed to fetch settlements:', error);
-        toast.error(t('auth.adminSettlements.loadError'));
-      } finally {
-        setLoading(false);
->>>>>>> 9918a522
       }
     };
     fetchAvailableSettlements();
@@ -200,7 +190,6 @@
   const handleDisableSettlement = async (settlement) => {
     console.debug('[handleDisableSettlement] settlement:', settlement);
     try {
-<<<<<<< HEAD
       // Find the doc to delete
       const settlementsRef = collection(db, 'settlements');
       const snapshot = await getDocs(settlementsRef);
@@ -211,22 +200,6 @@
         console.debug('[handleDisableSettlement] deleted:', settlement);
       } else {
         toast.error('Settlement not found.');
-=======
-      if (availableSettlements.includes(settlement)) {
-        // Remove from available
-        await deleteDoc(doc(db, 'availableSettlements', settlement));
-        setAvailableSettlements(prev => prev.filter(s => s !== settlement));
-        toast.success(t('auth.adminSettlements.removed', { settlement }));
-      } else {
-        // Add to available
-        await setDoc(doc(db, 'availableSettlements', settlement), { 
-          name: settlement,
-          available: true,
-          createdAt: new Date().toISOString() 
-        });
-        setAvailableSettlements(prev => [...prev, settlement]);
-        toast.success(t('auth.adminSettlements.added', { settlement }));
->>>>>>> 9918a522
       }
       setAvailableSettlements(prev => prev.filter(s => s !== settlement));
       setSettlementAdmins(prev => {
@@ -235,7 +208,6 @@
         return newAdmins;
       });
     } catch (error) {
-<<<<<<< HEAD
       console.error('[handleDisableSettlement] error:', error);
       toast.error('Failed to delete settlement.');
     }
@@ -279,10 +251,6 @@
     } catch (err) {
       console.error('[handleSaveSettlement] error:', err);
       toast.error('Failed to save settlement');
-=======
-      console.error('Error toggling settlement:', error);
-      toast.error(t('auth.adminSettlements.updateError'));
->>>>>>> 9918a522
     }
   };
 
@@ -369,6 +337,7 @@
         createdAt: new Date().toISOString(),
       });
       toast.success(`${name} enabled and added to availableSettlements!`);
+      
     } catch (err) {
       toast.error('Failed to enable settlement: ' + err.message);
     }
@@ -418,6 +387,7 @@
       if (docToDelete) {
         await docToDelete.ref.delete();
         toast.success('Settlement deleted!');
+        
       }
       setDeleteModal({ open: false, settlement: null });
     } catch (err) {
@@ -435,7 +405,6 @@
     setAdminModal({ open: true, settlement });
   };
 
-<<<<<<< HEAD
   // Username uniqueness check
   useEffect(() => {
     const check = async () => {
@@ -509,13 +478,6 @@
       toast.error('Failed to create admin: ' + (err.message || 'Unknown error'));
     } finally {
       setEnablingSettlement('');
-=======
-      // Show success message
-      toast.success(t('auth.adminSettlements.addedSuccess', { settlement: settlementName }));
-    } catch (error) {
-      console.error('Error adding settlement:', error);
-      toast.error(t('auth.adminSettlements.addError'));
->>>>>>> 9918a522
     }
   };
 
@@ -526,7 +488,6 @@
   console.debug('[AdminSettlements] rendering');
   return (
     <div className="max-w-6xl mx-auto p-4 sm:p-6">
-<<<<<<< HEAD
       <div className="flex justify-between items-center mb-6">
         <h1 className="text-2xl font-bold">Manage Available Settlements</h1>
         <div className="flex gap-2">
@@ -588,31 +549,12 @@
         >
           <FaCheckCircle /> Available
         </button>
-=======
-      <h1 className="text-2xl font-bold mb-6">{t('auth.adminSettlements.title')}</h1>
-      
-      {/* Add New Settlement Form */}
-      <div className="mb-8 p-4 bg-white rounded-lg shadow">
-        <h2 className="text-lg font-semibold mb-3">{t('auth.adminSettlements.addNew')}</h2>
-        <div className="flex gap-2">
-          <input
-            type="text"
-            value={newSettlement}
-            onChange={(e) => setNewSettlement(e.target.value)}
-            placeholder={t('auth.adminSettlements.enterName')}
-            className="flex-1 px-4 py-2 border border-gray-300 rounded-md focus:ring-2 focus:ring-[#FFD966] focus:border-[#FFD966]"
-          />
->>>>>>> 9918a522
           <button
           onClick={() => setAvailabilityFilter('disabled')}
           className={`flex items-center gap-2 px-4 py-2 rounded-full shadow-sm transition font-semibold
             ${availabilityFilter === 'disabled' ? 'bg-red-400 text-white' : 'bg-gray-100 text-gray-700 hover:bg-red-100'}`}
           >
-<<<<<<< HEAD
           <FaMinusCircle /> Disabled
-=======
-            {t('auth.adminSettlements.add')}
->>>>>>> 9918a522
           </button>
         </div>
       {/* Search and Filter Input */}
@@ -628,7 +570,6 @@
         <FaMapMarkerAlt className={`absolute ${isRTL ? 'right-3' : 'left-3'} top-1/2 transform -translate-y-1/2 text-yellow-400`} />
       </div>
       {/* Settlements List */}
-<<<<<<< HEAD
       {loading ? (
         <div className="flex flex-col items-center py-8 text-gray-500">
           <FaSpinner className="animate-spin text-3xl mb-2" />
@@ -796,28 +737,6 @@
               >
                 Save
               </button>
-=======
-      <div className="grid grid-cols-1 sm:grid-cols-2 md:grid-cols-3 lg:grid-cols-4 gap-4">
-        {allSettlements.map(settlement => (
-          <div 
-            key={settlement} 
-            className={`p-4 border rounded-lg cursor-pointer transition-all ${
-              availableSettlements.includes(settlement) 
-                ? 'bg-green-50 border-green-400 shadow-sm' 
-                : 'bg-gray-50 border-gray-200'
-            }`}
-            onClick={() => toggleSettlement(settlement)}
-          >
-            <div className="flex items-center justify-between">
-              <h3 className="font-medium">{settlement}</h3>
-              <span className={`px-2 py-1 text-xs rounded-full ${
-                availableSettlements.includes(settlement)
-                  ? 'bg-green-100 text-green-800'
-                  : 'bg-gray-100 text-gray-600'
-              }`}>
-                {availableSettlements.includes(settlement) ? t('auth.adminSettlements.available') : t('auth.adminSettlements.disabled')}
-              </span>
->>>>>>> 9918a522
             </div>
           </div>
         </div>
