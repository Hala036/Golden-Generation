<<<<<<< HEAD
import React, { useState } from 'react';
import { useLanguage } from '../../context/LanguageContext';
import useSignupStore from '../../store/signupStore';
import { Users, Star, Check } from 'lucide-react';

const Lifestyle = ({ onComplete }) => {
  const { t } = useLanguage();
=======
import React, { useState, useEffect } from 'react';
import useSignupStore from '../../store/signupStore';
import { Users, Star, Check } from 'lucide-react';

const Lifestyle = ({ onComplete, editMode = false, data }) => {
>>>>>>> cde2744e
  const { lifestyleData, setLifestyleData } = useSignupStore();
  const [formData, setFormData] = useState(
    lifestyleData || {
      computerAbility: 3,
      sportActivity: 2,
      weeklySchedule: 3,
      interests: [],
      sportsSubspecialty: ''
    }
  );

  const interestOptions = [
    t('auth.lifestyle.safetyReadBooks'), t('auth.lifestyle.culture'), t('auth.lifestyle.cooking'), t('auth.lifestyle.trips'), t('auth.lifestyle.photography'), t('auth.lifestyle.sport'),
    t('auth.lifestyle.study'), t('auth.lifestyle.gardening'), t('auth.lifestyle.computer'), t('auth.lifestyle.craftsmanship'), t('auth.lifestyle.music'), t('auth.lifestyle.art'), t('auth.lifestyle.dancing'),
    t('auth.lifestyle.hiking'), t('auth.lifestyle.meditation'), t('auth.lifestyle.yoga'), t('auth.lifestyle.gaming'), t('auth.lifestyle.writing'), t('auth.lifestyle.volunteering'), t('auth.lifestyle.podcasts'),
    t('auth.lifestyle.movies'), t('auth.lifestyle.fashion'), t('auth.lifestyle.languages'), t('auth.lifestyle.astronomy'), t('auth.lifestyle.history'), t('auth.lifestyle.science'), t('auth.lifestyle.technology'),
    t('auth.lifestyle.baking'), t('auth.lifestyle.dontHave'), t('auth.lifestyle.other')
  ];

  const interestEmojis = {
    [t('auth.lifestyle.safetyReadBooks')]: '📚',
    [t('auth.lifestyle.culture')]: '🎭',
    [t('auth.lifestyle.cooking')]: '🍳',
    [t('auth.lifestyle.trips')]: '✈️',
    [t('auth.lifestyle.photography')]: '📷',
    [t('auth.lifestyle.sport')]: '🏆',
    [t('auth.lifestyle.other')]: '🔍',
    [t('auth.lifestyle.dontHave')]: '❌',
    [t('auth.lifestyle.study')]: '🎓',
    [t('auth.lifestyle.gardening')]: '🌱',
    [t('auth.lifestyle.computer')]: '💻',
    [t('auth.lifestyle.craftsmanship')]: '🔨',
    [t('auth.lifestyle.music')]: '🎵',
    [t('auth.lifestyle.art')]: '🎨',
    [t('auth.lifestyle.dancing')]: '💃',
    [t('auth.lifestyle.hiking')]: '🥾',
    [t('auth.lifestyle.meditation')]: '🧘',
    [t('auth.lifestyle.yoga')]: '🧘‍♀️',
    [t('auth.lifestyle.gaming')]: '🎮',
    [t('auth.lifestyle.writing')]: '✍️',
    [t('auth.lifestyle.volunteering')]: '🤝',
    [t('auth.lifestyle.podcasts')]: '🎧',
    [t('auth.lifestyle.movies')]: '🎬',
    [t('auth.lifestyle.fashion')]: '👕',
    [t('auth.lifestyle.languages')]: '🗣️',
    [t('auth.lifestyle.astronomy')]: '🔭',
    [t('auth.lifestyle.history')]: '📜',
    [t('auth.lifestyle.science')]: '🔬',
    [t('auth.lifestyle.technology')]: '📱',
    [t('auth.lifestyle.baking')]: '🍰'
  };

  const handleInterestSelection = (interest) => {
    const updatedInterests = formData.interests.includes(interest)
      ? formData.interests.filter(i => i !== interest)
      : [...formData.interests, interest];
    setFormData({ ...formData, interests: updatedInterests });
  };

  const handleSubmit = (e) => {
    e.preventDefault();
    setLifestyleData(formData);
    onComplete();
  };

  const getLevelEmoji = (level) => {
    const emojis = ['😕', '🙂', '😊', '👍', '👌', '🌟'];
    return emojis[Math.min(5, Math.floor(level))];
  };

  // Floating background elements for visual consistency
  const FloatingElements = () => (
    <div className="absolute inset-0 overflow-hidden pointer-events-none">
      <div className="absolute w-32 h-32 top-10 left-10 rounded-full bg-gradient-to-r from-yellow-200/30 to-blue-200/30 animate-pulse" style={{ animationDelay: '0s' }} />
      <div className="absolute w-24 h-24 top-1/3 right-20 rounded-full bg-gradient-to-r from-yellow-200/30 to-blue-200/30 animate-pulse" style={{ animationDelay: '2s' }} />
      <div className="absolute w-40 h-40 bottom-20 left-1/4 rounded-full bg-gradient-to-r from-yellow-200/30 to-blue-200/30 animate-pulse" style={{ animationDelay: '4s' }} />
      <div className="absolute w-20 h-20 bottom-1/3 right-10 rounded-full bg-gradient-to-r from-yellow-200/30 to-blue-200/30 animate-pulse" style={{ animationDelay: '6s' }} />
    </div>
  );

  // Card for slider fields
  const SliderCard = ({ label, icon, value, onChange, min = 0, max = 5 }) => (
    <div className="bg-white rounded-2xl p-6 shadow-lg border border-gray-100 backdrop-blur-sm flex flex-col items-center">
      <label className="block text-center font-bold text-gray-800 mb-2">
        <span className="mr-2">{icon}</span>
        {label}
      </label>
      <div className="w-full max-w-md flex items-center">
        <span className="text-sm mr-3">{t('auth.lifestyle.low')}</span>
        <input
          type="range"
          min={min}
          max={max}
          step="1"
          value={value}
          onChange={onChange}
          className="w-full h-2 bg-gray-200 rounded-lg appearance-none cursor-pointer"
        />
        <span className="text-sm ml-3">{t('auth.lifestyle.high')}</span>
      </div>
      <div className="mt-2 flex items-center">
        <span className="text-xl mr-2">{getLevelEmoji(value)}</span>
        <span className="text-sm font-medium">
          {t('auth.lifestyle.valueDisplay').replace('{{value}}', value.toFixed(1))}
        </span>
      </div>
    </div>
  );

  // Card for interests selection
  const SelectionCard = ({ interest, isSelected, onClick }) => (
    <div
      className={`relative overflow-hidden transition-all duration-300 ease-in-out cursor-pointer
        border-2 rounded-xl p-3 bg-gradient-to-br from-white to-gray-50 flex flex-col items-center
        hover:border-yellow-300 hover:shadow-lg hover:scale-105
        ${isSelected
          ? 'border-yellow-400 bg-gradient-to-br from-yellow-50 to-yellow-100 shadow-xl shadow-yellow-200/50 scale-105 -translate-y-0.5'
          : 'border-gray-200'
        }`}
      onClick={onClick}
      tabIndex={0}
      role="button"
      aria-pressed={isSelected}
    >
      <span className="text-2xl mb-1">{interestEmojis[interest]}</span>
      <span className={`text-sm font-semibold text-center ${isSelected ? 'text-gray-900' : 'text-gray-600'}`}>{interest}</span>
      {isSelected && (
        <div className="absolute top-2 right-2 w-6 h-6 rounded-full bg-yellow-400 text-white flex items-center justify-center">
          <Check size={16} />
        </div>
      )}
    </div>
  );

  // Prefill form in edit mode
  useEffect(() => {
    if (editMode && data && Object.keys(data).length > 0) {
      setLifestyleData(data);
    }
    // eslint-disable-next-line
  }, [editMode, data]);

  // Helper to handle parent-driven continue in editMode
  useEffect(() => {
    if (!editMode) return;
    window.__updateLifestyleDataAndContinue = () => {
      setLifestyleData(formData);
      // Do NOT call onComplete here to avoid recursion
    };
    return () => { delete window.__updateLifestyleDataAndContinue; };
    // eslint-disable-next-line
  }, [formData, editMode, onComplete]);

  return (
    <div className="min-h-screen bg-gradient-to-br from-blue-50 via-white to-purple-50 py-12 px-4 relative">
      <FloatingElements />

      <div className="max-w-4xl mx-auto bg-white/80 backdrop-blur-lg rounded-3xl shadow-2xl border border-white/20 p-8 relative z-10">
        <div className="text-center mb-12">
          <div className="flex items-center justify-center mb-4">
            <Users className="w-12 h-12 text-yellow-500 mr-4" />
            <h1 className="text-4xl font-bold bg-gradient-to-r from-blue-600 to-purple-600 bg-clip-text text-transparent">
              {t('auth.lifestyle.title')}
            </h1>
          </div>
          <p className="text-xl text-gray-600 max-w-2xl mx-auto">
            {t('auth.lifestyle.description')}
          </p>
        </div>

        <form onSubmit={handleSubmit} className="space-y-12">
          {/* Computer/Smartphone Ability */}
          <SliderCard
            label={t('auth.lifestyle.computerAbilityLabel')}
            icon="💻"
            value={formData.computerAbility}
            onChange={e => setFormData({ ...formData, computerAbility: parseFloat(e.target.value) })}
          />

          {/* Sport Activity Level */}
          <SliderCard
            label={t('auth.lifestyle.sportActivityLabel')}
            icon="🏃"
            value={formData.sportActivity}
            onChange={e => setFormData({ ...formData, sportActivity: parseFloat(e.target.value) })}
          />

          {/* Weekly Schedule Occupancy */}
          <SliderCard
            label={t('auth.lifestyle.weeklyScheduleLabel')}
            icon="📅"
            value={formData.weeklySchedule}
            onChange={e => setFormData({ ...formData, weeklySchedule: parseFloat(e.target.value) })}
          />

          {/* Interests */}
          <div className="bg-white rounded-2xl p-6 shadow-lg border border-gray-100 backdrop-blur-sm">
            <label className="block text-center font-bold text-gray-800 mb-4">
              <span className="mr-2">⭐</span>
              {t('auth.lifestyle.interestsLabel')}
            </label>
            <div className="grid grid-cols-2 md:grid-cols-3 lg:grid-cols-4 gap-3 max-w-4xl mx-auto">
              {interestOptions.map((interest) => (
                <SelectionCard
                  key={interest}
                  interest={interest}
                  isSelected={formData.interests.includes(interest)}
                  onClick={() => handleInterestSelection(interest)}
                />
              ))}
            </div>
          </div>

          {/* Sports Subspecialty */}
          {formData.interests.includes(t('auth.lifestyle.sport')) && (
            <div className="bg-white rounded-2xl p-6 shadow-lg border border-gray-100 backdrop-blur-sm max-w-md mx-auto">
              <label className="block text-center font-bold text-gray-800 mb-4">
                <span className="mr-2">🏆</span>
                {t('auth.lifestyle.sportsSubspecialtyLabel')}
              </label>
              <input
                type="text"
                value={formData.sportsSubspecialty}
                onChange={e => setFormData({ ...formData, sportsSubspecialty: e.target.value })}
                placeholder={t('auth.lifestyle.sportsSubspecialtyPlaceholder')}
                className="w-full px-4 py-3 border border-gray-300 rounded-lg focus:ring-2 focus:ring-yellow-400 focus:border-transparent"
              />
            </div>
          )}

<<<<<<< HEAD
          {/* Submit Button */}
          <div className="flex justify-center">
            <button
              type="submit"
              className="bg-gradient-to-r from-yellow-400 to-yellow-500 hover:from-yellow-500 hover:to-yellow-600 text-gray-900 font-bold py-4 px-8 rounded-full transition-all duration-300 transform hover:scale-105 shadow-lg hover:shadow-xl flex items-center space-x-2"
            >
              <Star className="w-6 h-6" />
              <span>{t('auth.lifestyle.continueButton')}</span>
              <Star className="w-6 h-6" />
            </button>
          </div>
=======
          {/* Submit Button - only show if not in editMode */}
          {!editMode && (
            <div className="text-center pt-8">
              <button
                type="submit"
                className="w-full bg-gradient-to-r from-yellow-400 to-yellow-500 hover:from-yellow-500 hover:to-yellow-600 text-white font-bold py-4 px-8 rounded-xl transition-all duration-300 ease-in-out shadow-lg hover:shadow-xl hover:scale-105 transform active:scale-95 flex items-center justify-center gap-2"
              >
                <Star className="w-6 h-6" />
                <span>Continue</span>
                <Star className="w-6 h-6" />
              </button>
            </div>
          )}
>>>>>>> cde2744e
        </form>
      </div>

      <style>{`
        @keyframes fadeIn {
          from {
            opacity: 0;
            transform: translateY(20px);
          }
          to {
            opacity: 1;
            transform: translateY(0);
          }
        }
      `}</style>
    </div>
  );
};

export default Lifestyle;
<|MERGE_RESOLUTION|>--- conflicted
+++ resolved
@@ -1,292 +1,270 @@
-<<<<<<< HEAD
-import React, { useState } from 'react';
-import { useLanguage } from '../../context/LanguageContext';
-import useSignupStore from '../../store/signupStore';
-import { Users, Star, Check } from 'lucide-react';
-
-const Lifestyle = ({ onComplete }) => {
-  const { t } = useLanguage();
-=======
-import React, { useState, useEffect } from 'react';
-import useSignupStore from '../../store/signupStore';
-import { Users, Star, Check } from 'lucide-react';
-
-const Lifestyle = ({ onComplete, editMode = false, data }) => {
->>>>>>> cde2744e
-  const { lifestyleData, setLifestyleData } = useSignupStore();
-  const [formData, setFormData] = useState(
-    lifestyleData || {
-      computerAbility: 3,
-      sportActivity: 2,
-      weeklySchedule: 3,
-      interests: [],
-      sportsSubspecialty: ''
-    }
-  );
-
-  const interestOptions = [
-    t('auth.lifestyle.safetyReadBooks'), t('auth.lifestyle.culture'), t('auth.lifestyle.cooking'), t('auth.lifestyle.trips'), t('auth.lifestyle.photography'), t('auth.lifestyle.sport'),
-    t('auth.lifestyle.study'), t('auth.lifestyle.gardening'), t('auth.lifestyle.computer'), t('auth.lifestyle.craftsmanship'), t('auth.lifestyle.music'), t('auth.lifestyle.art'), t('auth.lifestyle.dancing'),
-    t('auth.lifestyle.hiking'), t('auth.lifestyle.meditation'), t('auth.lifestyle.yoga'), t('auth.lifestyle.gaming'), t('auth.lifestyle.writing'), t('auth.lifestyle.volunteering'), t('auth.lifestyle.podcasts'),
-    t('auth.lifestyle.movies'), t('auth.lifestyle.fashion'), t('auth.lifestyle.languages'), t('auth.lifestyle.astronomy'), t('auth.lifestyle.history'), t('auth.lifestyle.science'), t('auth.lifestyle.technology'),
-    t('auth.lifestyle.baking'), t('auth.lifestyle.dontHave'), t('auth.lifestyle.other')
-  ];
-
-  const interestEmojis = {
-    [t('auth.lifestyle.safetyReadBooks')]: '📚',
-    [t('auth.lifestyle.culture')]: '🎭',
-    [t('auth.lifestyle.cooking')]: '🍳',
-    [t('auth.lifestyle.trips')]: '✈️',
-    [t('auth.lifestyle.photography')]: '📷',
-    [t('auth.lifestyle.sport')]: '🏆',
-    [t('auth.lifestyle.other')]: '🔍',
-    [t('auth.lifestyle.dontHave')]: '❌',
-    [t('auth.lifestyle.study')]: '🎓',
-    [t('auth.lifestyle.gardening')]: '🌱',
-    [t('auth.lifestyle.computer')]: '💻',
-    [t('auth.lifestyle.craftsmanship')]: '🔨',
-    [t('auth.lifestyle.music')]: '🎵',
-    [t('auth.lifestyle.art')]: '🎨',
-    [t('auth.lifestyle.dancing')]: '💃',
-    [t('auth.lifestyle.hiking')]: '🥾',
-    [t('auth.lifestyle.meditation')]: '🧘',
-    [t('auth.lifestyle.yoga')]: '🧘‍♀️',
-    [t('auth.lifestyle.gaming')]: '🎮',
-    [t('auth.lifestyle.writing')]: '✍️',
-    [t('auth.lifestyle.volunteering')]: '🤝',
-    [t('auth.lifestyle.podcasts')]: '🎧',
-    [t('auth.lifestyle.movies')]: '🎬',
-    [t('auth.lifestyle.fashion')]: '👕',
-    [t('auth.lifestyle.languages')]: '🗣️',
-    [t('auth.lifestyle.astronomy')]: '🔭',
-    [t('auth.lifestyle.history')]: '📜',
-    [t('auth.lifestyle.science')]: '🔬',
-    [t('auth.lifestyle.technology')]: '📱',
-    [t('auth.lifestyle.baking')]: '🍰'
-  };
-
-  const handleInterestSelection = (interest) => {
-    const updatedInterests = formData.interests.includes(interest)
-      ? formData.interests.filter(i => i !== interest)
-      : [...formData.interests, interest];
-    setFormData({ ...formData, interests: updatedInterests });
-  };
-
-  const handleSubmit = (e) => {
-    e.preventDefault();
-    setLifestyleData(formData);
-    onComplete();
-  };
-
-  const getLevelEmoji = (level) => {
-    const emojis = ['😕', '🙂', '😊', '👍', '👌', '🌟'];
-    return emojis[Math.min(5, Math.floor(level))];
-  };
-
-  // Floating background elements for visual consistency
-  const FloatingElements = () => (
-    <div className="absolute inset-0 overflow-hidden pointer-events-none">
-      <div className="absolute w-32 h-32 top-10 left-10 rounded-full bg-gradient-to-r from-yellow-200/30 to-blue-200/30 animate-pulse" style={{ animationDelay: '0s' }} />
-      <div className="absolute w-24 h-24 top-1/3 right-20 rounded-full bg-gradient-to-r from-yellow-200/30 to-blue-200/30 animate-pulse" style={{ animationDelay: '2s' }} />
-      <div className="absolute w-40 h-40 bottom-20 left-1/4 rounded-full bg-gradient-to-r from-yellow-200/30 to-blue-200/30 animate-pulse" style={{ animationDelay: '4s' }} />
-      <div className="absolute w-20 h-20 bottom-1/3 right-10 rounded-full bg-gradient-to-r from-yellow-200/30 to-blue-200/30 animate-pulse" style={{ animationDelay: '6s' }} />
-    </div>
-  );
-
-  // Card for slider fields
-  const SliderCard = ({ label, icon, value, onChange, min = 0, max = 5 }) => (
-    <div className="bg-white rounded-2xl p-6 shadow-lg border border-gray-100 backdrop-blur-sm flex flex-col items-center">
-      <label className="block text-center font-bold text-gray-800 mb-2">
-        <span className="mr-2">{icon}</span>
-        {label}
-      </label>
-      <div className="w-full max-w-md flex items-center">
-        <span className="text-sm mr-3">{t('auth.lifestyle.low')}</span>
-        <input
-          type="range"
-          min={min}
-          max={max}
-          step="1"
-          value={value}
-          onChange={onChange}
-          className="w-full h-2 bg-gray-200 rounded-lg appearance-none cursor-pointer"
-        />
-        <span className="text-sm ml-3">{t('auth.lifestyle.high')}</span>
-      </div>
-      <div className="mt-2 flex items-center">
-        <span className="text-xl mr-2">{getLevelEmoji(value)}</span>
-        <span className="text-sm font-medium">
-          {t('auth.lifestyle.valueDisplay').replace('{{value}}', value.toFixed(1))}
-        </span>
-      </div>
-    </div>
-  );
-
-  // Card for interests selection
-  const SelectionCard = ({ interest, isSelected, onClick }) => (
-    <div
-      className={`relative overflow-hidden transition-all duration-300 ease-in-out cursor-pointer
-        border-2 rounded-xl p-3 bg-gradient-to-br from-white to-gray-50 flex flex-col items-center
-        hover:border-yellow-300 hover:shadow-lg hover:scale-105
-        ${isSelected
-          ? 'border-yellow-400 bg-gradient-to-br from-yellow-50 to-yellow-100 shadow-xl shadow-yellow-200/50 scale-105 -translate-y-0.5'
-          : 'border-gray-200'
-        }`}
-      onClick={onClick}
-      tabIndex={0}
-      role="button"
-      aria-pressed={isSelected}
-    >
-      <span className="text-2xl mb-1">{interestEmojis[interest]}</span>
-      <span className={`text-sm font-semibold text-center ${isSelected ? 'text-gray-900' : 'text-gray-600'}`}>{interest}</span>
-      {isSelected && (
-        <div className="absolute top-2 right-2 w-6 h-6 rounded-full bg-yellow-400 text-white flex items-center justify-center">
-          <Check size={16} />
-        </div>
-      )}
-    </div>
-  );
-
-  // Prefill form in edit mode
-  useEffect(() => {
-    if (editMode && data && Object.keys(data).length > 0) {
-      setLifestyleData(data);
-    }
-    // eslint-disable-next-line
-  }, [editMode, data]);
-
-  // Helper to handle parent-driven continue in editMode
-  useEffect(() => {
-    if (!editMode) return;
-    window.__updateLifestyleDataAndContinue = () => {
-      setLifestyleData(formData);
-      // Do NOT call onComplete here to avoid recursion
-    };
-    return () => { delete window.__updateLifestyleDataAndContinue; };
-    // eslint-disable-next-line
-  }, [formData, editMode, onComplete]);
-
-  return (
-    <div className="min-h-screen bg-gradient-to-br from-blue-50 via-white to-purple-50 py-12 px-4 relative">
-      <FloatingElements />
-
-      <div className="max-w-4xl mx-auto bg-white/80 backdrop-blur-lg rounded-3xl shadow-2xl border border-white/20 p-8 relative z-10">
-        <div className="text-center mb-12">
-          <div className="flex items-center justify-center mb-4">
-            <Users className="w-12 h-12 text-yellow-500 mr-4" />
-            <h1 className="text-4xl font-bold bg-gradient-to-r from-blue-600 to-purple-600 bg-clip-text text-transparent">
-              {t('auth.lifestyle.title')}
-            </h1>
-          </div>
-          <p className="text-xl text-gray-600 max-w-2xl mx-auto">
-            {t('auth.lifestyle.description')}
-          </p>
-        </div>
-
-        <form onSubmit={handleSubmit} className="space-y-12">
-          {/* Computer/Smartphone Ability */}
-          <SliderCard
-            label={t('auth.lifestyle.computerAbilityLabel')}
-            icon="💻"
-            value={formData.computerAbility}
-            onChange={e => setFormData({ ...formData, computerAbility: parseFloat(e.target.value) })}
-          />
-
-          {/* Sport Activity Level */}
-          <SliderCard
-            label={t('auth.lifestyle.sportActivityLabel')}
-            icon="🏃"
-            value={formData.sportActivity}
-            onChange={e => setFormData({ ...formData, sportActivity: parseFloat(e.target.value) })}
-          />
-
-          {/* Weekly Schedule Occupancy */}
-          <SliderCard
-            label={t('auth.lifestyle.weeklyScheduleLabel')}
-            icon="📅"
-            value={formData.weeklySchedule}
-            onChange={e => setFormData({ ...formData, weeklySchedule: parseFloat(e.target.value) })}
-          />
-
-          {/* Interests */}
-          <div className="bg-white rounded-2xl p-6 shadow-lg border border-gray-100 backdrop-blur-sm">
-            <label className="block text-center font-bold text-gray-800 mb-4">
-              <span className="mr-2">⭐</span>
-              {t('auth.lifestyle.interestsLabel')}
-            </label>
-            <div className="grid grid-cols-2 md:grid-cols-3 lg:grid-cols-4 gap-3 max-w-4xl mx-auto">
-              {interestOptions.map((interest) => (
-                <SelectionCard
-                  key={interest}
-                  interest={interest}
-                  isSelected={formData.interests.includes(interest)}
-                  onClick={() => handleInterestSelection(interest)}
-                />
-              ))}
-            </div>
-          </div>
-
-          {/* Sports Subspecialty */}
-          {formData.interests.includes(t('auth.lifestyle.sport')) && (
-            <div className="bg-white rounded-2xl p-6 shadow-lg border border-gray-100 backdrop-blur-sm max-w-md mx-auto">
-              <label className="block text-center font-bold text-gray-800 mb-4">
-                <span className="mr-2">🏆</span>
-                {t('auth.lifestyle.sportsSubspecialtyLabel')}
-              </label>
-              <input
-                type="text"
-                value={formData.sportsSubspecialty}
-                onChange={e => setFormData({ ...formData, sportsSubspecialty: e.target.value })}
-                placeholder={t('auth.lifestyle.sportsSubspecialtyPlaceholder')}
-                className="w-full px-4 py-3 border border-gray-300 rounded-lg focus:ring-2 focus:ring-yellow-400 focus:border-transparent"
-              />
-            </div>
-          )}
-
-<<<<<<< HEAD
-          {/* Submit Button */}
-          <div className="flex justify-center">
-            <button
-              type="submit"
-              className="bg-gradient-to-r from-yellow-400 to-yellow-500 hover:from-yellow-500 hover:to-yellow-600 text-gray-900 font-bold py-4 px-8 rounded-full transition-all duration-300 transform hover:scale-105 shadow-lg hover:shadow-xl flex items-center space-x-2"
-            >
-              <Star className="w-6 h-6" />
-              <span>{t('auth.lifestyle.continueButton')}</span>
-              <Star className="w-6 h-6" />
-            </button>
-          </div>
-=======
-          {/* Submit Button - only show if not in editMode */}
-          {!editMode && (
-            <div className="text-center pt-8">
-              <button
-                type="submit"
-                className="w-full bg-gradient-to-r from-yellow-400 to-yellow-500 hover:from-yellow-500 hover:to-yellow-600 text-white font-bold py-4 px-8 rounded-xl transition-all duration-300 ease-in-out shadow-lg hover:shadow-xl hover:scale-105 transform active:scale-95 flex items-center justify-center gap-2"
-              >
-                <Star className="w-6 h-6" />
-                <span>Continue</span>
-                <Star className="w-6 h-6" />
-              </button>
-            </div>
-          )}
->>>>>>> cde2744e
-        </form>
-      </div>
-
-      <style>{`
-        @keyframes fadeIn {
-          from {
-            opacity: 0;
-            transform: translateY(20px);
-          }
-          to {
-            opacity: 1;
-            transform: translateY(0);
-          }
-        }
-      `}</style>
-    </div>
-  );
-};
-
-export default Lifestyle;
+import React, { useState } from 'react';
+import { useLanguage } from '../../context/LanguageContext';
+import useSignupStore from '../../store/signupStore';
+import { Users, Star, Check } from 'lucide-react';
+
+const Lifestyle = ({ onComplete }) => {
+  const { t } = useLanguage();
+
+  const { lifestyleData, setLifestyleData } = useSignupStore();
+  const [formData, setFormData] = useState(
+    lifestyleData || {
+      computerAbility: 3,
+      sportActivity: 2,
+      weeklySchedule: 3,
+      interests: [],
+      sportsSubspecialty: ''
+    }
+  );
+
+  const interestOptions = [
+    t('auth.lifestyle.safetyReadBooks'), t('auth.lifestyle.culture'), t('auth.lifestyle.cooking'), t('auth.lifestyle.trips'), t('auth.lifestyle.photography'), t('auth.lifestyle.sport'),
+    t('auth.lifestyle.study'), t('auth.lifestyle.gardening'), t('auth.lifestyle.computer'), t('auth.lifestyle.craftsmanship'), t('auth.lifestyle.music'), t('auth.lifestyle.art'), t('auth.lifestyle.dancing'),
+    t('auth.lifestyle.hiking'), t('auth.lifestyle.meditation'), t('auth.lifestyle.yoga'), t('auth.lifestyle.gaming'), t('auth.lifestyle.writing'), t('auth.lifestyle.volunteering'), t('auth.lifestyle.podcasts'),
+    t('auth.lifestyle.movies'), t('auth.lifestyle.fashion'), t('auth.lifestyle.languages'), t('auth.lifestyle.astronomy'), t('auth.lifestyle.history'), t('auth.lifestyle.science'), t('auth.lifestyle.technology'),
+    t('auth.lifestyle.baking'), t('auth.lifestyle.dontHave'), t('auth.lifestyle.other')
+  ];
+
+  const interestEmojis = {
+    [t('auth.lifestyle.safetyReadBooks')]: '📚',
+    [t('auth.lifestyle.culture')]: '🎭',
+    [t('auth.lifestyle.cooking')]: '🍳',
+    [t('auth.lifestyle.trips')]: '✈️',
+    [t('auth.lifestyle.photography')]: '📷',
+    [t('auth.lifestyle.sport')]: '🏆',
+    [t('auth.lifestyle.other')]: '🔍',
+    [t('auth.lifestyle.dontHave')]: '❌',
+    [t('auth.lifestyle.study')]: '🎓',
+    [t('auth.lifestyle.gardening')]: '🌱',
+    [t('auth.lifestyle.computer')]: '💻',
+    [t('auth.lifestyle.craftsmanship')]: '🔨',
+    [t('auth.lifestyle.music')]: '🎵',
+    [t('auth.lifestyle.art')]: '🎨',
+    [t('auth.lifestyle.dancing')]: '💃',
+    [t('auth.lifestyle.hiking')]: '🥾',
+    [t('auth.lifestyle.meditation')]: '🧘',
+    [t('auth.lifestyle.yoga')]: '🧘‍♀️',
+    [t('auth.lifestyle.gaming')]: '🎮',
+    [t('auth.lifestyle.writing')]: '✍️',
+    [t('auth.lifestyle.volunteering')]: '🤝',
+    [t('auth.lifestyle.podcasts')]: '🎧',
+    [t('auth.lifestyle.movies')]: '🎬',
+    [t('auth.lifestyle.fashion')]: '👕',
+    [t('auth.lifestyle.languages')]: '🗣️',
+    [t('auth.lifestyle.astronomy')]: '🔭',
+    [t('auth.lifestyle.history')]: '📜',
+    [t('auth.lifestyle.science')]: '🔬',
+    [t('auth.lifestyle.technology')]: '📱',
+    [t('auth.lifestyle.baking')]: '🍰'
+  };
+
+  const handleInterestSelection = (interest) => {
+    const updatedInterests = formData.interests.includes(interest)
+      ? formData.interests.filter(i => i !== interest)
+      : [...formData.interests, interest];
+    setFormData({ ...formData, interests: updatedInterests });
+  };
+
+  const handleSubmit = (e) => {
+    e.preventDefault();
+    setLifestyleData(formData);
+    onComplete();
+  };
+
+  const getLevelEmoji = (level) => {
+    const emojis = ['😕', '🙂', '😊', '👍', '👌', '🌟'];
+    return emojis[Math.min(5, Math.floor(level))];
+  };
+
+  // Floating background elements for visual consistency
+  const FloatingElements = () => (
+    <div className="absolute inset-0 overflow-hidden pointer-events-none">
+      <div className="absolute w-32 h-32 top-10 left-10 rounded-full bg-gradient-to-r from-yellow-200/30 to-blue-200/30 animate-pulse" style={{ animationDelay: '0s' }} />
+      <div className="absolute w-24 h-24 top-1/3 right-20 rounded-full bg-gradient-to-r from-yellow-200/30 to-blue-200/30 animate-pulse" style={{ animationDelay: '2s' }} />
+      <div className="absolute w-40 h-40 bottom-20 left-1/4 rounded-full bg-gradient-to-r from-yellow-200/30 to-blue-200/30 animate-pulse" style={{ animationDelay: '4s' }} />
+      <div className="absolute w-20 h-20 bottom-1/3 right-10 rounded-full bg-gradient-to-r from-yellow-200/30 to-blue-200/30 animate-pulse" style={{ animationDelay: '6s' }} />
+    </div>
+  );
+
+  // Card for slider fields
+  const SliderCard = ({ label, icon, value, onChange, min = 0, max = 5 }) => (
+    <div className="bg-white rounded-2xl p-6 shadow-lg border border-gray-100 backdrop-blur-sm flex flex-col items-center">
+      <label className="block text-center font-bold text-gray-800 mb-2">
+        <span className="mr-2">{icon}</span>
+        {label}
+      </label>
+      <div className="w-full max-w-md flex items-center">
+        <span className="text-sm mr-3">{t('auth.lifestyle.low')}</span>
+        <input
+          type="range"
+          min={min}
+          max={max}
+          step="1"
+          value={value}
+          onChange={onChange}
+          className="w-full h-2 bg-gray-200 rounded-lg appearance-none cursor-pointer"
+        />
+        <span className="text-sm ml-3">{t('auth.lifestyle.high')}</span>
+      </div>
+      <div className="mt-2 flex items-center">
+        <span className="text-xl mr-2">{getLevelEmoji(value)}</span>
+        <span className="text-sm font-medium">
+          {t('auth.lifestyle.valueDisplay').replace('{{value}}', value.toFixed(1))}
+        </span>
+      </div>
+    </div>
+  );
+
+  // Card for interests selection
+  const SelectionCard = ({ interest, isSelected, onClick }) => (
+    <div
+      className={`relative overflow-hidden transition-all duration-300 ease-in-out cursor-pointer
+        border-2 rounded-xl p-3 bg-gradient-to-br from-white to-gray-50 flex flex-col items-center
+        hover:border-yellow-300 hover:shadow-lg hover:scale-105
+        ${isSelected
+          ? 'border-yellow-400 bg-gradient-to-br from-yellow-50 to-yellow-100 shadow-xl shadow-yellow-200/50 scale-105 -translate-y-0.5'
+          : 'border-gray-200'
+        }`}
+      onClick={onClick}
+      tabIndex={0}
+      role="button"
+      aria-pressed={isSelected}
+    >
+      <span className="text-2xl mb-1">{interestEmojis[interest]}</span>
+      <span className={`text-sm font-semibold text-center ${isSelected ? 'text-gray-900' : 'text-gray-600'}`}>{interest}</span>
+      {isSelected && (
+        <div className="absolute top-2 right-2 w-6 h-6 rounded-full bg-yellow-400 text-white flex items-center justify-center">
+          <Check size={16} />
+        </div>
+      )}
+    </div>
+  );
+
+  // Prefill form in edit mode
+  useEffect(() => {
+    if (editMode && data && Object.keys(data).length > 0) {
+      setLifestyleData(data);
+    }
+    // eslint-disable-next-line
+  }, [editMode, data]);
+
+  // Helper to handle parent-driven continue in editMode
+  useEffect(() => {
+    if (!editMode) return;
+    window.__updateLifestyleDataAndContinue = () => {
+      setLifestyleData(formData);
+      // Do NOT call onComplete here to avoid recursion
+    };
+    return () => { delete window.__updateLifestyleDataAndContinue; };
+    // eslint-disable-next-line
+  }, [formData, editMode, onComplete]);
+
+  return (
+    <div className="min-h-screen bg-gradient-to-br from-blue-50 via-white to-purple-50 py-12 px-4 relative">
+      <FloatingElements />
+
+      <div className="max-w-4xl mx-auto bg-white/80 backdrop-blur-lg rounded-3xl shadow-2xl border border-white/20 p-8 relative z-10">
+        <div className="text-center mb-12">
+          <div className="flex items-center justify-center mb-4">
+            <Users className="w-12 h-12 text-yellow-500 mr-4" />
+            <h1 className="text-4xl font-bold bg-gradient-to-r from-blue-600 to-purple-600 bg-clip-text text-transparent">
+              {t('auth.lifestyle.title')}
+            </h1>
+          </div>
+          <p className="text-xl text-gray-600 max-w-2xl mx-auto">
+            {t('auth.lifestyle.description')}
+          </p>
+        </div>
+
+        <form onSubmit={handleSubmit} className="space-y-12">
+          {/* Computer/Smartphone Ability */}
+          <SliderCard
+            label={t('auth.lifestyle.computerAbilityLabel')}
+            icon="💻"
+            value={formData.computerAbility}
+            onChange={e => setFormData({ ...formData, computerAbility: parseFloat(e.target.value) })}
+          />
+
+          {/* Sport Activity Level */}
+          <SliderCard
+            label={t('auth.lifestyle.sportActivityLabel')}
+            icon="🏃"
+            value={formData.sportActivity}
+            onChange={e => setFormData({ ...formData, sportActivity: parseFloat(e.target.value) })}
+          />
+
+          {/* Weekly Schedule Occupancy */}
+          <SliderCard
+            label={t('auth.lifestyle.weeklyScheduleLabel')}
+            icon="📅"
+            value={formData.weeklySchedule}
+            onChange={e => setFormData({ ...formData, weeklySchedule: parseFloat(e.target.value) })}
+          />
+
+          {/* Interests */}
+          <div className="bg-white rounded-2xl p-6 shadow-lg border border-gray-100 backdrop-blur-sm">
+            <label className="block text-center font-bold text-gray-800 mb-4">
+              <span className="mr-2">⭐</span>
+              {t('auth.lifestyle.interestsLabel')}
+            </label>
+            <div className="grid grid-cols-2 md:grid-cols-3 lg:grid-cols-4 gap-3 max-w-4xl mx-auto">
+              {interestOptions.map((interest) => (
+                <SelectionCard
+                  key={interest}
+                  interest={interest}
+                  isSelected={formData.interests.includes(interest)}
+                  onClick={() => handleInterestSelection(interest)}
+                />
+              ))}
+            </div>
+          </div>
+
+          {/* Sports Subspecialty */}
+          {formData.interests.includes(t('auth.lifestyle.sport')) && (
+            <div className="bg-white rounded-2xl p-6 shadow-lg border border-gray-100 backdrop-blur-sm max-w-md mx-auto">
+              <label className="block text-center font-bold text-gray-800 mb-4">
+                <span className="mr-2">🏆</span>
+                {t('auth.lifestyle.sportsSubspecialtyLabel')}
+              </label>
+              <input
+                type="text"
+                value={formData.sportsSubspecialty}
+                onChange={e => setFormData({ ...formData, sportsSubspecialty: e.target.value })}
+                placeholder={t('auth.lifestyle.sportsSubspecialtyPlaceholder')}
+                className="w-full px-4 py-3 border border-gray-300 rounded-lg focus:ring-2 focus:ring-yellow-400 focus:border-transparent"
+              />
+            </div>
+          )}
+
+          {/* Submit Button */}
+          <div className="flex justify-center">
+            <button
+              type="submit"
+              className="bg-gradient-to-r from-yellow-400 to-yellow-500 hover:from-yellow-500 hover:to-yellow-600 text-gray-900 font-bold py-4 px-8 rounded-full transition-all duration-300 transform hover:scale-105 shadow-lg hover:shadow-xl flex items-center space-x-2"
+            >
+              <Star className="w-6 h-6" />
+              <span>{t('auth.lifestyle.continueButton')}</span>
+              <Star className="w-6 h-6" />
+            </button>
+          </div>
+
+        </form>
+      </div>
+
+      <style>{`
+        @keyframes fadeIn {
+          from {
+            opacity: 0;
+            transform: translateY(20px);
+          }
+          to {
+            opacity: 1;
+            transform: translateY(0);
+          }
+        }
+      `}</style>
+    </div>
+  );
+};
+
+export default Lifestyle;