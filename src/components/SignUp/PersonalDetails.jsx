--- conflicted
+++ resolved
@@ -1,899 +1,890 @@
-import React, { useEffect, useRef, useCallback, memo, useState } from 'react';
-import useSignupStore from '../../store/signupStore';
-import languageList from '../../data/languages.json';
-import groupedLanguages from '../../data/languagesGrouped.json';
-import countryList from '../../data/country.json';
-import { validatePhoneNumber, validateHouseNumber } from '../../utils/validation';
-
-import Select from 'react-select';
-import {
-  FaCheck,
-  FaInfoCircle,
-  FaSpinner,
-  FaGlobe,
-  FaLanguage,
-  FaComment,
-  FaFlag,
-  FaUniversity,
-  FaBookReader,
-  FaHandshake,
-  FaExclamationTriangle,
-  FaHome,
-  FaRoad,
-  FaChevronDown,
-  FaSearch,
-} from 'react-icons/fa';
-import * as FaIcons from 'react-icons/fa';
-import { toast } from 'react-hot-toast';
-import { Star } from 'lucide-react';
-import { useLanguage } from '../../context/LanguageContext';
-
-// Language code to country code mapping for flags
-const languageFlagMap = {
-  en: 'gb', // English → UK
-  he: 'il', // Hebrew → Israel
-  ar: 'sa', // Arabic → Saudi Arabia
-  ru: 'ru', // Russian → Russia
-  fr: 'fr', // French → France
-  es: 'es', // Spanish → Spain
-  de: 'de', // German → Germany
-  fa: 'ir', // Persian → Iran
-  am: 'et', // Amharic → Ethiopia
-  sw: 'tz', // Swahili → Tanzania
-  tl: 'ph', // Tagalog → Philippines
-  pt: 'br', // Portuguese → Brazil
-  it: 'it', // Italian → Italy
-  tr: 'tr', // Turkish → Turkey
-  zh: 'cn', // Chinese → China
-  hi: 'in', // Hindi → India
-  ja: 'jp', // Japanese → Japan
-  ko: 'kr', // Korean → South Korea
-  vi: 'vn', // Vietnamese → Vietnam
-  // Add more mappings as needed
-  'zh-tw': 'tw', // Traditional Chinese → Taiwan
-  'zh-hk': 'hk', // Cantonese → Hong Kong
-  'zh-cn': 'cn', // Simplified Chinese → China
-  'pt-br': 'br', // Brazilian Portuguese → Brazil
-  'pt-pt': 'pt', // European Portuguese → Portugal
-  'fr-ca': 'ca', // Canadian French → Canada
-  'fr-fr': 'fr', // French → France
-  'es-mx': 'mx', // Mexican Spanish → Mexico
-  'es-es': 'es', // European Spanish → Spain
-  'ru-ru': 'ru', // Russian → Russia
-  'ar-sa': 'sa', // Saudi Arabic → Saudi Arabia
-  'ar-eg': 'eg', // Egyptian Arabic → Egypt
-  'ar-ma': 'ma', // Moroccan Arabic → Morocco
-    
-
-
-  // Add more as needed
-};
-
-// Hide number input spin buttons (arrows) for all browsers
-const numberInputSpinButtonStyle = `
-  /* Chrome, Safari, Edge, Opera */
-  input[type=number]::-webkit-inner-spin-button, 
-  input[type=number]::-webkit-outer-spin-button {
-    -webkit-appearance: none;
-    margin: 0;
-  }
-  /* Firefox */
-  input[type=number] {
-    -moz-appearance: textfield;
-  }
-`;
-
-// Memoize FormField to prevent unnecessary re-renders
-const FormField = memo(
-  ({ 
-    label, 
-    name, 
-    type = 'text', 
-    required = false, 
-    options, 
-    placeholder, 
-    className = '', 
-    disabled = false, 
-    value, 
-    onChange, 
-    error, 
-    getFieldIcon,
-    isDropdownOpen,
-    setIsDropdownOpen,
-    searchTerm,
-    setSearchTerm,
-    getLanguageIcon,
-    id, // new prop for id
-    autoComplete // new prop for autocomplete
-  }) => {
-    const fieldId = id || `field-${name}`;
-    const autoCompleteAttr = autoComplete || name;
-    return (
-      <div className={`space-y-1 ${className}`}>
-        <label htmlFor={fieldId} className="block text-sm font-medium text-gray-700 flex items-center gap-1">
-          {getFieldIcon()}
-          {label} {required && <span className="text-red-500">*</span>}
-        </label>
-        {type === 'select' && name === 'nativeLanguage' ? (
-          <Select
-            inputId={fieldId}
-            name={name}
-            value={options.find(option => option.value === value) || null}
-            onChange={option => onChange({ target: { name, value: option ? option.value : '' } })}
-            options={options}
-            isDisabled={disabled}
-            classNamePrefix="react-select"
-            placeholder={`Select ${label.toLowerCase()}`}
-            isSearchable
-            formatOptionLabel={option => {
-              const flagCode = languageFlagMap[option.value?.toLowerCase()] || option.value?.toLowerCase();
-              return (
-                <div style={{ display: 'flex', alignItems: 'center', gap: 8 }}>
-                  {option.value && (
-                    <span style={{ display: 'flex', alignItems: 'center' }}>
-                      <img
-                        src={`https://flagcdn.com/w20/${flagCode}.png`}
-                        alt={option.label}
-                        className="w-5 h-5 object-contain rounded-sm"
-                        onError={e => { e.target.style.display = 'none'; e.target.nextSibling.style.display = 'inline'; }}
-                      />
-                      <FaIcons.FaGlobe className="text-gray-500" style={{ display: 'none', marginLeft: 0 }} />
-                    </span>
-                  )}
-                  <span>{option.label}</span>
-                </div>
-              );
-            }}
-            styles={{
-              control: (base, state) => ({
-                ...base,
-                borderColor: error ? '#ef4444' : base.borderColor,
-                boxShadow: state.isFocused ? (error ? '0 0 0 1px #ef4444' : '0 0 0 1px #FFD966') : base.boxShadow,
-                '&:hover': { borderColor: '#FFD966' },
-                minHeight: 40,
-              }),
-              option: (base, state) => ({
-                ...base,
-                backgroundColor: state.isSelected ? '#FFD96633' : state.isFocused ? '#FFD96611' : undefined,
-                color: '#222',
-                padding: '8px 12px',
-                fontWeight: state.isSelected ? 600 : 400,
-              }),
-            }}
-            // Add inputProps for autocomplete
-            inputProps={{ autoComplete: autoCompleteAttr }}
-          />
-        ) : type === 'select' && name === 'originCountry' ? (
-          <Select
-            inputId={fieldId}
-            name={name}
-            value={options.find(option => option.value === value) || null}
-            onChange={option => onChange({ target: { name, value: option ? option.value : '' } })}
-            options={options}
-            isDisabled={disabled}
-            classNamePrefix="react-select"
-            placeholder={`Select ${label.toLowerCase()}`}
-            formatOptionLabel={option => (
-              <div style={{ display: 'flex', alignItems: 'center', gap: 8 }}>
-                {option.value && (
-                  <img
-                    src={`https://flagcdn.com/w20/${option.value.toLowerCase()}.png`}
-                    alt={option.label}
-                    style={{ width: 20, height: 15, borderRadius: 2, objectFit: 'cover' }}
-                    onError={e => { e.target.style.display = 'none'; }}
-                  />
-                )}
-                <span>{option.label}</span>
-              </div>
-            )}
-            styles={{
-              control: (base, state) => ({
-                ...base,
-                borderColor: error ? '#ef4444' : base.borderColor,
-                boxShadow: state.isFocused ? (error ? '0 0 0 1px #ef4444' : '0 0 0 1px #FFD966') : base.boxShadow,
-                '&:hover': { borderColor: '#FFD966' },
-                minHeight: 40,
-              }),
-
-              
-              option: (base, state) => ({
-                ...base,
-                backgroundColor: state.isSelected ? '#FFD96633' : state.isFocused ? '#FFD96611' : undefined,
-                color: '#222',
-                padding: '8px 12px',
-                fontWeight: state.isSelected ? 600 : 400,
-              }),
-            }}
-            inputProps={{ autoComplete: autoCompleteAttr }}
-          />
-        ) : type === 'select' ? (
-          <select
-            id={fieldId}
-            name={name}
-            value={value || ''}
-            onChange={onChange}
-            disabled={disabled}
-            className={`w-full px-3 py-2 rounded-md shadow-sm text-sm sm:text-base appearance-none ${
-              error
-                ? 'border-red-500 focus:border-red-500 focus:ring-red-500'
-                : 'border-gray-300 hover:border-[#FFD966] focus:border-[#FFD966] focus:ring-[#FFD966] transition-colors'
-            } ${disabled ? 'opacity-50 cursor-not-allowed' : ''}`}
-            style={{
-              backgroundImage: `url("data:image/svg+xml,%3Csvg xmlns='http://www.w3.org/2000/svg' fill='none' viewBox='0 0 24 24' stroke='%23999' stroke-width='2'%3E%3Cpath stroke-linecap='round' stroke-linejoin='round' d='M19 9l-7 7-7-7'%3E%3C/path%3E%3C/svg%3E")`,
-              backgroundRepeat: 'no-repeat',
-              backgroundPosition: 'right 0.5rem center',
-              backgroundSize: '1.5em 1.5em',
-              paddingRight: '2.5rem',
-            }}
-            autoComplete={autoCompleteAttr}
-          >
-            <option value="">{`Select ${label.toLowerCase()}`}</option>
-            {options.map((option) => (
-              <option key={option.value || option} value={option.value || option}>
-                {option.label || option.charAt(0).toUpperCase() + option.slice(1)}
-              </option>
-            ))}
-          </select>
-        ) : type === 'textarea' ? (
-          <textarea
-            id={fieldId}
-            name={name}
-            value={value || ''}
-            onChange={onChange}
-            placeholder={placeholder}
-            rows="3"
-            className={`w-full px-3 py-2 rounded-md shadow-sm text-sm sm:text-base ${
-              error
-                ? 'border-red-500 focus:border-red-500 focus:ring-red-500'
-                : 'border-gray-300 hover:border-[#FFD966] focus:border-[#FFD966] focus:ring-[#FFD966] transition-colors'
-            }`}
-            autoComplete={autoCompleteAttr}
-          />
-        ) : (
-          <input
-            id={fieldId}
-            type={type}
-            name={name}
-            value={value || ''}
-            onChange={onChange}
-            placeholder={placeholder}
-            className={`w-full px-3 py-2 rounded-md shadow-sm text-sm sm:text-base ${
-              error
-                ? 'border-red-500 focus:border-red-500 focus:ring-red-500'
-                : 'border-gray-300 hover:border-[#FFD966] focus:border-[#FFD966] focus:ring-[#FFD966] transition-colors'
-            }`}
-            autoComplete={autoCompleteAttr}
-          />
-        )}
-        {error && (
-          <p className="text-xs sm:text-sm text-red-500 flex items-center gap-1">
-            <FaInfoCircle className="flex-shrink-0" />
-            {error}
-          </p>
-        )}
-      </div>
-    );
-  },
-  (prevProps, nextProps) => {
-    return (
-      prevProps.value === nextProps.value &&
-      prevProps.error === nextProps.error &&
-      prevProps.disabled === nextProps.disabled &&
-      prevProps.options === nextProps.options &&
-      prevProps.className === nextProps.className &&
-      prevProps.placeholder === nextProps.placeholder &&
-      prevProps.isDropdownOpen === nextProps.isDropdownOpen &&
-      prevProps.searchTerm === nextProps.searchTerm
-    );
-  }
-);
-
-// Memoize CheckboxField
-const CheckboxField = memo(({ label, name, className = '', checked, onChange, id }) => (
-  <div className={`flex items-center ${className} hover:bg-gray-100 p-1 rounded-md transition-colors -mx-1`}>
-    <input
-      type="checkbox"
-      name={name}
-      id={id || `field-${name}`}
-      checked={checked || false}
-      onChange={onChange}
-      className="h-4 w-4 text-[#FFD966] focus:ring-[#FFD966] border-gray-300 rounded cursor-pointer"
-    />
-    <label htmlFor={id || `field-${name}`} className="ml-2 text-sm text-gray-700 cursor-pointer select-none flex-1">{label}</label>
-  </div>
-));
-
-const PersonalDetails = memo(({ onComplete, editMode = false, data }) => {
-  const { personalData, updatePersonalData } = useSignupStore();
-  const { t } = useLanguage();
-  const formRef = useRef(null);
-  const [formData, setFormData] = useState(personalData || {
-    phoneNumber: '',
-    maritalStatus: '',
-    streetName: '',
-    houseNumber: '',
-    address: '',
-    nativeLanguage: '',
-    hebrewLevel: '',
-    arrivalDate: '',
-    originCountry: '',
-    healthCondition: '',
-    militaryService: '',
-    hasCar: false,
-    livingAlone: false,
-    familyInSettlement: false,
-    hasWeapon: false,
-    isNewImmigrant: false, // Add this new field
-  });
-  const [errors, setErrors] = useState({});
-  const [settlements, setSettlements] = useState([]);
-  const [languages, setLanguages] = useState([]);
-  const [countries, setCountries] = useState([]);
-  const [loading, setLoading] = useState({
-    settlements: false, // Changed from true to false
-    languages: true,
-  });
-  const [apiError, setApiError] = useState({
-    settlements: false,
-    languages: false,
-  });
-  const [searchTerm, setSearchTerm] = useState('');
-  const [isDropdownOpen, setIsDropdownOpen] = useState(false);
-  const dropdownRef = useRef(null);
-
-  const hebrewLevels = ['beginner', 'intermediate', 'advanced', 'native'];
-  const militaryOptions = ['none', 'military', 'national'];
-
-  const maritalStatusOptions = [
-    { value: 'married', label: t('auth.signup.personalDetails.maritalStatus.options.married') },
-    { value: 'single', label: t('auth.signup.personalDetails.maritalStatus.options.single') },
-    { value: 'divorced', label: t('auth.signup.personalDetails.maritalStatus.options.divorced') },
-    { value: 'widowed', label: t('auth.signup.personalDetails.maritalStatus.options.widowed') },
-  ];
-
-  // Replace fetch languages useEffect:
-  useEffect(() => {
-    try {
-      setLanguages(Object.entries(languageList).map(([value, label]) => ({ value, label })));
-      setCountries(Array.isArray(countryList) ? countryList.map((c) => ({ value: c.code || c.name, label: c.name })) : []);
-      setLoading(prev => ({ ...prev, languages: false }));
-    } catch (error) {
-      console.error('Error loading languages or countries list:', error);
-      setApiError(prev => ({ ...prev, languages: true }));
-      toast.error('Failed to load languages or countries.');
-      setLanguages([]);
-      setCountries([]);
-      setLoading(prev => ({ ...prev, languages: false }));
-    }
-  }, []);
-
-  // Add this useEffect to fix the loading state issue
-  useEffect(() => {
-    // Since you're not actually loading settlements, set it to false
-    setLoading(prev => ({ ...prev, settlements: false }));
-  }, []);
-
-  // Handle click outside dropdown
-  useEffect(() => {
-    const handleClickOutside = (event) => {
-      if (dropdownRef.current && !dropdownRef.current.contains(event.target)) {
-        setIsDropdownOpen(false);
-      }
-    };
-    document.addEventListener('mousedown', handleClickOutside);
-    return () => document.removeEventListener('mousedown', handleClickOutside);
-  }, []);
-
-  const handleInputChange = useCallback(
-    (e) => {
-      const { name, value, type, checked } = e.target;
-      setFormData((prev) => ({
-        ...prev,
-        [name]: type === 'checkbox' ? checked : value,
-      }));
-    },
-    []
-  );
-
-  const handleLanguageSelect = useCallback(
-    (value) => {
-      setFormData((prev) => ({
-        ...prev,
-        nativeLanguage: value,
-      }));
-      setIsDropdownOpen(false);
-      setSearchTerm('');
-    },
-    []
-  );
-
-  const validateForm = useCallback(() => {
-    const newErrors = {};
-    const requiredFields = ['streetName', 'houseNumber']; // Base required fields
-    if (formData.isNewImmigrant) {
-      requiredFields.push('arrivalDate', 'originCountry');
-    }
-    requiredFields.forEach(field => {
-      if (!formData[field]?.trim()) {
-        let fieldKey = '';
-        switch (field) {
-          case 'streetName': fieldKey = 'auth.signup.personalDetails.errors.streetNameRequired'; break;
-          case 'houseNumber': fieldKey = 'auth.signup.personalDetails.errors.houseNumberRequired'; break;
-          case 'arrivalDate': fieldKey = 'auth.signup.personalDetails.errors.arrivalDateRequired'; break;
-          case 'originCountry': fieldKey = 'auth.signup.personalDetails.errors.originCountryRequired'; break;
-          default: fieldKey = 'auth.signup.personalDetails.errors.required';
-        }
-        newErrors[field] = t(fieldKey);
-      }
-    });
-<<<<<<< HEAD
-    // Validate house number
-    const houseNumberError = validateHouseNumber(formData.houseNumber);
-    if (houseNumberError) newErrors.houseNumber = houseNumberError;
-    // Validate Israeli phone number
-    const phoneError = validatePhoneNumber(formData.phoneNumber);
-    if (phoneError) newErrors.phoneNumber = phoneError;
-=======
-    if (formData.houseNumber && !/^\d{1,4}[A-Z]?$/.test(formData.houseNumber.trim())) {
-      newErrors.houseNumber = t('auth.signup.personalDetails.errors.houseNumberFormat');
-    }
-    if (formData.phoneNumber && !/^05\d{8}$/.test(formData.phoneNumber.trim())) {
-      newErrors.phoneNumber = t('auth.signup.personalDetails.errors.phoneNumberFormat');
-    }
->>>>>>> 9918a522
-    setErrors(newErrors);
-    return Object.keys(newErrors).length === 0;
-  }, [formData, t]);
-
-  const handleSubmit = useCallback(
-    (e) => {
-      e.preventDefault();
-      console.log('Form data:', formData); // Debug: check form data
-      console.log('Validation result:', validateForm()); // Debug: check validation
-      if (validateForm()) {
-        const updatedFormData = {
-          ...formData,
-          address: `${formData.houseNumber} ${formData.streetName}`.trim(),
-        };
-        console.log('Submitting:', updatedFormData); // Debug: check final data
-        updatePersonalData(updatedFormData);
-        onComplete();
-      } else {
-        console.log('Validation errors:', errors); // Debug: check errors
-        const firstErrorField = Object.keys(errors)[0];
-        if (firstErrorField) {
-          const element = document.querySelector(`[name="${firstErrorField}"]`);
-          if (element) {
-            element.scrollIntoView({ behavior: 'smooth', block: 'center' });
-          }
-        }
-      }
-    },
-    [validateForm, errors, onComplete, formData, updatePersonalData]
-  );
-
-  const getLanguageIcon = useCallback((language) => {
-    const lowercaseLang = language.toLowerCase();
-    if (lowercaseLang === 'english') return <FaGlobe className="text-blue-500" />;
-    if (lowercaseLang === 'spanish') return <FaComment className="text-red-500" />;
-    if (lowercaseLang === 'french') return <FaFlag className="text-indigo-500" />;
-    if (lowercaseLang === 'hebrew') return <FaUniversity className="text-yellow-600" />;
-    if (lowercaseLang === 'arabic') return <FaBookReader className="text-green-600" />;
-    return <FaHandshake className="text-gray-500" />;
-  }, []);
-
-  const getFieldIcon = useCallback(
-    (name) => {
-      switch (name) {
-        case 'phoneNumber': return <FaInfoCircle className="text-[#FFD966]" />;
-        case 'maritalStatus': return <FaInfoCircle className="text-[#FFD966]" />;
-        case 'streetName': return <FaRoad className="text-[#FFD966]" />;
-        case 'houseNumber': return <FaHome className="text-[#FFD966]" />;
-        case 'address': return <FaInfoCircle className="text-[#FFD966]" />;
-        case 'hebrewLevel': return <FaLanguage className="text-[#FFD966]" />;
-        case 'arrivalDate': return <FaInfoCircle className="text-[#FFD966]" />;
-        case 'originCountry': return <FaGlobe className="text-[#FFD966]" />;
-        case 'healthCondition': return <FaInfoCircle className="text-[#FFD966]" />;
-        case 'militaryService': return <FaInfoCircle className="text-[#FFD966]" />;
-        default: return <FaInfoCircle className="text-[#FFD966]" />;
-      }
-    },
-    []
-  );
-
-  useEffect(() => {
-    const style = document.createElement('style');
-    style.innerHTML = `
-      @keyframes fadeIn {
-        from { opacity: 0; transform: translateY(-10px); }
-        to { opacity: 1; transform: translateY(0); }
-      }
-      .animate-fadeIn {
-        animation: fadeIn 0.2s ease-out forwards;
-      }
-      ${numberInputSpinButtonStyle}
-    `;
-    document.head.appendChild(style);
-    return () => document.head.removeChild(style);
-  }, []);
-
-  // Prefill form in edit mode
-  useEffect(() => {
-    if (editMode && data && Object.keys(data).length > 0) {
-      updatePersonalData(data);
-    }
-    // eslint-disable-next-line
-  }, [editMode, data]);
-
-  // Helper to handle parent-driven continue in editMode
-  useEffect(() => {
-    if (!editMode) return;
-    window.__updatePersonalDataAndContinue = () => {
-      updatePersonalData(formData);
-      // Do NOT call onComplete here to avoid recursion
-    };
-    return () => { delete window.__updatePersonalDataAndContinue; };
-    // eslint-disable-next-line
-  }, [formData, editMode, onComplete]);
-
-  return (
-    <div className="min-h-screen bg-gradient-to-br from-blue-50 via-white to-purple-50 py-12 px-4 relative">
-      {/* Floating background elements for visual consistency */}
-      <div className="absolute inset-0 overflow-hidden pointer-events-none">
-        <div className="absolute w-32 h-32 top-10 left-10 rounded-full bg-gradient-to-r from-yellow-200/30 to-blue-200/30 animate-pulse" style={{ animationDelay: '0s' }} />
-        <div className="absolute w-24 h-24 top-1/3 right-20 rounded-full bg-gradient-to-r from-yellow-200/30 to-blue-200/30 animate-pulse" style={{ animationDelay: '2s' }} />
-        <div className="absolute w-40 h-40 bottom-20 left-1/4 rounded-full bg-gradient-to-r from-yellow-200/30 to-blue-200/30 animate-pulse" style={{ animationDelay: '4s' }} />
-        <div className="absolute w-20 h-20 bottom-1/3 right-10 rounded-full bg-gradient-to-r from-yellow-200/30 to-blue-200/30 animate-pulse" style={{ animationDelay: '6s' }} />
-      </div>
-
-      <div className="max-w-4xl mx-auto bg-white/80 backdrop-blur-lg rounded-3xl shadow-2xl border border-white/20 p-8 relative z-10">
-        <div className="text-center mb-12">
-          <div className="flex items-center justify-center mb-4">
-            <FaCheck className="w-12 h-12 text-yellow-500 mr-4" />
-            <h2 className="text-4xl font-bold bg-gradient-to-r from-blue-600 to-purple-600 bg-clip-text text-transparent">
-              {t('auth.signup.personalDetails.title')}
-            </h2>
-          </div>
-          <p className="text-xl text-gray-600 max-w-2xl mx-auto">
-            {t('auth.signup.personalDetails.description')}
-          </p>
-        </div>
-
-        {(apiError.settlements || apiError.languages) && (
-          <div className="mb-6 p-4 bg-yellow-50 border border-yellow-300 rounded-md flex items-start gap-3">
-            <FaExclamationTriangle className="text-yellow-500 flex-shrink-0 mt-1" />
-            <div>
-              <h3 className="font-medium text-yellow-800">Connection Issues</h3>
-              <p className="text-sm text-yellow-700">
-                There was a problem connecting to our servers.
-                {apiError.settlements && ' Settlement data may be unavailable.'}
-                {apiError.languages && ' Language data may be limited.'}
-                <br />
-                <button
-                  onClick={() => window.location.reload()}
-                  className="text-yellow-800 underline hover:text-yellow-900 mt-1"
-                >
-                  Refresh page
-                </button>
-              </p>
-            </div>
-          </div>
-        )}
-
-        <form ref={formRef} onSubmit={handleSubmit} className="space-y-12">
-          {/* Contact Information */}
-          <div className="bg-white rounded-2xl p-8 shadow-lg border border-gray-100 backdrop-blur-sm bg-white/95">
-            <div className="flex items-center mb-6">
-              <FaCheck className="w-8 h-8 text-green-500 mr-3" />
-              <div>
-                <h3 className="text-2xl font-bold text-gray-800 mb-2 bg-gradient-to-r from-blue-600 to-purple-600 bg-clip-text text-transparent">
-                  {t('auth.signup.personalDetails.contactInformation.title')}
-                </h3>
-                <p className="text-gray-600 text-lg">{t('auth.signup.personalDetails.contactInformation.description')}</p>
-              </div>
-            </div>
-            <div className="grid grid-cols-1 sm:grid-cols-2 gap-4 sm:gap-6">
-              {/* Phone Number */}
-              <FormField
-                label={t('auth.signup.personalDetails.phoneNumber')}
-                name="phoneNumber"
-                id="phoneNumber"
-                type="text"
-                autoComplete="tel"
-                placeholder={t('auth.signup.personalDetails.phoneNumber')}
-                value={formData.phoneNumber}
-                onChange={e => {
-                  let val = e.target.value.replace(/\D/g, '');
-                  if (val.length > 10) val = val.slice(0, 10);
-                  handleInputChange({
-                    target: {
-                      name: 'phoneNumber',
-                      value: val
-                    }
-                  });
-                }}
-                error={errors.phoneNumber}
-                getFieldIcon={() => getFieldIcon('phoneNumber')}
-                required
-                inputMode="numeric"
-                pattern="[0-9]{10}"
-              />
-              {/* Marital Status */}
-              <FormField
-                label={t('auth.signup.personalDetails.maritalStatus.label')}
-                name="maritalStatus"
-                id="maritalStatus"
-                type="select"
-                autoComplete="marital-status"
-                options={maritalStatusOptions}
-                value={formData.maritalStatus}
-                onChange={handleInputChange}
-                error={errors.maritalStatus}
-                getFieldIcon={() => getFieldIcon('maritalStatus')}
-              />
-            </div>
-          </div>
-
-          {/* Address Section */}
-          <div className="bg-white rounded-2xl p-8 shadow-lg border border-gray-100 backdrop-blur-sm bg-white/95">
-            <div className="flex items-center mb-6">
-              <FaHome className="w-8 h-8 text-yellow-500 mr-3" />
-              <div>
-                <h3 className="text-2xl font-bold text-gray-800 mb-2 bg-gradient-to-r from-blue-600 to-purple-600 bg-clip-text text-transparent">
-                  {t('auth.signup.personalDetails.addressInformation.title')}
-                </h3>
-                <p className="text-gray-600 text-lg">{t('auth.signup.personalDetails.addressInformation.description')}</p>
-              </div>
-            </div>
-            <div className="grid grid-cols-1 sm:grid-cols-3 gap-4">
-              <FormField
-                label={t('auth.signup.personalDetails.houseNumber')}
-                name="houseNumber"
-                id="houseNumber"
-                required
-                type="text"
-                autoComplete="address-line1"
-                placeholder={t('auth.signup.personalDetails.houseNumber')}
-                value={formData.houseNumber}
-                onChange={e => {
-                  const val = e.target.value.toUpperCase();
-                  if (val === '' || /^\d{1,4}[A-Z]?$/.test(val)) {
-                    handleInputChange({
-                      target: {
-                        name: 'houseNumber',
-                        value: val
-                      }
-                    });
-                  }
-                }}
-                error={errors.houseNumber}
-                getFieldIcon={() => getFieldIcon('houseNumber')}
-                inputMode="text"
-                pattern="\d{1,4}[A-Za-z]?"
-              />
-              <FormField
-                label={t('auth.signup.personalDetails.streetName')}
-                name="streetName"
-                id="streetName"
-                required
-                autoComplete="address-line2"
-                placeholder={t('auth.signup.personalDetails.streetName')}
-                className="sm:col-span-2"
-                value={formData.streetName}
-                onChange={handleInputChange}
-                error={errors.streetName}
-                getFieldIcon={() => getFieldIcon('streetName')}
-              />
-            </div>
-            <FormField
-              label={t('auth.signup.personalDetails.additionalAddressDetails')}
-              name="address"
-              id="address"
-              type="textarea"
-              autoComplete="address-line3"
-              placeholder={t('auth.signup.personalDetails.additionalAddressDetails')}
-              className="sm:col-span-2"
-              value={formData.address}
-              onChange={handleInputChange}
-              error={errors.address}
-              getFieldIcon={() => getFieldIcon('address')}
-            />
-          </div>
-
-          {/* Language & Background */}
-          <div className="bg-white rounded-2xl p-8 shadow-lg border border-gray-100 backdrop-blur-sm bg-white/95">
-            <div className="flex items-center mb-6">
-              <FaLanguage className="w-8 h-8 text-blue-500 mr-3" />
-              <div>
-                <h3 className="text-2xl font-bold text-gray-800 mb-2 bg-gradient-to-r from-blue-600 to-purple-600 bg-clip-text text-transparent">
-                  {t('auth.signup.personalDetails.languageAndBackground.title')}
-                </h3>
-                <p className="text-gray-600 text-lg">{t('auth.signup.personalDetails.languageAndBackground.description')}</p>
-              </div>
-            </div>
-            <div className="grid grid-cols-1 sm:grid-cols-2 gap-4 sm:gap-6">
-              <FormField
-                label={t('auth.signup.personalDetails.nativeLanguage')}
-                name="nativeLanguage"
-                id="nativeLanguage"
-                type="select"
-                autoComplete="language"
-                options={languages}
-                value={formData.nativeLanguage}
-                onChange={handleInputChange}
-                error={errors.nativeLanguage}
-                getFieldIcon={() => getFieldIcon('nativeLanguage')}
-                disabled={loading.languages}
-                isDropdownOpen={isDropdownOpen}
-                setIsDropdownOpen={setIsDropdownOpen}
-                searchTerm={searchTerm}
-                setSearchTerm={setSearchTerm}
-                getLanguageIcon={getLanguageIcon}
-              />
-              <FormField
-                label={t('auth.signup.personalDetails.hebrewLevel.label')}
-                name="hebrewLevel"
-                id="hebrewLevel"
-                type="select"
-                autoComplete="hebrew-level"
-                options={hebrewLevels.map(level => ({ value: level, label: t(`auth.signup.personalDetails.hebrewLevel.${level}`) }))}
-                value={formData.hebrewLevel}
-                onChange={handleInputChange}
-                error={errors.hebrewLevel}
-                getFieldIcon={() => getFieldIcon('hebrewLevel')}
-              />
-            </div>
-            {/* New Immigrant Question */}
-            <div className="mt-4">
-              <CheckboxField
-                label={t('auth.signup.personalDetails.isNewImmigrant')}
-                name="isNewImmigrant"
-                id="isNewImmigrant"
-                checked={formData.isNewImmigrant}
-                onChange={handleInputChange}
-              />
-            </div>
-            {/* Conditional fields for new immigrants */}
-            {formData.isNewImmigrant && (
-              <div className="grid grid-cols-1 sm:grid-cols-2 gap-4 sm:gap-6 rounded-lg p-4">
-                <FormField
-                  label={t('auth.signup.personalDetails.arrivalDate')}
-                  name="arrivalDate"
-                  id="arrivalDate"
-                  type="date"
-                  required={true}
-                  autoComplete="bday"
-                  value={formData.arrivalDate}
-                  onChange={handleInputChange}
-                  error={errors.arrivalDate}
-                  getFieldIcon={() => getFieldIcon('arrivalDate')}
-                />
-                <FormField
-                  label={t('auth.signup.personalDetails.originCountry')}
-                  name="originCountry"
-                  id="originCountry"
-                  type="select"
-                  required={true}
-                  autoComplete="country"
-                  options={countries}
-                  value={formData.originCountry}
-                  onChange={handleInputChange}
-                  error={errors.originCountry}
-                  getFieldIcon={() => getFieldIcon('originCountry')}
-                />
-              </div>
-            )}
-          </div>
-
-          {/* Additional Information */}
-          <div className="bg-white rounded-2xl p-8 shadow-lg border border-gray-100 backdrop-blur-sm bg-white/95">
-            <div className="flex items-center mb-6">
-              <FaInfoCircle className="w-8 h-8 text-purple-500 mr-3" />
-              <div>
-                <h3 className="text-2xl font-bold text-gray-800 mb-2 bg-gradient-to-r from-blue-600 to-purple-600 bg-clip-text text-transparent">
-                  {t('auth.signup.personalDetails.additionalInformation.title')}
-                </h3>
-                <p className="text-gray-600 text-lg">{t('auth.signup.personalDetails.additionalInformation.description')}</p>
-              </div>
-            </div>
-            <div className="grid grid-cols-1 sm:grid-cols-2 gap-4 sm:gap-6">
-              <div className="space-y-4">
-                <FormField
-                  label={t('auth.signup.personalDetails.healthCondition')}
-                  name="healthCondition"
-                  id="healthCondition"
-                  type="textarea"
-                  autoComplete="health-condition"
-                  placeholder={t('auth.signup.personalDetails.healthConditionPlaceholder')}
-                  value={formData.healthCondition}
-                  onChange={handleInputChange}
-                  error={errors.healthCondition}
-                  getFieldIcon={() => getFieldIcon('healthCondition')}
-                />
-                <FormField
-                  label={t('auth.signup.personalDetails.militaryService')}
-                  name="militaryService"
-                  id="militaryService"
-                  type="select"
-                  autoComplete="military-service"
-                  options={militaryOptions.map((option) => ({
-                    value: option,
-                    label: t(`auth.signup.personalDetails.militaryOptions.${option}`),
-                  }))}
-                  value={formData.militaryService}
-                  onChange={handleInputChange}
-                  error={errors.militaryService}
-                  getFieldIcon={() => getFieldIcon('militaryService')}
-                />
-              </div>
-              <div className="space-y-3 sm:mt-0">
-                <div className="p-4 bg-gray-50 rounded-lg space-y-3">
-                  <CheckboxField
-                    label={t('auth.signup.personalDetails.hasCar')}
-                    name="hasCar"
-                    id="hasCar"
-                    checked={formData.hasCar}
-                    onChange={handleInputChange}
-                  />
-                  <CheckboxField
-                    label={t('auth.signup.personalDetails.livingAlone')}
-                    name="livingAlone"
-                    id="livingAlone"
-                    checked={formData.livingAlone}
-                    onChange={handleInputChange}
-                  />
-                  <CheckboxField
-                    label={t('auth.signup.personalDetails.familyInSettlement')}
-                    name="familyInSettlement"
-                    id="familyInSettlement"
-                    checked={formData.familyInSettlement}
-                    onChange={handleInputChange}
-                  />
-                  <CheckboxField
-                    label={t('auth.signup.personalDetails.hasWeapon')}
-                    name="hasWeapon"
-                    id="hasWeapon"
-                    checked={formData.hasWeapon}
-                    onChange={handleInputChange}
-                  />
-                </div>
-              </div>
-            </div>
-          </div>
-
-          {/* Submit Button - only show if not in editMode */}
-          {!editMode && (
-            <div className="text-center pt-8">
-              <button
-                type="submit"
-                className="w-full bg-gradient-to-r from-yellow-400 to-yellow-500 hover:from-yellow-500 hover:to-yellow-600 text-white font-bold py-4 px-8 rounded-xl transition-all duration-300 ease-in-out shadow-lg hover:shadow-xl hover:scale-105 transform active:scale-95 flex items-center justify-center gap-2"
-              >
-                <Star className="w-6 h-6" />
-                <span>{t('common.continue')}</span>
-
-                <Star className="w-6 h-6" />
-              </button>
-            </div>
-          )}
-        </form>
-      </div>
-
-      <style jsx>{`
-        @keyframes fadeIn {
-          from {
-            opacity: 0;
-            transform: translateY(20px);
-          }
-          to {
-            opacity: 1;
-            transform: translateY(0);
-          }
-        }
-      `}</style>
-    </div>
-  );
-});
-
-PersonalDetails.displayName = 'PersonalDetails';
-
+import React, { useEffect, useRef, useCallback, memo, useState } from 'react';
+import useSignupStore from '../../store/signupStore';
+import languageList from '../../data/languages.json';
+import groupedLanguages from '../../data/languagesGrouped.json';
+import countryList from '../../data/country.json';
+import { validatePhoneNumber, validateHouseNumber } from '../../utils/validation';
+
+import Select from 'react-select';
+import {
+  FaCheck,
+  FaInfoCircle,
+  FaSpinner,
+  FaGlobe,
+  FaLanguage,
+  FaComment,
+  FaFlag,
+  FaUniversity,
+  FaBookReader,
+  FaHandshake,
+  FaExclamationTriangle,
+  FaHome,
+  FaRoad,
+  FaChevronDown,
+  FaSearch,
+} from 'react-icons/fa';
+import * as FaIcons from 'react-icons/fa';
+import { toast } from 'react-hot-toast';
+import { Star } from 'lucide-react';
+import { useLanguage } from '../../context/LanguageContext';
+
+// Language code to country code mapping for flags
+const languageFlagMap = {
+  en: 'gb', // English → UK
+  he: 'il', // Hebrew → Israel
+  ar: 'sa', // Arabic → Saudi Arabia
+  ru: 'ru', // Russian → Russia
+  fr: 'fr', // French → France
+  es: 'es', // Spanish → Spain
+  de: 'de', // German → Germany
+  fa: 'ir', // Persian → Iran
+  am: 'et', // Amharic → Ethiopia
+  sw: 'tz', // Swahili → Tanzania
+  tl: 'ph', // Tagalog → Philippines
+  pt: 'br', // Portuguese → Brazil
+  it: 'it', // Italian → Italy
+  tr: 'tr', // Turkish → Turkey
+  zh: 'cn', // Chinese → China
+  hi: 'in', // Hindi → India
+  ja: 'jp', // Japanese → Japan
+  ko: 'kr', // Korean → South Korea
+  vi: 'vn', // Vietnamese → Vietnam
+  // Add more mappings as needed
+  'zh-tw': 'tw', // Traditional Chinese → Taiwan
+  'zh-hk': 'hk', // Cantonese → Hong Kong
+  'zh-cn': 'cn', // Simplified Chinese → China
+  'pt-br': 'br', // Brazilian Portuguese → Brazil
+  'pt-pt': 'pt', // European Portuguese → Portugal
+  'fr-ca': 'ca', // Canadian French → Canada
+  'fr-fr': 'fr', // French → France
+  'es-mx': 'mx', // Mexican Spanish → Mexico
+  'es-es': 'es', // European Spanish → Spain
+  'ru-ru': 'ru', // Russian → Russia
+  'ar-sa': 'sa', // Saudi Arabic → Saudi Arabia
+  'ar-eg': 'eg', // Egyptian Arabic → Egypt
+  'ar-ma': 'ma', // Moroccan Arabic → Morocco
+    
+
+
+  // Add more as needed
+};
+
+// Hide number input spin buttons (arrows) for all browsers
+const numberInputSpinButtonStyle = `
+  /* Chrome, Safari, Edge, Opera */
+  input[type=number]::-webkit-inner-spin-button, 
+  input[type=number]::-webkit-outer-spin-button {
+    -webkit-appearance: none;
+    margin: 0;
+  }
+  /* Firefox */
+  input[type=number] {
+    -moz-appearance: textfield;
+  }
+`;
+
+// Memoize FormField to prevent unnecessary re-renders
+const FormField = memo(
+  ({ 
+    label, 
+    name, 
+    type = 'text', 
+    required = false, 
+    options, 
+    placeholder, 
+    className = '', 
+    disabled = false, 
+    value, 
+    onChange, 
+    error, 
+    getFieldIcon,
+    isDropdownOpen,
+    setIsDropdownOpen,
+    searchTerm,
+    setSearchTerm,
+    getLanguageIcon,
+    id, // new prop for id
+    autoComplete // new prop for autocomplete
+  }) => {
+    const fieldId = id || `field-${name}`;
+    const autoCompleteAttr = autoComplete || name;
+    return (
+      <div className={`space-y-1 ${className}`}>
+        <label htmlFor={fieldId} className="block text-sm font-medium text-gray-700 flex items-center gap-1">
+          {getFieldIcon()}
+          {label} {required && <span className="text-red-500">*</span>}
+        </label>
+        {type === 'select' && name === 'nativeLanguage' ? (
+          <Select
+            inputId={fieldId}
+            name={name}
+            value={options.find(option => option.value === value) || null}
+            onChange={option => onChange({ target: { name, value: option ? option.value : '' } })}
+            options={options}
+            isDisabled={disabled}
+            classNamePrefix="react-select"
+            placeholder={`Select ${label.toLowerCase()}`}
+            isSearchable
+            formatOptionLabel={option => {
+              const flagCode = languageFlagMap[option.value?.toLowerCase()] || option.value?.toLowerCase();
+              return (
+                <div style={{ display: 'flex', alignItems: 'center', gap: 8 }}>
+                  {option.value && (
+                    <span style={{ display: 'flex', alignItems: 'center' }}>
+                      <img
+                        src={`https://flagcdn.com/w20/${flagCode}.png`}
+                        alt={option.label}
+                        className="w-5 h-5 object-contain rounded-sm"
+                        onError={e => { e.target.style.display = 'none'; e.target.nextSibling.style.display = 'inline'; }}
+                      />
+                      <FaIcons.FaGlobe className="text-gray-500" style={{ display: 'none', marginLeft: 0 }} />
+                    </span>
+                  )}
+                  <span>{option.label}</span>
+                </div>
+              );
+            }}
+            styles={{
+              control: (base, state) => ({
+                ...base,
+                borderColor: error ? '#ef4444' : base.borderColor,
+                boxShadow: state.isFocused ? (error ? '0 0 0 1px #ef4444' : '0 0 0 1px #FFD966') : base.boxShadow,
+                '&:hover': { borderColor: '#FFD966' },
+                minHeight: 40,
+              }),
+              option: (base, state) => ({
+                ...base,
+                backgroundColor: state.isSelected ? '#FFD96633' : state.isFocused ? '#FFD96611' : undefined,
+                color: '#222',
+                padding: '8px 12px',
+                fontWeight: state.isSelected ? 600 : 400,
+              }),
+            }}
+            // Add inputProps for autocomplete
+            inputProps={{ autoComplete: autoCompleteAttr }}
+          />
+        ) : type === 'select' && name === 'originCountry' ? (
+          <Select
+            inputId={fieldId}
+            name={name}
+            value={options.find(option => option.value === value) || null}
+            onChange={option => onChange({ target: { name, value: option ? option.value : '' } })}
+            options={options}
+            isDisabled={disabled}
+            classNamePrefix="react-select"
+            placeholder={`Select ${label.toLowerCase()}`}
+            formatOptionLabel={option => (
+              <div style={{ display: 'flex', alignItems: 'center', gap: 8 }}>
+                {option.value && (
+                  <img
+                    src={`https://flagcdn.com/w20/${option.value.toLowerCase()}.png`}
+                    alt={option.label}
+                    style={{ width: 20, height: 15, borderRadius: 2, objectFit: 'cover' }}
+                    onError={e => { e.target.style.display = 'none'; }}
+                  />
+                )}
+                <span>{option.label}</span>
+              </div>
+            )}
+            styles={{
+              control: (base, state) => ({
+                ...base,
+                borderColor: error ? '#ef4444' : base.borderColor,
+                boxShadow: state.isFocused ? (error ? '0 0 0 1px #ef4444' : '0 0 0 1px #FFD966') : base.boxShadow,
+                '&:hover': { borderColor: '#FFD966' },
+                minHeight: 40,
+              }),
+
+              
+              option: (base, state) => ({
+                ...base,
+                backgroundColor: state.isSelected ? '#FFD96633' : state.isFocused ? '#FFD96611' : undefined,
+                color: '#222',
+                padding: '8px 12px',
+                fontWeight: state.isSelected ? 600 : 400,
+              }),
+            }}
+            inputProps={{ autoComplete: autoCompleteAttr }}
+          />
+        ) : type === 'select' ? (
+          <select
+            id={fieldId}
+            name={name}
+            value={value || ''}
+            onChange={onChange}
+            disabled={disabled}
+            className={`w-full px-3 py-2 rounded-md shadow-sm text-sm sm:text-base appearance-none ${
+              error
+                ? 'border-red-500 focus:border-red-500 focus:ring-red-500'
+                : 'border-gray-300 hover:border-[#FFD966] focus:border-[#FFD966] focus:ring-[#FFD966] transition-colors'
+            } ${disabled ? 'opacity-50 cursor-not-allowed' : ''}`}
+            style={{
+              backgroundImage: `url("data:image/svg+xml,%3Csvg xmlns='http://www.w3.org/2000/svg' fill='none' viewBox='0 0 24 24' stroke='%23999' stroke-width='2'%3E%3Cpath stroke-linecap='round' stroke-linejoin='round' d='M19 9l-7 7-7-7'%3E%3C/path%3E%3C/svg%3E")`,
+              backgroundRepeat: 'no-repeat',
+              backgroundPosition: 'right 0.5rem center',
+              backgroundSize: '1.5em 1.5em',
+              paddingRight: '2.5rem',
+            }}
+            autoComplete={autoCompleteAttr}
+          >
+            <option value="">{`Select ${label.toLowerCase()}`}</option>
+            {options.map((option) => (
+              <option key={option.value || option} value={option.value || option}>
+                {option.label || option.charAt(0).toUpperCase() + option.slice(1)}
+              </option>
+            ))}
+          </select>
+        ) : type === 'textarea' ? (
+          <textarea
+            id={fieldId}
+            name={name}
+            value={value || ''}
+            onChange={onChange}
+            placeholder={placeholder}
+            rows="3"
+            className={`w-full px-3 py-2 rounded-md shadow-sm text-sm sm:text-base ${
+              error
+                ? 'border-red-500 focus:border-red-500 focus:ring-red-500'
+                : 'border-gray-300 hover:border-[#FFD966] focus:border-[#FFD966] focus:ring-[#FFD966] transition-colors'
+            }`}
+            autoComplete={autoCompleteAttr}
+          />
+        ) : (
+          <input
+            id={fieldId}
+            type={type}
+            name={name}
+            value={value || ''}
+            onChange={onChange}
+            placeholder={placeholder}
+            className={`w-full px-3 py-2 rounded-md shadow-sm text-sm sm:text-base ${
+              error
+                ? 'border-red-500 focus:border-red-500 focus:ring-red-500'
+                : 'border-gray-300 hover:border-[#FFD966] focus:border-[#FFD966] focus:ring-[#FFD966] transition-colors'
+            }`}
+            autoComplete={autoCompleteAttr}
+          />
+        )}
+        {error && (
+          <p className="text-xs sm:text-sm text-red-500 flex items-center gap-1">
+            <FaInfoCircle className="flex-shrink-0" />
+            {error}
+          </p>
+        )}
+      </div>
+    );
+  },
+  (prevProps, nextProps) => {
+    return (
+      prevProps.value === nextProps.value &&
+      prevProps.error === nextProps.error &&
+      prevProps.disabled === nextProps.disabled &&
+      prevProps.options === nextProps.options &&
+      prevProps.className === nextProps.className &&
+      prevProps.placeholder === nextProps.placeholder &&
+      prevProps.isDropdownOpen === nextProps.isDropdownOpen &&
+      prevProps.searchTerm === nextProps.searchTerm
+    );
+  }
+);
+
+// Memoize CheckboxField
+const CheckboxField = memo(({ label, name, className = '', checked, onChange, id }) => (
+  <div className={`flex items-center ${className} hover:bg-gray-100 p-1 rounded-md transition-colors -mx-1`}>
+    <input
+      type="checkbox"
+      name={name}
+      id={id || `field-${name}`}
+      checked={checked || false}
+      onChange={onChange}
+      className="h-4 w-4 text-[#FFD966] focus:ring-[#FFD966] border-gray-300 rounded cursor-pointer"
+    />
+    <label htmlFor={id || `field-${name}`} className="ml-2 text-sm text-gray-700 cursor-pointer select-none flex-1">{label}</label>
+  </div>
+));
+
+const PersonalDetails = memo(({ onComplete, editMode = false, data }) => {
+  const { personalData, updatePersonalData } = useSignupStore();
+  const { t } = useLanguage();
+  const formRef = useRef(null);
+  const [formData, setFormData] = useState(personalData || {
+    phoneNumber: '',
+    maritalStatus: '',
+    streetName: '',
+    houseNumber: '',
+    address: '',
+    nativeLanguage: '',
+    hebrewLevel: '',
+    arrivalDate: '',
+    originCountry: '',
+    healthCondition: '',
+    militaryService: '',
+    hasCar: false,
+    livingAlone: false,
+    familyInSettlement: false,
+    hasWeapon: false,
+    isNewImmigrant: false, // Add this new field
+  });
+  const [errors, setErrors] = useState({});
+  const [settlements, setSettlements] = useState([]);
+  const [languages, setLanguages] = useState([]);
+  const [countries, setCountries] = useState([]);
+  const [loading, setLoading] = useState({
+    settlements: false, // Changed from true to false
+    languages: true,
+  });
+  const [apiError, setApiError] = useState({
+    settlements: false,
+    languages: false,
+  });
+  const [searchTerm, setSearchTerm] = useState('');
+  const [isDropdownOpen, setIsDropdownOpen] = useState(false);
+  const dropdownRef = useRef(null);
+
+  const hebrewLevels = ['beginner', 'intermediate', 'advanced', 'native'];
+  const militaryOptions = ['none', 'military', 'national'];
+
+  const maritalStatusOptions = [
+    { value: 'married', label: t('auth.signup.personalDetails.maritalStatus.options.married') },
+    { value: 'single', label: t('auth.signup.personalDetails.maritalStatus.options.single') },
+    { value: 'divorced', label: t('auth.signup.personalDetails.maritalStatus.options.divorced') },
+    { value: 'widowed', label: t('auth.signup.personalDetails.maritalStatus.options.widowed') },
+  ];
+
+  // Replace fetch languages useEffect:
+  useEffect(() => {
+    try {
+      setLanguages(Object.entries(languageList).map(([value, label]) => ({ value, label })));
+      setCountries(Array.isArray(countryList) ? countryList.map((c) => ({ value: c.code || c.name, label: c.name })) : []);
+      setLoading(prev => ({ ...prev, languages: false }));
+    } catch (error) {
+      console.error('Error loading languages or countries list:', error);
+      setApiError(prev => ({ ...prev, languages: true }));
+      toast.error('Failed to load languages or countries.');
+      setLanguages([]);
+      setCountries([]);
+      setLoading(prev => ({ ...prev, languages: false }));
+    }
+  }, []);
+
+  // Add this useEffect to fix the loading state issue
+  useEffect(() => {
+    // Since you're not actually loading settlements, set it to false
+    setLoading(prev => ({ ...prev, settlements: false }));
+  }, []);
+
+  // Handle click outside dropdown
+  useEffect(() => {
+    const handleClickOutside = (event) => {
+      if (dropdownRef.current && !dropdownRef.current.contains(event.target)) {
+        setIsDropdownOpen(false);
+      }
+    };
+    document.addEventListener('mousedown', handleClickOutside);
+    return () => document.removeEventListener('mousedown', handleClickOutside);
+  }, []);
+
+  const handleInputChange = useCallback(
+    (e) => {
+      const { name, value, type, checked } = e.target;
+      setFormData((prev) => ({
+        ...prev,
+        [name]: type === 'checkbox' ? checked : value,
+      }));
+    },
+    []
+  );
+
+  const handleLanguageSelect = useCallback(
+    (value) => {
+      setFormData((prev) => ({
+        ...prev,
+        nativeLanguage: value,
+      }));
+      setIsDropdownOpen(false);
+      setSearchTerm('');
+    },
+    []
+  );
+
+  const validateForm = useCallback(() => {
+    const newErrors = {};
+    const requiredFields = ['streetName', 'houseNumber']; // Base required fields
+    if (formData.isNewImmigrant) {
+      requiredFields.push('arrivalDate', 'originCountry');
+    }
+    requiredFields.forEach(field => {
+      if (!formData[field]?.trim()) {
+        let fieldKey = '';
+        switch (field) {
+          case 'streetName': fieldKey = 'auth.signup.personalDetails.errors.streetNameRequired'; break;
+          case 'houseNumber': fieldKey = 'auth.signup.personalDetails.errors.houseNumberRequired'; break;
+          case 'arrivalDate': fieldKey = 'auth.signup.personalDetails.errors.arrivalDateRequired'; break;
+          case 'originCountry': fieldKey = 'auth.signup.personalDetails.errors.originCountryRequired'; break;
+          default: fieldKey = 'auth.signup.personalDetails.errors.required';
+        }
+        newErrors[field] = t(fieldKey);
+      }
+    });
+    // Validate house number
+    const houseNumberError = validateHouseNumber(formData.houseNumber);
+    if (houseNumberError) newErrors.houseNumber = houseNumberError;
+    // Validate Israeli phone number
+    const phoneError = validatePhoneNumber(formData.phoneNumber);
+    if (phoneError) newErrors.phoneNumber = phoneError;
+    setErrors(newErrors);
+    return Object.keys(newErrors).length === 0;
+  }, [formData, t]);
+
+  const handleSubmit = useCallback(
+    (e) => {
+      e.preventDefault();
+      console.log('Form data:', formData); // Debug: check form data
+      console.log('Validation result:', validateForm()); // Debug: check validation
+      if (validateForm()) {
+        const updatedFormData = {
+          ...formData,
+          address: `${formData.houseNumber} ${formData.streetName}`.trim(),
+        };
+        console.log('Submitting:', updatedFormData); // Debug: check final data
+        updatePersonalData(updatedFormData);
+        onComplete();
+      } else {
+        console.log('Validation errors:', errors); // Debug: check errors
+        const firstErrorField = Object.keys(errors)[0];
+        if (firstErrorField) {
+          const element = document.querySelector(`[name="${firstErrorField}"]`);
+          if (element) {
+            element.scrollIntoView({ behavior: 'smooth', block: 'center' });
+          }
+        }
+      }
+    },
+    [validateForm, errors, onComplete, formData, updatePersonalData]
+  );
+
+  const getLanguageIcon = useCallback((language) => {
+    const lowercaseLang = language.toLowerCase();
+    if (lowercaseLang === 'english') return <FaGlobe className="text-blue-500" />;
+    if (lowercaseLang === 'spanish') return <FaComment className="text-red-500" />;
+    if (lowercaseLang === 'french') return <FaFlag className="text-indigo-500" />;
+    if (lowercaseLang === 'hebrew') return <FaUniversity className="text-yellow-600" />;
+    if (lowercaseLang === 'arabic') return <FaBookReader className="text-green-600" />;
+    return <FaHandshake className="text-gray-500" />;
+  }, []);
+
+  const getFieldIcon = useCallback(
+    (name) => {
+      switch (name) {
+        case 'phoneNumber': return <FaInfoCircle className="text-[#FFD966]" />;
+        case 'maritalStatus': return <FaInfoCircle className="text-[#FFD966]" />;
+        case 'streetName': return <FaRoad className="text-[#FFD966]" />;
+        case 'houseNumber': return <FaHome className="text-[#FFD966]" />;
+        case 'address': return <FaInfoCircle className="text-[#FFD966]" />;
+        case 'hebrewLevel': return <FaLanguage className="text-[#FFD966]" />;
+        case 'arrivalDate': return <FaInfoCircle className="text-[#FFD966]" />;
+        case 'originCountry': return <FaGlobe className="text-[#FFD966]" />;
+        case 'healthCondition': return <FaInfoCircle className="text-[#FFD966]" />;
+        case 'militaryService': return <FaInfoCircle className="text-[#FFD966]" />;
+        default: return <FaInfoCircle className="text-[#FFD966]" />;
+      }
+    },
+    []
+  );
+
+  useEffect(() => {
+    const style = document.createElement('style');
+    style.innerHTML = `
+      @keyframes fadeIn {
+        from { opacity: 0; transform: translateY(-10px); }
+        to { opacity: 1; transform: translateY(0); }
+      }
+      .animate-fadeIn {
+        animation: fadeIn 0.2s ease-out forwards;
+      }
+      ${numberInputSpinButtonStyle}
+    `;
+    document.head.appendChild(style);
+    return () => document.head.removeChild(style);
+  }, []);
+
+  // Prefill form in edit mode
+  useEffect(() => {
+    if (editMode && data && Object.keys(data).length > 0) {
+      updatePersonalData(data);
+    }
+    // eslint-disable-next-line
+  }, [editMode, data]);
+
+  // Helper to handle parent-driven continue in editMode
+  useEffect(() => {
+    if (!editMode) return;
+    window.__updatePersonalDataAndContinue = () => {
+      updatePersonalData(formData);
+      // Do NOT call onComplete here to avoid recursion
+    };
+    return () => { delete window.__updatePersonalDataAndContinue; };
+    // eslint-disable-next-line
+  }, [formData, editMode, onComplete]);
+
+  return (
+    <div className="min-h-screen bg-gradient-to-br from-blue-50 via-white to-purple-50 py-12 px-4 relative">
+      {/* Floating background elements for visual consistency */}
+      <div className="absolute inset-0 overflow-hidden pointer-events-none">
+        <div className="absolute w-32 h-32 top-10 left-10 rounded-full bg-gradient-to-r from-yellow-200/30 to-blue-200/30 animate-pulse" style={{ animationDelay: '0s' }} />
+        <div className="absolute w-24 h-24 top-1/3 right-20 rounded-full bg-gradient-to-r from-yellow-200/30 to-blue-200/30 animate-pulse" style={{ animationDelay: '2s' }} />
+        <div className="absolute w-40 h-40 bottom-20 left-1/4 rounded-full bg-gradient-to-r from-yellow-200/30 to-blue-200/30 animate-pulse" style={{ animationDelay: '4s' }} />
+        <div className="absolute w-20 h-20 bottom-1/3 right-10 rounded-full bg-gradient-to-r from-yellow-200/30 to-blue-200/30 animate-pulse" style={{ animationDelay: '6s' }} />
+      </div>
+
+      <div className="max-w-4xl mx-auto bg-white/80 backdrop-blur-lg rounded-3xl shadow-2xl border border-white/20 p-8 relative z-10">
+        <div className="text-center mb-12">
+          <div className="flex items-center justify-center mb-4">
+            <FaCheck className="w-12 h-12 text-yellow-500 mr-4" />
+            <h2 className="text-4xl font-bold bg-gradient-to-r from-blue-600 to-purple-600 bg-clip-text text-transparent">
+              {t('auth.signup.personalDetails.title')}
+            </h2>
+          </div>
+          <p className="text-xl text-gray-600 max-w-2xl mx-auto">
+            {t('auth.signup.personalDetails.description')}
+          </p>
+        </div>
+
+        {(apiError.settlements || apiError.languages) && (
+          <div className="mb-6 p-4 bg-yellow-50 border border-yellow-300 rounded-md flex items-start gap-3">
+            <FaExclamationTriangle className="text-yellow-500 flex-shrink-0 mt-1" />
+            <div>
+              <h3 className="font-medium text-yellow-800">Connection Issues</h3>
+              <p className="text-sm text-yellow-700">
+                There was a problem connecting to our servers.
+                {apiError.settlements && ' Settlement data may be unavailable.'}
+                {apiError.languages && ' Language data may be limited.'}
+                <br />
+                <button
+                  onClick={() => window.location.reload()}
+                  className="text-yellow-800 underline hover:text-yellow-900 mt-1"
+                >
+                  Refresh page
+                </button>
+              </p>
+            </div>
+          </div>
+        )}
+
+        <form ref={formRef} onSubmit={handleSubmit} className="space-y-12">
+          {/* Contact Information */}
+          <div className="bg-white rounded-2xl p-8 shadow-lg border border-gray-100 backdrop-blur-sm bg-white/95">
+            <div className="flex items-center mb-6">
+              <FaCheck className="w-8 h-8 text-green-500 mr-3" />
+              <div>
+                <h3 className="text-2xl font-bold text-gray-800 mb-2 bg-gradient-to-r from-blue-600 to-purple-600 bg-clip-text text-transparent">
+                  {t('auth.signup.personalDetails.contactInformation.title')}
+                </h3>
+                <p className="text-gray-600 text-lg">{t('auth.signup.personalDetails.contactInformation.description')}</p>
+              </div>
+            </div>
+            <div className="grid grid-cols-1 sm:grid-cols-2 gap-4 sm:gap-6">
+              {/* Phone Number */}
+              <FormField
+                label={t('auth.signup.personalDetails.phoneNumber')}
+                name="phoneNumber"
+                id="phoneNumber"
+                type="text"
+                autoComplete="tel"
+                placeholder={t('auth.signup.personalDetails.phoneNumber')}
+                value={formData.phoneNumber}
+                onChange={e => {
+                  let val = e.target.value.replace(/\D/g, '');
+                  if (val.length > 10) val = val.slice(0, 10);
+                  handleInputChange({
+                    target: {
+                      name: 'phoneNumber',
+                      value: val
+                    }
+                  });
+                }}
+                error={errors.phoneNumber}
+                getFieldIcon={() => getFieldIcon('phoneNumber')}
+                required
+                inputMode="numeric"
+                pattern="[0-9]{10}"
+              />
+              {/* Marital Status */}
+              <FormField
+                label={t('auth.signup.personalDetails.maritalStatus.label')}
+                name="maritalStatus"
+                id="maritalStatus"
+                type="select"
+                autoComplete="marital-status"
+                options={maritalStatusOptions}
+                value={formData.maritalStatus}
+                onChange={handleInputChange}
+                error={errors.maritalStatus}
+                getFieldIcon={() => getFieldIcon('maritalStatus')}
+              />
+            </div>
+          </div>
+
+          {/* Address Section */}
+          <div className="bg-white rounded-2xl p-8 shadow-lg border border-gray-100 backdrop-blur-sm bg-white/95">
+            <div className="flex items-center mb-6">
+              <FaHome className="w-8 h-8 text-yellow-500 mr-3" />
+              <div>
+                <h3 className="text-2xl font-bold text-gray-800 mb-2 bg-gradient-to-r from-blue-600 to-purple-600 bg-clip-text text-transparent">
+                  {t('auth.signup.personalDetails.addressInformation.title')}
+                </h3>
+                <p className="text-gray-600 text-lg">{t('auth.signup.personalDetails.addressInformation.description')}</p>
+              </div>
+            </div>
+            <div className="grid grid-cols-1 sm:grid-cols-3 gap-4">
+              <FormField
+                label={t('auth.signup.personalDetails.houseNumber')}
+                name="houseNumber"
+                id="houseNumber"
+                required
+                type="text"
+                autoComplete="address-line1"
+                placeholder={t('auth.signup.personalDetails.houseNumber')}
+                value={formData.houseNumber}
+                onChange={e => {
+                  const val = e.target.value.toUpperCase();
+                  if (val === '' || /^\d{1,4}[A-Z]?$/.test(val)) {
+                    handleInputChange({
+                      target: {
+                        name: 'houseNumber',
+                        value: val
+                      }
+                    });
+                  }
+                }}
+                error={errors.houseNumber}
+                getFieldIcon={() => getFieldIcon('houseNumber')}
+                inputMode="text"
+                pattern="\d{1,4}[A-Za-z]?"
+              />
+              <FormField
+                label={t('auth.signup.personalDetails.streetName')}
+                name="streetName"
+                id="streetName"
+                required
+                autoComplete="address-line2"
+                placeholder={t('auth.signup.personalDetails.streetName')}
+                className="sm:col-span-2"
+                value={formData.streetName}
+                onChange={handleInputChange}
+                error={errors.streetName}
+                getFieldIcon={() => getFieldIcon('streetName')}
+              />
+            </div>
+            <FormField
+              label={t('auth.signup.personalDetails.additionalAddressDetails')}
+              name="address"
+              id="address"
+              type="textarea"
+              autoComplete="address-line3"
+              placeholder={t('auth.signup.personalDetails.additionalAddressDetails')}
+              className="sm:col-span-2"
+              value={formData.address}
+              onChange={handleInputChange}
+              error={errors.address}
+              getFieldIcon={() => getFieldIcon('address')}
+            />
+          </div>
+
+          {/* Language & Background */}
+          <div className="bg-white rounded-2xl p-8 shadow-lg border border-gray-100 backdrop-blur-sm bg-white/95">
+            <div className="flex items-center mb-6">
+              <FaLanguage className="w-8 h-8 text-blue-500 mr-3" />
+              <div>
+                <h3 className="text-2xl font-bold text-gray-800 mb-2 bg-gradient-to-r from-blue-600 to-purple-600 bg-clip-text text-transparent">
+                  {t('auth.signup.personalDetails.languageAndBackground.title')}
+                </h3>
+                <p className="text-gray-600 text-lg">{t('auth.signup.personalDetails.languageAndBackground.description')}</p>
+              </div>
+            </div>
+            <div className="grid grid-cols-1 sm:grid-cols-2 gap-4 sm:gap-6">
+              <FormField
+                label={t('auth.signup.personalDetails.nativeLanguage')}
+                name="nativeLanguage"
+                id="nativeLanguage"
+                type="select"
+                autoComplete="language"
+                options={languages}
+                value={formData.nativeLanguage}
+                onChange={handleInputChange}
+                error={errors.nativeLanguage}
+                getFieldIcon={() => getFieldIcon('nativeLanguage')}
+                disabled={loading.languages}
+                isDropdownOpen={isDropdownOpen}
+                setIsDropdownOpen={setIsDropdownOpen}
+                searchTerm={searchTerm}
+                setSearchTerm={setSearchTerm}
+                getLanguageIcon={getLanguageIcon}
+              />
+              <FormField
+                label={t('auth.signup.personalDetails.hebrewLevel.label')}
+                name="hebrewLevel"
+                id="hebrewLevel"
+                type="select"
+                autoComplete="hebrew-level"
+                options={hebrewLevels.map(level => ({ value: level, label: t(`auth.signup.personalDetails.hebrewLevel.${level}`) }))}
+                value={formData.hebrewLevel}
+                onChange={handleInputChange}
+                error={errors.hebrewLevel}
+                getFieldIcon={() => getFieldIcon('hebrewLevel')}
+              />
+            </div>
+            {/* New Immigrant Question */}
+            <div className="mt-4">
+              <CheckboxField
+                label={t('auth.signup.personalDetails.isNewImmigrant')}
+                name="isNewImmigrant"
+                id="isNewImmigrant"
+                checked={formData.isNewImmigrant}
+                onChange={handleInputChange}
+              />
+            </div>
+            {/* Conditional fields for new immigrants */}
+            {formData.isNewImmigrant && (
+              <div className="grid grid-cols-1 sm:grid-cols-2 gap-4 sm:gap-6 rounded-lg p-4">
+                <FormField
+                  label={t('auth.signup.personalDetails.arrivalDate')}
+                  name="arrivalDate"
+                  id="arrivalDate"
+                  type="date"
+                  required={true}
+                  autoComplete="bday"
+                  value={formData.arrivalDate}
+                  onChange={handleInputChange}
+                  error={errors.arrivalDate}
+                  getFieldIcon={() => getFieldIcon('arrivalDate')}
+                />
+                <FormField
+                  label={t('auth.signup.personalDetails.originCountry')}
+                  name="originCountry"
+                  id="originCountry"
+                  type="select"
+                  required={true}
+                  autoComplete="country"
+                  options={countries}
+                  value={formData.originCountry}
+                  onChange={handleInputChange}
+                  error={errors.originCountry}
+                  getFieldIcon={() => getFieldIcon('originCountry')}
+                />
+              </div>
+            )}
+          </div>
+
+          {/* Additional Information */}
+          <div className="bg-white rounded-2xl p-8 shadow-lg border border-gray-100 backdrop-blur-sm bg-white/95">
+            <div className="flex items-center mb-6">
+              <FaInfoCircle className="w-8 h-8 text-purple-500 mr-3" />
+              <div>
+                <h3 className="text-2xl font-bold text-gray-800 mb-2 bg-gradient-to-r from-blue-600 to-purple-600 bg-clip-text text-transparent">
+                  {t('auth.signup.personalDetails.additionalInformation.title')}
+                </h3>
+                <p className="text-gray-600 text-lg">{t('auth.signup.personalDetails.additionalInformation.description')}</p>
+              </div>
+            </div>
+            <div className="grid grid-cols-1 sm:grid-cols-2 gap-4 sm:gap-6">
+              <div className="space-y-4">
+                <FormField
+                  label={t('auth.signup.personalDetails.healthCondition')}
+                  name="healthCondition"
+                  id="healthCondition"
+                  type="textarea"
+                  autoComplete="health-condition"
+                  placeholder={t('auth.signup.personalDetails.healthConditionPlaceholder')}
+                  value={formData.healthCondition}
+                  onChange={handleInputChange}
+                  error={errors.healthCondition}
+                  getFieldIcon={() => getFieldIcon('healthCondition')}
+                />
+                <FormField
+                  label={t('auth.signup.personalDetails.militaryService')}
+                  name="militaryService"
+                  id="militaryService"
+                  type="select"
+                  autoComplete="military-service"
+                  options={militaryOptions.map((option) => ({
+                    value: option,
+                    label: t(`auth.signup.personalDetails.militaryOptions.${option}`),
+                  }))}
+                  value={formData.militaryService}
+                  onChange={handleInputChange}
+                  error={errors.militaryService}
+                  getFieldIcon={() => getFieldIcon('militaryService')}
+                />
+              </div>
+              <div className="space-y-3 sm:mt-0">
+                <div className="p-4 bg-gray-50 rounded-lg space-y-3">
+                  <CheckboxField
+                    label={t('auth.signup.personalDetails.hasCar')}
+                    name="hasCar"
+                    id="hasCar"
+                    checked={formData.hasCar}
+                    onChange={handleInputChange}
+                  />
+                  <CheckboxField
+                    label={t('auth.signup.personalDetails.livingAlone')}
+                    name="livingAlone"
+                    id="livingAlone"
+                    checked={formData.livingAlone}
+                    onChange={handleInputChange}
+                  />
+                  <CheckboxField
+                    label={t('auth.signup.personalDetails.familyInSettlement')}
+                    name="familyInSettlement"
+                    id="familyInSettlement"
+                    checked={formData.familyInSettlement}
+                    onChange={handleInputChange}
+                  />
+                  <CheckboxField
+                    label={t('auth.signup.personalDetails.hasWeapon')}
+                    name="hasWeapon"
+                    id="hasWeapon"
+                    checked={formData.hasWeapon}
+                    onChange={handleInputChange}
+                  />
+                </div>
+              </div>
+            </div>
+          </div>
+
+          {/* Submit Button - only show if not in editMode */}
+          {!editMode && (
+            <div className="text-center pt-8">
+              <button
+                type="submit"
+                className="w-full bg-gradient-to-r from-yellow-400 to-yellow-500 hover:from-yellow-500 hover:to-yellow-600 text-white font-bold py-4 px-8 rounded-xl transition-all duration-300 ease-in-out shadow-lg hover:shadow-xl hover:scale-105 transform active:scale-95 flex items-center justify-center gap-2"
+              >
+                <Star className="w-6 h-6" />
+                <span>{t('common.continue')}</span>
+
+                <Star className="w-6 h-6" />
+              </button>
+            </div>
+          )}
+        </form>
+      </div>
+
+      <style jsx>{`
+        @keyframes fadeIn {
+          from {
+            opacity: 0;
+            transform: translateY(20px);
+          }
+          to {
+            opacity: 1;
+            transform: translateY(0);
+          }
+        }
+      `}</style>
+    </div>
+  );
+});
+
+PersonalDetails.displayName = 'PersonalDetails';
+
 export default PersonalDetails;