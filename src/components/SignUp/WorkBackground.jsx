import React, { useState, useEffect } from 'react';
import useSignupStore from '../../store/signupStore';

// Academic degrees list
const academicDegrees = [
  { value: "high_school", label: "High School / Secondary Education", icon: "🏫" },
  { value: "associate", label: "Associate Degree", icon: "🎓" },
  { value: "bachelor", label: "Bachelor's Degree", icon: "📚" },
  { value: "master", label: "Master's Degree", icon: "📝" },
  { value: "phd", label: "PhD / Doctorate", icon: "🧪" },
  { value: "postdoc", label: "Post-Doctoral", icon: "🔬" },
  { value: "professional", label: "Professional Certification", icon: "📜" },
  { value: "vocational", label: "Vocational Training", icon: "🛠️" },
  { value: "none", label: "No Formal Education", icon: "🚫" },
  { value: "other", label: "Other", icon: "❓" }
];

// Comprehensive job categories with sub-specialties
const categorizedJobs = {
  "Healthcare": [
    { label: "Doctor", icon: "🩺", subspecialties: [
      { label: "Cardiologist", icon: "❤️" },
      { label: "Dermatologist", icon: "🧬" },
      { label: "Emergency Physician", icon: "🚑" },
      { label: "Family Physician", icon: "👨‍👩‍👧‍👦" },
<<<<<<< HEAD
      { label: "Gastroenterologist", icon: "🍽️" },
=======
      { label: "Gastroenterologist", icon: "🔥" },
>>>>>>> e805359f
      { label: "Neurologist", icon: "🧠" },
      { label: "Obstetrician", icon: "🤰" },
      { label: "Oncologist", icon: "🦠" },
      { label: "Ophthalmologist", icon: "👁️" },
      { label: "Orthopedic Surgeon", icon: "🦴" },
      { label: "Pediatrician", icon: "👶" },
      { label: "Psychiatrist", icon: "🧠" },
      { label: "Radiologist", icon: "📡" },
      { label: "Surgeon", icon: "🔪" },
      { label: "Other", icon: "❓" }
    ]},
    { label: "Nurse", icon: "👩‍⚕️", subspecialties: [
      { label: "Registered Nurse", icon: "💉" },
      { label: "Nurse Practitioner", icon: "📋" },
      { label: "Licensed Practical Nurse", icon: "🏥" },
      { label: "ICU Nurse", icon: "💓" },
      { label: "ER Nurse", icon: "🚨" },
      { label: "Pediatric Nurse", icon: "👶" },
      { label: "Other", icon: "❓" }
    ]},
    { label: "Dentist", icon: "🦷", subspecialties: [
      { label: "General Dentist", icon: "😁" },
      { label: "Orthodontist", icon: "🦷" },
      { label: "Oral Surgeon", icon: "🔧" },
      { label: "Periodontist", icon: "🦠" },
      { label: "Other", icon: "❓" }
    ]},
    { label: "Pharmacist", icon: "💊", subspecialties: [] },
    { label: "Physical Therapist", icon: "🦵", subspecialties: [] },
    { label: "Psychologist", icon: "🧠", subspecialties: [] },
    { label: "Paramedic", icon: "🚑", subspecialties: [] },
    { label: "Other Healthcare Professional", icon: "❓", subspecialties: [] }
  ],
  "Engineering & Technology": [
    { label: "Software Engineer", icon: "💻", subspecialties: [
      { label: "Frontend Developer", icon: "🖥️" },
      { label: "Backend Developer", icon: "🔧" },
      { label: "Full Stack Developer", icon: "🔄" },
      { label: "Mobile Developer", icon: "📱" },
      { label: "Game Developer", icon: "🎮" },
      { label: "DevOps Engineer", icon: "☁️" },
      { label: "Machine Learning Engineer", icon: "🤖" },
      { label: "Other", icon: "❓" }
    ]},
    { label: "Civil Engineer", icon: "🏗️", subspecialties: [
      { label: "Structural Engineer", icon: "🏢" },
      { label: "Transportation Engineer", icon: "🚗" },
      { label: "Environmental Engineer", icon: "🌳" },
      { label: "Geotechnical Engineer", icon: "🏔️" },
      { label: "Other", icon: "❓" }
    ]},
    { label: "Mechanical Engineer", icon: "⚙️", subspecialties: [] },
    { label: "Electrical Engineer", icon: "⚡", subspecialties: [] },
    { label: "Chemical Engineer", icon: "🧪", subspecialties: [] },
    { label: "Biomedical Engineer", icon: "🔬", subspecialties: [] },
    { label: "Data Scientist", icon: "📊", subspecialties: [] },
    { label: "IT Specialist", icon: "🖥️", subspecialties: [] },
    { label: "Other Engineering/Tech Professional", icon: "❓", subspecialties: [] }
  ],
  "Business & Finance": [
    { label: "Accountant", icon: "🧮", subspecialties: [] },
    { label: "Financial Analyst", icon: "📈", subspecialties: [] },
    { label: "Investment Banker", icon: "💰", subspecialties: [] },
    { label: "Marketing Manager", icon: "📣", subspecialties: [] },
    { label: "Human Resources", icon: "👥", subspecialties: [] },
    { label: "Business Analyst", icon: "📋", subspecialties: [] },
    { label: "Project Manager", icon: "📊", subspecialties: [] },
    { label: "Salesperson", icon: "💼", subspecialties: [] },
    { label: "Real Estate Agent", icon: "🏠", subspecialties: [] },
    { label: "Entrepreneur", icon: "🚀", subspecialties: [] },
    { label: "Other Business Professional", icon: "❓", subspecialties: [] }
  ],
  "Education": [
    { label: "Teacher", icon: "👩‍🏫", subspecialties: [
      { label: "Elementary Teacher", icon: "🧒" },
      { label: "Middle School Teacher", icon: "📚" },
      { label: "High School Teacher", icon: "🎓" },
      { label: "Special Education Teacher", icon: "❤️" },
      { label: "ESL Teacher", icon: "🌎" },
      { label: "Other", icon: "❓" }
    ]},
    { label: "Professor", icon: "👨‍🏫", subspecialties: [] },
    { label: "School Administrator", icon: "🏫", subspecialties: [] },
    { label: "School Counselor", icon: "🧠", subspecialties: [] },
    { label: "Librarian", icon: "📚", subspecialties: [] },
    { label: "Other Education Professional", icon: "❓", subspecialties: [] }
  ],
  "Legal": [
    { label: "Lawyer", icon: "⚖️", subspecialties: [
      { label: "Corporate Lawyer", icon: "🏢" },
      { label: "Criminal Lawyer", icon: "🔒" },
      { label: "Family Lawyer", icon: "👨‍👩‍👧‍👦" },
      { label: "Intellectual Property Lawyer", icon: "©️" },
      { label: "Other", icon: "❓" }
    ]},
    { label: "Judge", icon: "🧑‍⚖️", subspecialties: [] },
    { label: "Paralegal", icon: "📑", subspecialties: [] },
    { label: "Legal Secretary", icon: "⌨️", subspecialties: [] },
    { label: "Other Legal Professional", icon: "❓", subspecialties: [] }
  ],
  "Arts & Media": [
    { label: "Artist", icon: "🎨", subspecialties: [] },
    { label: "Musician", icon: "🎵", subspecialties: [] },
    { label: "Actor", icon: "🎭", subspecialties: [] },
    { label: "Writer", icon: "✍️", subspecialties: [] },
    { label: "Journalist", icon: "📰", subspecialties: [] },
    { label: "Photographer", icon: "📷", subspecialties: [] },
    { label: "Graphic Designer", icon: "🖌️", subspecialties: [] },
    { label: "UX/UI Designer", icon: "📱", subspecialties: [] },
    { label: "Film/Video Producer", icon: "🎬", subspecialties: [] },
    { label: "Other Creative Professional", icon: "❓", subspecialties: [] }
  ],
  "Service Industry": [
    { label: "Chef/Cook", icon: "👨‍🍳", subspecialties: [] },
    { label: "Server/Waiter", icon: "🍽️", subspecialties: [] },
    { label: "Bartender", icon: "🍸", subspecialties: [] },
    { label: "Barista", icon: "☕", subspecialties: [] },
    { label: "Hotel Staff", icon: "🏨", subspecialties: [] },
    { label: "Flight Attendant", icon: "✈️", subspecialties: [] },
    { label: "Tour Guide", icon: "🧳", subspecialties: [] },
    { label: "Retail Worker", icon: "🛍️", subspecialties: [] },
    { label: "Cashier", icon: "💰", subspecialties: [] },
    { label: "Other Service Professional", icon: "❓", subspecialties: [] }
  ],
  "Trades & Manual Labor": [
    { label: "Electrician", icon: "💡", subspecialties: [] },
    { label: "Plumber", icon: "🚰", subspecialties: [] },
    { label: "Carpenter", icon: "🪚", subspecialties: [] },
    { label: "Construction Worker", icon: "🏗️", subspecialties: [] },
    { label: "Mechanic", icon: "🔧", subspecialties: [] },
    { label: "Welder", icon: "🔥", subspecialties: [] },
    { label: "Driver", icon: "🚗", subspecialties: [] },
    { label: "Farmer", icon: "🌾", subspecialties: [] },
    { label: "Landscaper", icon: "🌳", subspecialties: [] },
    { label: "Cleaner", icon: "🧹", subspecialties: [] },
    { label: "Other Trade Professional", icon: "❓", subspecialties: [] }
  ],
  "Other Professions": [
    { label: "Military Personnel", icon: "🪖", subspecialties: [] },
    { label: "Police Officer", icon: "👮", subspecialties: [] },
    { label: "Firefighter", icon: "🧑‍🚒", subspecialties: [] },
    { label: "Scientist", icon: "🔬", subspecialties: [] },
    { label: "Social Worker", icon: "🤝", subspecialties: [] },
    { label: "Office Administrator", icon: "🗂️", subspecialties: [] },
    { label: "Government Employee", icon: "🏛️", subspecialties: [] },
    { label: "Homemaker", icon: "🏡", subspecialties: [] },
    { label: "Religious Worker", icon: "🙏", subspecialties: [] },
    { label: "Volunteer", icon: "🙌", subspecialties: [] },
    { label: "Retired", icon: "🏖️", subspecialties: [] },
    { label: "Student", icon: "📚", subspecialties: [] },
    { label: "Other", icon: "❓", subspecialties: [] }
  ]
};

// Flatten job categories for search functionality
const createFlatJobList = () => {
  const flatList = [];
  Object.entries(categorizedJobs).forEach(([category, jobs]) => {
    jobs.forEach(job => {
      flatList.push({
        ...job,
        category
      });
    });
  });
  return flatList;
};

const WorkBackground = ({ onComplete }) => {
  const { workData, setWorkData } = useSignupStore();
  const [formData, setFormData] = useState(workData || {
    retirementStatus: '',
    retirementDate: '',
    expectedRetirementDate: '',
    employmentDate: '',
    employmentType: '',
    currentlyWorking: false,
    dischargeDate: '',
    jobs: [{
      category: '',
      jobTitle: '',
      subspecialty: '',
      otherJob: '',
      academicDegree: '',
      otherAcademicDegree: '',
    }]
  });
  
  const [searchTerm, setSearchTerm] = useState('');
  const [activeCategory, setActiveCategory] = useState('');
  const [showingAllCategories, setShowingAllCategories] = useState(true);
  const [flatJobList] = useState(createFlatJobList());
  const [filteredCategories, setFilteredCategories] = useState([]);
  const [selectedJobs, setSelectedJobs] = useState([null]);

  useEffect(() => {
    if (searchTerm) {
      // Filter categories based on search term
      const filtered = Object.entries(categorizedJobs)
        .map(([category, jobs]) => {
          const filteredJobs = jobs.filter(job => 
            job.label.toLowerCase().includes(searchTerm.toLowerCase())
          );
          return filteredJobs.length > 0 ? { category, jobs: filteredJobs } : null;
        })
        .filter(Boolean);
      
      setFilteredCategories(filtered);
      setShowingAllCategories(false);
    } else {
      setShowingAllCategories(true);
      setFilteredCategories([]);
    }
  }, [searchTerm]);

  useEffect(() => {
    // Set the selected job based on formData
    if (formData.jobTitle) {
      const job = flatJobList.find(j => j.label === formData.jobTitle);
      if (job) {
        const newSelectedJobs = [...selectedJobs];
        newSelectedJobs[0] = job;
        setSelectedJobs(newSelectedJobs);
        setActiveCategory(job.category);
        setShowingAllCategories(false);
      }
    }
  }, [formData.jobTitle, flatJobList]);

  // Clear retirement dates when status changes
  const handleRetirementStatusChange = (status) => {
    setFormData({
      ...formData,
      retirementStatus: status,
      retirementDate: '',
      expectedRetirementDate: ''
    });
  };

  const handleSubmit = (e) => {
    e.preventDefault();
    
    // Clean the form data by removing undefined values or converting them to null
    const cleanFormData = {
      ...formData,
      jobs: formData.jobs.map(job => {
        const cleanJob = Object.entries(job).reduce((acc, [key, value]) => {
          if (value === undefined) return acc;
          acc[key] = value === '' ? null : value;
          return acc;
        }, {});

        return {
          ...cleanJob,
          customJobInfo: {
            isCustomJob: cleanJob.jobTitle === 'Other' || cleanJob.subspecialty === 'Other',
            customJobTitle: cleanJob.otherJob || null,
            originalSelection: {
              category: cleanJob.category || null,
              jobTitle: cleanJob.jobTitle || null,
              subspecialty: cleanJob.subspecialty || null
            }
          },
          customAcademicInfo: {
            isCustomDegree: cleanJob.academicDegree === 'other',
            customDegreeTitle: cleanJob.otherAcademicDegree || null,
          }
        };
      })
    };
      
    setWorkData(cleanFormData);
    onComplete();
  };

  const addNewJob = () => {
    setFormData({
      ...formData,
      jobs: [...formData.jobs, {
        category: '',
        jobTitle: '',
        subspecialty: '',
        otherJob: '',
        academicDegree: '',
        otherAcademicDegree: '',
      }]
    });
    setSelectedJobs([...selectedJobs, null]);
  };

  const handleCategoryClick = (category, jobIndex) => {
    setActiveCategory(category);
    setShowingAllCategories(false);
  };

  const handleJobSelect = (job, category, jobIndex) => {
    const newSelectedJobs = [...selectedJobs];
    newSelectedJobs[jobIndex] = job;
    setSelectedJobs(newSelectedJobs);

    const newJobs = [...formData.jobs];
    newJobs[jobIndex] = {
      ...newJobs[jobIndex],
      category,
      jobTitle: job.label,
      subspecialty: '',
      otherJob: job.label === 'Other' ? '' : undefined
    };
    setFormData({ ...formData, jobs: newJobs });
    setSearchTerm(''); // Clear search term when job is selected
  };

  const handleSubspecialtySelect = (subspecialty, jobIndex) => {
    const newJobs = [...formData.jobs];
    newJobs[jobIndex] = {
      ...newJobs[jobIndex],
      subspecialty: subspecialty.label,
      otherJob: subspecialty.label === 'Other' ? '' : undefined
    };
    setFormData({ ...formData, jobs: newJobs });
  };

  const handleBackToCategories = () => {
    setShowingAllCategories(true);
    setActiveCategory('');
  };

  const handleBackToJobs = (jobIndex) => {
    const newSelectedJobs = [...selectedJobs];
    newSelectedJobs[jobIndex] = null;
    setSelectedJobs(newSelectedJobs);

    const newJobs = [...formData.jobs];
    newJobs[jobIndex] = {
      ...newJobs[jobIndex],
      jobTitle: '',
      subspecialty: '',
      otherJob: ''
    };
    setFormData({ ...formData, jobs: newJobs });
  };
  
  const handleChangeJob = (jobIndex) => {
    const newSelectedJobs = [...selectedJobs];
    newSelectedJobs[jobIndex] = null;
    setSelectedJobs(newSelectedJobs);
    setShowingAllCategories(true);
    setActiveCategory('');

    const newJobs = [...formData.jobs];
    newJobs[jobIndex] = {
      ...newJobs[jobIndex],
      category: '',
      jobTitle: '',
      subspecialty: '',
      otherJob: ''
    };
    setFormData({ ...formData, jobs: newJobs });
  };

  const renderSubspecialties = () => {
    if (!selectedJobs[0] || !selectedJobs[0].subspecialties || selectedJobs[0].subspecialties.length === 0) {
      return null;
    }

    return (
      <div className="mt-4">
        <div className="flex justify-between items-center mb-2">
          <h4 className="text-md font-medium text-gray-800">Sub-specialties for {selectedJobs[0].label}</h4>
          <button 
            type="button" 
            onClick={() => handleBackToJobs(0)}
            className="text-sm bg-gray-100 px-3 py-1 rounded-md border border-gray-300 hover:bg-gray-200 flex items-center"
          >
            <span className="mr-1">←</span> Change Job
          </button>
        </div>
        <div className="grid grid-cols-2 md:grid-cols-3 gap-4">
          {selectedJobs[0].subspecialties.map((sub) => (
            <div
              key={sub.label}
              onClick={() => handleSubspecialtySelect(sub, 0)}
              className={`cursor-pointer flex items-center justify-center p-4 rounded-lg border ${formData.jobs[0].subspecialty === sub.label ? 'bg-yellow-300' : 'bg-white'} hover:bg-yellow-100 transition`}
            >
              <span className="text-xl mr-2">{sub.icon}</span>
              <span className="text-sm font-medium">{sub.label}</span>
            </div>
          ))}
        </div>
      </div>
    );
  };

  const renderJobsByCategory = (category, jobs) => {
    return (
      <div key={category} className="mb-6">
        <div className="flex justify-between items-center mb-2">
          <h4 className="text-md font-medium text-gray-800">{category}</h4>
          {!showingAllCategories && (
            <button 
              type="button" 
              onClick={() => handleBackToCategories()}
              className="text-sm bg-gray-100 px-3 py-1 rounded-md border border-gray-300 hover:bg-gray-200 flex items-center"
            >
              <span className="mr-1">←</span> All Categories
            </button>
          )}
        </div>
        <div className="grid grid-cols-2 md:grid-cols-3 gap-4">
          {jobs.map((job) => (
            <div
              key={job.label}
              onClick={() => handleJobSelect(job, category, 0)}
              className={`cursor-pointer flex items-center justify-center p-4 rounded-lg border ${formData.jobs[0].jobTitle === job.label ? 'bg-yellow-300' : 'bg-white'} hover:bg-yellow-100 transition`}
            >
              <span className="text-xl mr-2">{job.icon}</span>
              <span className="text-sm font-medium">{job.label}</span>
            </div>
          ))}
        </div>
      </div>
    );
  };

  const renderJobSection = (jobIndex) => {
    const job = formData.jobs[jobIndex];
    const selectedJob = selectedJobs[jobIndex];
    const isFirstJob = jobIndex === 0;

    return (
      <div key={jobIndex} className="border-2 border-green-500 rounded-lg p-6 mb-6">
        <h3 className="text-xl font-semibold text-gray-900 mb-4">
          {isFirstJob ? 'Select Your Job' : `Select Your ${jobIndex === 1 ? 'Second' : jobIndex === 2 ? 'Third' : `${jobIndex + 1}th`} Job`}
        </h3>

        {/* Display selected job in a highlighted box */}
        {selectedJob && (
          <div className="mb-4">
            <div className="flex items-center justify-between p-4 rounded-lg border bg-yellow-300">
              <div className="flex items-center">
                <span className="text-xl mr-2">{selectedJob.icon}</span>
                <div>
                  <span className="font-medium">{job.jobTitle}</span>
                  {job.subspecialty && (
                    <p className="text-sm text-gray-700">
                      Subspecialty: {job.subspecialty === 'Other' ? job.otherJob : job.subspecialty}
                    </p>
                  )}
                </div>
              </div>
              <button
                type="button"
                onClick={() => handleChangeJob(jobIndex)}
                className="text-sm bg-white px-3 py-1 rounded-md border border-gray-300 hover:bg-gray-100"
              >
                Change Selection
              </button>
            </div>
          </div>
        )}
        
        {/* Only show search bar if no job is selected */}
        {!selectedJob && (
          <div className="relative">
            <input
              type="text"
              placeholder="Search for a job..."
              value={searchTerm}
              onChange={(e) => setSearchTerm(e.target.value)}
              className="w-full border rounded-md p-2 pl-10"
            />
            <span className="absolute left-3 top-2.5 text-gray-400">🔍</span>
            {searchTerm && (
              <button
                type="button"
                onClick={() => setSearchTerm('')}
                className="absolute right-3 top-2.5 text-gray-400 hover:text-gray-600"
              >
                ✕
              </button>
            )}
          </div>
        )}

        <div className="mt-4">
          {renderSubspecialties()}
        </div>

        {/* Other Job Input */}
        {((job.jobTitle === 'Other') || (job.subspecialty === 'Other')) && (
          <div className="space-y-2 mt-4">
            <label className="block text-sm font-medium text-gray-700">Please specify your job</label>
            <input
              type="text"
              value={job.otherJob || ''}
              onChange={(e) => {
                const newJobs = [...formData.jobs];
                newJobs[jobIndex] = { ...newJobs[jobIndex], otherJob: e.target.value };
                setFormData({ ...formData, jobs: newJobs });
              }}
              className="w-full border rounded-md p-2"
              placeholder="Enter your job title"
              required
            />
          </div>
        )}

        {/* Academic Degrees */}
        <div className="space-y-4 mt-6">
          <label className="block text-sm font-medium text-gray-700">Academic Degree</label>
          <div className="relative">
            <select
              value={job.academicDegree}
              onChange={(e) => {
                const newJobs = [...formData.jobs];
                newJobs[jobIndex] = {
                  ...newJobs[jobIndex],
                  academicDegree: e.target.value,
                  otherAcademicDegree: e.target.value === 'other' ? '' : newJobs[jobIndex].otherAcademicDegree
                };
                setFormData({ ...formData, jobs: newJobs });
              }}
              className="w-full border rounded-md p-2 pr-10 appearance-none bg-white"
              required
            >
              <option value="" disabled>Select your highest academic degree</option>
              {academicDegrees.map((degree) => (
                <option key={degree.value} value={degree.value}>
                  {degree.icon} {degree.label}
                </option>
              ))}
            </select>
            <div className="absolute inset-y-0 right-0 flex items-center px-2 pointer-events-none">
              <svg className="w-4 h-4 text-gray-400" fill="none" stroke="currentColor" viewBox="0 0 24 24" xmlns="http://www.w3.org/2000/svg">
                <path strokeLinecap="round" strokeLinejoin="round" strokeWidth="2" d="M19 9l-7 7-7-7"></path>
              </svg>
            </div>
          </div>
          
          {job.academicDegree === 'other' && (
            <div className="mt-2">
              <label className="block text-sm font-medium text-gray-700">Please specify your degree</label>
              <input
                type="text"
                value={job.otherAcademicDegree || ''}
                onChange={(e) => {
                  const newJobs = [...formData.jobs];
                  newJobs[jobIndex] = { ...newJobs[jobIndex], otherAcademicDegree: e.target.value };
                  setFormData({ ...formData, jobs: newJobs });
                }}
                className="w-full border rounded-md p-2 mt-1"
                placeholder="Enter your academic degree"
                required
              />
            </div>
          )}
        </div>
      </div>
    );
  };

  const renderJobSelection = (jobIndex) => {
    if (selectedJobs[jobIndex]) {
      return renderSubspecialties();
    }

    if (searchTerm && filteredCategories.length > 0) {
      return filteredCategories.map(item => 
        renderJobsByCategory(item.category, item.jobs)
      );
    }

    if (activeCategory) {
      return renderJobsByCategory(activeCategory, categorizedJobs[activeCategory]);
    }

    if (showingAllCategories) {
      return (
        <div className="space-y-4">
          <h4 className="text-md font-medium text-gray-800">Job Categories</h4>
          <div className="grid grid-cols-2 md:grid-cols-3 gap-4">
            {Object.keys(categorizedJobs).map((category) => (
              <div
                key={category}
                onClick={() => handleCategoryClick(category, jobIndex)}
                className="cursor-pointer flex items-center justify-center p-4 rounded-lg border bg-white hover:bg-gray-100 transition"
              >
                <span className="text-sm font-medium">{category}</span>
              </div>
            ))}
          </div>
        </div>
      );
    }

    return null;
  };

  return (
    <form onSubmit={handleSubmit} className="space-y-6">
      <div className="text-center mb-6">
        <h3 className="text-xl font-semibold text-gray-900">Work Background</h3>
        <p className="mt-1 text-sm text-gray-600">Tell us about your professional experience</p>
      </div>

      {/* Retirement Status */}
      <div className="space-y-4">
        <label className="block text-sm font-medium text-gray-700">Retirement Status</label>
        <div className="flex gap-4">
          {['I didn\'t retire', 'Partially retired', 'Fully retired'].map((status) => (
            <label key={status} className="flex items-center">
              <input
                type="radio"
                name="retirementStatus"
                value={status}
                checked={formData.retirementStatus === status}
                onChange={(e) => handleRetirementStatusChange(e.target.value)}
                className="mr-2"
              />
              <span className="text-sm">{status}</span>
            </label>
          ))}
        </div>

        {/* Retirement Date Field */}
        {(formData.retirementStatus === 'Partially retired' || formData.retirementStatus === 'Fully retired') && (
          <div className="mt-4">
            <label className="block text-sm font-medium text-gray-700 mb-2">
              When did you retire?
            </label>
            <input
              type="date"
              value={formData.retirementDate}
              onChange={(e) => setFormData({ ...formData, retirementDate: e.target.value })}
              className="w-full border rounded-md p-2"
              required
            />
          </div>
        )}

        {/* Expected Retirement Date Field */}
        {formData.retirementStatus === 'I didn\'t retire' && (
          <div className="mt-4">
            <label className="block text-sm font-medium text-gray-700 mb-2">
              Expected retirement date (optional)
            </label>
            <input
              type="date"
              value={formData.expectedRetirementDate}
              onChange={(e) => setFormData({ ...formData, expectedRetirementDate: e.target.value })}
              className="w-full border rounded-md p-2"
            />
          </div>
        )}
      </div>

      {/* Render all job sections */}
      {formData.jobs.map((_, index) => renderJobSection(index))}

<<<<<<< HEAD
        <div className="mt-4">
          {renderJobSelection()}
        </div>
      </div>

      {/* Other Job Input */}
      {((formData.jobTitle === 'Other') || (formData.subspecialty === 'Other')) && (
        <div className="space-y-2">
          <label className="block text-sm font-medium text-gray-700">Please specify your job</label>
          <input
            type="text"
            value={formData.otherJob || ''}
            onChange={(e) => setFormData({ ...formData, otherJob: e.target.value })}
            className="w-full border rounded-md p-2"
            placeholder="Enter your job title"
            required
          />
        </div>
      )}
 
      {/* Academic Degrees - Changed to dropdown list format */}
      <div className="space-y-4">
        <label className="block text-sm font-medium text-gray-700">Academic Degree</label>
        <div className="relative">
          <select
            value={formData.academicDegree}
            onChange={(e) => setFormData({
              ...formData,
              academicDegree: e.target.value,
              otherAcademicDegree: e.target.value === 'other' ? '' : formData.otherAcademicDegree
            })}
            className="w-full border rounded-md p-2 pr-10 appearance-none bg-white"
            required
          >
            <option value="" disabled>Select your highest academic degree</option>
            {academicDegrees.map((degree) => (
              <option key={degree.value} value={degree.value}>
                {degree.icon} {degree.label}
              </option>
            ))}
          </select>
          <div className="absolute inset-y-0 right-0 flex items-center px-2 pointer-events-none">
            <svg className="w-4 h-4 text-gray-400" fill="none" stroke="currentColor" viewBox="0 0 24 24" xmlns="http://www.w3.org/2000/svg">
              <path strokeLinecap="round" strokeLinejoin="round" strokeWidth="2" d="M19 9l-7 7-7-7"></path>
            </svg>
          </div>
        </div>
        
        {formData.academicDegree === 'other' && (
          <div className="mt-2">
            <label className="block text-sm font-medium text-gray-700">Please specify your degree</label>
            <input
              type="text"
              value={formData.otherAcademicDegree || ''}
              onChange={(e) => setFormData({ ...formData, otherAcademicDegree: e.target.value })}
              className="w-full border rounded-md p-2 mt-1"
              placeholder="Enter your academic degree"
              required
            />
          </div>
        )}
      </div>
=======
      {/* Add Another Job Button */}
      <button
        type="button"
        onClick={addNewJob}
        className="w-full bg-green-500 hover:bg-green-600 text-white font-semibold py-2 px-4 rounded-lg transition-colors duration-200 mb-6"
      >
        Add Another Job
      </button>
>>>>>>> e805359f

      <button
        type="submit"
        className="w-full bg-[#FFD966] hover:bg-[#FFB800] text-white font-semibold py-2 px-4 rounded-lg transition-colors duration-200"
      >
        Continue
      </button>
    </form>
  );
};

export default WorkBackground;<|MERGE_RESOLUTION|>--- conflicted
+++ resolved
@@ -1,774 +1,709 @@
-import React, { useState, useEffect } from 'react';
-import useSignupStore from '../../store/signupStore';
-
-// Academic degrees list
-const academicDegrees = [
-  { value: "high_school", label: "High School / Secondary Education", icon: "🏫" },
-  { value: "associate", label: "Associate Degree", icon: "🎓" },
-  { value: "bachelor", label: "Bachelor's Degree", icon: "📚" },
-  { value: "master", label: "Master's Degree", icon: "📝" },
-  { value: "phd", label: "PhD / Doctorate", icon: "🧪" },
-  { value: "postdoc", label: "Post-Doctoral", icon: "🔬" },
-  { value: "professional", label: "Professional Certification", icon: "📜" },
-  { value: "vocational", label: "Vocational Training", icon: "🛠️" },
-  { value: "none", label: "No Formal Education", icon: "🚫" },
-  { value: "other", label: "Other", icon: "❓" }
-];
-
-// Comprehensive job categories with sub-specialties
-const categorizedJobs = {
-  "Healthcare": [
-    { label: "Doctor", icon: "🩺", subspecialties: [
-      { label: "Cardiologist", icon: "❤️" },
-      { label: "Dermatologist", icon: "🧬" },
-      { label: "Emergency Physician", icon: "🚑" },
-      { label: "Family Physician", icon: "👨‍👩‍👧‍👦" },
-<<<<<<< HEAD
-      { label: "Gastroenterologist", icon: "🍽️" },
-=======
-      { label: "Gastroenterologist", icon: "🔥" },
->>>>>>> e805359f
-      { label: "Neurologist", icon: "🧠" },
-      { label: "Obstetrician", icon: "🤰" },
-      { label: "Oncologist", icon: "🦠" },
-      { label: "Ophthalmologist", icon: "👁️" },
-      { label: "Orthopedic Surgeon", icon: "🦴" },
-      { label: "Pediatrician", icon: "👶" },
-      { label: "Psychiatrist", icon: "🧠" },
-      { label: "Radiologist", icon: "📡" },
-      { label: "Surgeon", icon: "🔪" },
-      { label: "Other", icon: "❓" }
-    ]},
-    { label: "Nurse", icon: "👩‍⚕️", subspecialties: [
-      { label: "Registered Nurse", icon: "💉" },
-      { label: "Nurse Practitioner", icon: "📋" },
-      { label: "Licensed Practical Nurse", icon: "🏥" },
-      { label: "ICU Nurse", icon: "💓" },
-      { label: "ER Nurse", icon: "🚨" },
-      { label: "Pediatric Nurse", icon: "👶" },
-      { label: "Other", icon: "❓" }
-    ]},
-    { label: "Dentist", icon: "🦷", subspecialties: [
-      { label: "General Dentist", icon: "😁" },
-      { label: "Orthodontist", icon: "🦷" },
-      { label: "Oral Surgeon", icon: "🔧" },
-      { label: "Periodontist", icon: "🦠" },
-      { label: "Other", icon: "❓" }
-    ]},
-    { label: "Pharmacist", icon: "💊", subspecialties: [] },
-    { label: "Physical Therapist", icon: "🦵", subspecialties: [] },
-    { label: "Psychologist", icon: "🧠", subspecialties: [] },
-    { label: "Paramedic", icon: "🚑", subspecialties: [] },
-    { label: "Other Healthcare Professional", icon: "❓", subspecialties: [] }
-  ],
-  "Engineering & Technology": [
-    { label: "Software Engineer", icon: "💻", subspecialties: [
-      { label: "Frontend Developer", icon: "🖥️" },
-      { label: "Backend Developer", icon: "🔧" },
-      { label: "Full Stack Developer", icon: "🔄" },
-      { label: "Mobile Developer", icon: "📱" },
-      { label: "Game Developer", icon: "🎮" },
-      { label: "DevOps Engineer", icon: "☁️" },
-      { label: "Machine Learning Engineer", icon: "🤖" },
-      { label: "Other", icon: "❓" }
-    ]},
-    { label: "Civil Engineer", icon: "🏗️", subspecialties: [
-      { label: "Structural Engineer", icon: "🏢" },
-      { label: "Transportation Engineer", icon: "🚗" },
-      { label: "Environmental Engineer", icon: "🌳" },
-      { label: "Geotechnical Engineer", icon: "🏔️" },
-      { label: "Other", icon: "❓" }
-    ]},
-    { label: "Mechanical Engineer", icon: "⚙️", subspecialties: [] },
-    { label: "Electrical Engineer", icon: "⚡", subspecialties: [] },
-    { label: "Chemical Engineer", icon: "🧪", subspecialties: [] },
-    { label: "Biomedical Engineer", icon: "🔬", subspecialties: [] },
-    { label: "Data Scientist", icon: "📊", subspecialties: [] },
-    { label: "IT Specialist", icon: "🖥️", subspecialties: [] },
-    { label: "Other Engineering/Tech Professional", icon: "❓", subspecialties: [] }
-  ],
-  "Business & Finance": [
-    { label: "Accountant", icon: "🧮", subspecialties: [] },
-    { label: "Financial Analyst", icon: "📈", subspecialties: [] },
-    { label: "Investment Banker", icon: "💰", subspecialties: [] },
-    { label: "Marketing Manager", icon: "📣", subspecialties: [] },
-    { label: "Human Resources", icon: "👥", subspecialties: [] },
-    { label: "Business Analyst", icon: "📋", subspecialties: [] },
-    { label: "Project Manager", icon: "📊", subspecialties: [] },
-    { label: "Salesperson", icon: "💼", subspecialties: [] },
-    { label: "Real Estate Agent", icon: "🏠", subspecialties: [] },
-    { label: "Entrepreneur", icon: "🚀", subspecialties: [] },
-    { label: "Other Business Professional", icon: "❓", subspecialties: [] }
-  ],
-  "Education": [
-    { label: "Teacher", icon: "👩‍🏫", subspecialties: [
-      { label: "Elementary Teacher", icon: "🧒" },
-      { label: "Middle School Teacher", icon: "📚" },
-      { label: "High School Teacher", icon: "🎓" },
-      { label: "Special Education Teacher", icon: "❤️" },
-      { label: "ESL Teacher", icon: "🌎" },
-      { label: "Other", icon: "❓" }
-    ]},
-    { label: "Professor", icon: "👨‍🏫", subspecialties: [] },
-    { label: "School Administrator", icon: "🏫", subspecialties: [] },
-    { label: "School Counselor", icon: "🧠", subspecialties: [] },
-    { label: "Librarian", icon: "📚", subspecialties: [] },
-    { label: "Other Education Professional", icon: "❓", subspecialties: [] }
-  ],
-  "Legal": [
-    { label: "Lawyer", icon: "⚖️", subspecialties: [
-      { label: "Corporate Lawyer", icon: "🏢" },
-      { label: "Criminal Lawyer", icon: "🔒" },
-      { label: "Family Lawyer", icon: "👨‍👩‍👧‍👦" },
-      { label: "Intellectual Property Lawyer", icon: "©️" },
-      { label: "Other", icon: "❓" }
-    ]},
-    { label: "Judge", icon: "🧑‍⚖️", subspecialties: [] },
-    { label: "Paralegal", icon: "📑", subspecialties: [] },
-    { label: "Legal Secretary", icon: "⌨️", subspecialties: [] },
-    { label: "Other Legal Professional", icon: "❓", subspecialties: [] }
-  ],
-  "Arts & Media": [
-    { label: "Artist", icon: "🎨", subspecialties: [] },
-    { label: "Musician", icon: "🎵", subspecialties: [] },
-    { label: "Actor", icon: "🎭", subspecialties: [] },
-    { label: "Writer", icon: "✍️", subspecialties: [] },
-    { label: "Journalist", icon: "📰", subspecialties: [] },
-    { label: "Photographer", icon: "📷", subspecialties: [] },
-    { label: "Graphic Designer", icon: "🖌️", subspecialties: [] },
-    { label: "UX/UI Designer", icon: "📱", subspecialties: [] },
-    { label: "Film/Video Producer", icon: "🎬", subspecialties: [] },
-    { label: "Other Creative Professional", icon: "❓", subspecialties: [] }
-  ],
-  "Service Industry": [
-    { label: "Chef/Cook", icon: "👨‍🍳", subspecialties: [] },
-    { label: "Server/Waiter", icon: "🍽️", subspecialties: [] },
-    { label: "Bartender", icon: "🍸", subspecialties: [] },
-    { label: "Barista", icon: "☕", subspecialties: [] },
-    { label: "Hotel Staff", icon: "🏨", subspecialties: [] },
-    { label: "Flight Attendant", icon: "✈️", subspecialties: [] },
-    { label: "Tour Guide", icon: "🧳", subspecialties: [] },
-    { label: "Retail Worker", icon: "🛍️", subspecialties: [] },
-    { label: "Cashier", icon: "💰", subspecialties: [] },
-    { label: "Other Service Professional", icon: "❓", subspecialties: [] }
-  ],
-  "Trades & Manual Labor": [
-    { label: "Electrician", icon: "💡", subspecialties: [] },
-    { label: "Plumber", icon: "🚰", subspecialties: [] },
-    { label: "Carpenter", icon: "🪚", subspecialties: [] },
-    { label: "Construction Worker", icon: "🏗️", subspecialties: [] },
-    { label: "Mechanic", icon: "🔧", subspecialties: [] },
-    { label: "Welder", icon: "🔥", subspecialties: [] },
-    { label: "Driver", icon: "🚗", subspecialties: [] },
-    { label: "Farmer", icon: "🌾", subspecialties: [] },
-    { label: "Landscaper", icon: "🌳", subspecialties: [] },
-    { label: "Cleaner", icon: "🧹", subspecialties: [] },
-    { label: "Other Trade Professional", icon: "❓", subspecialties: [] }
-  ],
-  "Other Professions": [
-    { label: "Military Personnel", icon: "🪖", subspecialties: [] },
-    { label: "Police Officer", icon: "👮", subspecialties: [] },
-    { label: "Firefighter", icon: "🧑‍🚒", subspecialties: [] },
-    { label: "Scientist", icon: "🔬", subspecialties: [] },
-    { label: "Social Worker", icon: "🤝", subspecialties: [] },
-    { label: "Office Administrator", icon: "🗂️", subspecialties: [] },
-    { label: "Government Employee", icon: "🏛️", subspecialties: [] },
-    { label: "Homemaker", icon: "🏡", subspecialties: [] },
-    { label: "Religious Worker", icon: "🙏", subspecialties: [] },
-    { label: "Volunteer", icon: "🙌", subspecialties: [] },
-    { label: "Retired", icon: "🏖️", subspecialties: [] },
-    { label: "Student", icon: "📚", subspecialties: [] },
-    { label: "Other", icon: "❓", subspecialties: [] }
-  ]
-};
-
-// Flatten job categories for search functionality
-const createFlatJobList = () => {
-  const flatList = [];
-  Object.entries(categorizedJobs).forEach(([category, jobs]) => {
-    jobs.forEach(job => {
-      flatList.push({
-        ...job,
-        category
-      });
-    });
-  });
-  return flatList;
-};
-
-const WorkBackground = ({ onComplete }) => {
-  const { workData, setWorkData } = useSignupStore();
-  const [formData, setFormData] = useState(workData || {
-    retirementStatus: '',
-    retirementDate: '',
-    expectedRetirementDate: '',
-    employmentDate: '',
-    employmentType: '',
-    currentlyWorking: false,
-    dischargeDate: '',
-    jobs: [{
-      category: '',
-      jobTitle: '',
-      subspecialty: '',
-      otherJob: '',
-      academicDegree: '',
-      otherAcademicDegree: '',
-    }]
-  });
-  
-  const [searchTerm, setSearchTerm] = useState('');
-  const [activeCategory, setActiveCategory] = useState('');
-  const [showingAllCategories, setShowingAllCategories] = useState(true);
-  const [flatJobList] = useState(createFlatJobList());
-  const [filteredCategories, setFilteredCategories] = useState([]);
-  const [selectedJobs, setSelectedJobs] = useState([null]);
-
-  useEffect(() => {
-    if (searchTerm) {
-      // Filter categories based on search term
-      const filtered = Object.entries(categorizedJobs)
-        .map(([category, jobs]) => {
-          const filteredJobs = jobs.filter(job => 
-            job.label.toLowerCase().includes(searchTerm.toLowerCase())
-          );
-          return filteredJobs.length > 0 ? { category, jobs: filteredJobs } : null;
-        })
-        .filter(Boolean);
-      
-      setFilteredCategories(filtered);
-      setShowingAllCategories(false);
-    } else {
-      setShowingAllCategories(true);
-      setFilteredCategories([]);
-    }
-  }, [searchTerm]);
-
-  useEffect(() => {
-    // Set the selected job based on formData
-    if (formData.jobTitle) {
-      const job = flatJobList.find(j => j.label === formData.jobTitle);
-      if (job) {
-        const newSelectedJobs = [...selectedJobs];
-        newSelectedJobs[0] = job;
-        setSelectedJobs(newSelectedJobs);
-        setActiveCategory(job.category);
-        setShowingAllCategories(false);
-      }
-    }
-  }, [formData.jobTitle, flatJobList]);
-
-  // Clear retirement dates when status changes
-  const handleRetirementStatusChange = (status) => {
-    setFormData({
-      ...formData,
-      retirementStatus: status,
-      retirementDate: '',
-      expectedRetirementDate: ''
-    });
-  };
-
-  const handleSubmit = (e) => {
-    e.preventDefault();
-    
-    // Clean the form data by removing undefined values or converting them to null
-    const cleanFormData = {
-      ...formData,
-      jobs: formData.jobs.map(job => {
-        const cleanJob = Object.entries(job).reduce((acc, [key, value]) => {
-          if (value === undefined) return acc;
-          acc[key] = value === '' ? null : value;
-          return acc;
-        }, {});
-
-        return {
-          ...cleanJob,
-          customJobInfo: {
-            isCustomJob: cleanJob.jobTitle === 'Other' || cleanJob.subspecialty === 'Other',
-            customJobTitle: cleanJob.otherJob || null,
-            originalSelection: {
-              category: cleanJob.category || null,
-              jobTitle: cleanJob.jobTitle || null,
-              subspecialty: cleanJob.subspecialty || null
-            }
-          },
-          customAcademicInfo: {
-            isCustomDegree: cleanJob.academicDegree === 'other',
-            customDegreeTitle: cleanJob.otherAcademicDegree || null,
-          }
-        };
-      })
-    };
-      
-    setWorkData(cleanFormData);
-    onComplete();
-  };
-
-  const addNewJob = () => {
-    setFormData({
-      ...formData,
-      jobs: [...formData.jobs, {
-        category: '',
-        jobTitle: '',
-        subspecialty: '',
-        otherJob: '',
-        academicDegree: '',
-        otherAcademicDegree: '',
-      }]
-    });
-    setSelectedJobs([...selectedJobs, null]);
-  };
-
-  const handleCategoryClick = (category, jobIndex) => {
-    setActiveCategory(category);
-    setShowingAllCategories(false);
-  };
-
-  const handleJobSelect = (job, category, jobIndex) => {
-    const newSelectedJobs = [...selectedJobs];
-    newSelectedJobs[jobIndex] = job;
-    setSelectedJobs(newSelectedJobs);
-
-    const newJobs = [...formData.jobs];
-    newJobs[jobIndex] = {
-      ...newJobs[jobIndex],
-      category,
-      jobTitle: job.label,
-      subspecialty: '',
-      otherJob: job.label === 'Other' ? '' : undefined
-    };
-    setFormData({ ...formData, jobs: newJobs });
-    setSearchTerm(''); // Clear search term when job is selected
-  };
-
-  const handleSubspecialtySelect = (subspecialty, jobIndex) => {
-    const newJobs = [...formData.jobs];
-    newJobs[jobIndex] = {
-      ...newJobs[jobIndex],
-      subspecialty: subspecialty.label,
-      otherJob: subspecialty.label === 'Other' ? '' : undefined
-    };
-    setFormData({ ...formData, jobs: newJobs });
-  };
-
-  const handleBackToCategories = () => {
-    setShowingAllCategories(true);
-    setActiveCategory('');
-  };
-
-  const handleBackToJobs = (jobIndex) => {
-    const newSelectedJobs = [...selectedJobs];
-    newSelectedJobs[jobIndex] = null;
-    setSelectedJobs(newSelectedJobs);
-
-    const newJobs = [...formData.jobs];
-    newJobs[jobIndex] = {
-      ...newJobs[jobIndex],
-      jobTitle: '',
-      subspecialty: '',
-      otherJob: ''
-    };
-    setFormData({ ...formData, jobs: newJobs });
-  };
-  
-  const handleChangeJob = (jobIndex) => {
-    const newSelectedJobs = [...selectedJobs];
-    newSelectedJobs[jobIndex] = null;
-    setSelectedJobs(newSelectedJobs);
-    setShowingAllCategories(true);
-    setActiveCategory('');
-
-    const newJobs = [...formData.jobs];
-    newJobs[jobIndex] = {
-      ...newJobs[jobIndex],
-      category: '',
-      jobTitle: '',
-      subspecialty: '',
-      otherJob: ''
-    };
-    setFormData({ ...formData, jobs: newJobs });
-  };
-
-  const renderSubspecialties = () => {
-    if (!selectedJobs[0] || !selectedJobs[0].subspecialties || selectedJobs[0].subspecialties.length === 0) {
-      return null;
-    }
-
-    return (
-      <div className="mt-4">
-        <div className="flex justify-between items-center mb-2">
-          <h4 className="text-md font-medium text-gray-800">Sub-specialties for {selectedJobs[0].label}</h4>
-          <button 
-            type="button" 
-            onClick={() => handleBackToJobs(0)}
-            className="text-sm bg-gray-100 px-3 py-1 rounded-md border border-gray-300 hover:bg-gray-200 flex items-center"
-          >
-            <span className="mr-1">←</span> Change Job
-          </button>
-        </div>
-        <div className="grid grid-cols-2 md:grid-cols-3 gap-4">
-          {selectedJobs[0].subspecialties.map((sub) => (
-            <div
-              key={sub.label}
-              onClick={() => handleSubspecialtySelect(sub, 0)}
-              className={`cursor-pointer flex items-center justify-center p-4 rounded-lg border ${formData.jobs[0].subspecialty === sub.label ? 'bg-yellow-300' : 'bg-white'} hover:bg-yellow-100 transition`}
-            >
-              <span className="text-xl mr-2">{sub.icon}</span>
-              <span className="text-sm font-medium">{sub.label}</span>
-            </div>
-          ))}
-        </div>
-      </div>
-    );
-  };
-
-  const renderJobsByCategory = (category, jobs) => {
-    return (
-      <div key={category} className="mb-6">
-        <div className="flex justify-between items-center mb-2">
-          <h4 className="text-md font-medium text-gray-800">{category}</h4>
-          {!showingAllCategories && (
-            <button 
-              type="button" 
-              onClick={() => handleBackToCategories()}
-              className="text-sm bg-gray-100 px-3 py-1 rounded-md border border-gray-300 hover:bg-gray-200 flex items-center"
-            >
-              <span className="mr-1">←</span> All Categories
-            </button>
-          )}
-        </div>
-        <div className="grid grid-cols-2 md:grid-cols-3 gap-4">
-          {jobs.map((job) => (
-            <div
-              key={job.label}
-              onClick={() => handleJobSelect(job, category, 0)}
-              className={`cursor-pointer flex items-center justify-center p-4 rounded-lg border ${formData.jobs[0].jobTitle === job.label ? 'bg-yellow-300' : 'bg-white'} hover:bg-yellow-100 transition`}
-            >
-              <span className="text-xl mr-2">{job.icon}</span>
-              <span className="text-sm font-medium">{job.label}</span>
-            </div>
-          ))}
-        </div>
-      </div>
-    );
-  };
-
-  const renderJobSection = (jobIndex) => {
-    const job = formData.jobs[jobIndex];
-    const selectedJob = selectedJobs[jobIndex];
-    const isFirstJob = jobIndex === 0;
-
-    return (
-      <div key={jobIndex} className="border-2 border-green-500 rounded-lg p-6 mb-6">
-        <h3 className="text-xl font-semibold text-gray-900 mb-4">
-          {isFirstJob ? 'Select Your Job' : `Select Your ${jobIndex === 1 ? 'Second' : jobIndex === 2 ? 'Third' : `${jobIndex + 1}th`} Job`}
-        </h3>
-
-        {/* Display selected job in a highlighted box */}
-        {selectedJob && (
-          <div className="mb-4">
-            <div className="flex items-center justify-between p-4 rounded-lg border bg-yellow-300">
-              <div className="flex items-center">
-                <span className="text-xl mr-2">{selectedJob.icon}</span>
-                <div>
-                  <span className="font-medium">{job.jobTitle}</span>
-                  {job.subspecialty && (
-                    <p className="text-sm text-gray-700">
-                      Subspecialty: {job.subspecialty === 'Other' ? job.otherJob : job.subspecialty}
-                    </p>
-                  )}
-                </div>
-              </div>
-              <button
-                type="button"
-                onClick={() => handleChangeJob(jobIndex)}
-                className="text-sm bg-white px-3 py-1 rounded-md border border-gray-300 hover:bg-gray-100"
-              >
-                Change Selection
-              </button>
-            </div>
-          </div>
-        )}
-        
-        {/* Only show search bar if no job is selected */}
-        {!selectedJob && (
-          <div className="relative">
-            <input
-              type="text"
-              placeholder="Search for a job..."
-              value={searchTerm}
-              onChange={(e) => setSearchTerm(e.target.value)}
-              className="w-full border rounded-md p-2 pl-10"
-            />
-            <span className="absolute left-3 top-2.5 text-gray-400">🔍</span>
-            {searchTerm && (
-              <button
-                type="button"
-                onClick={() => setSearchTerm('')}
-                className="absolute right-3 top-2.5 text-gray-400 hover:text-gray-600"
-              >
-                ✕
-              </button>
-            )}
-          </div>
-        )}
-
-        <div className="mt-4">
-          {renderSubspecialties()}
-        </div>
-
-        {/* Other Job Input */}
-        {((job.jobTitle === 'Other') || (job.subspecialty === 'Other')) && (
-          <div className="space-y-2 mt-4">
-            <label className="block text-sm font-medium text-gray-700">Please specify your job</label>
-            <input
-              type="text"
-              value={job.otherJob || ''}
-              onChange={(e) => {
-                const newJobs = [...formData.jobs];
-                newJobs[jobIndex] = { ...newJobs[jobIndex], otherJob: e.target.value };
-                setFormData({ ...formData, jobs: newJobs });
-              }}
-              className="w-full border rounded-md p-2"
-              placeholder="Enter your job title"
-              required
-            />
-          </div>
-        )}
-
-        {/* Academic Degrees */}
-        <div className="space-y-4 mt-6">
-          <label className="block text-sm font-medium text-gray-700">Academic Degree</label>
-          <div className="relative">
-            <select
-              value={job.academicDegree}
-              onChange={(e) => {
-                const newJobs = [...formData.jobs];
-                newJobs[jobIndex] = {
-                  ...newJobs[jobIndex],
-                  academicDegree: e.target.value,
-                  otherAcademicDegree: e.target.value === 'other' ? '' : newJobs[jobIndex].otherAcademicDegree
-                };
-                setFormData({ ...formData, jobs: newJobs });
-              }}
-              className="w-full border rounded-md p-2 pr-10 appearance-none bg-white"
-              required
-            >
-              <option value="" disabled>Select your highest academic degree</option>
-              {academicDegrees.map((degree) => (
-                <option key={degree.value} value={degree.value}>
-                  {degree.icon} {degree.label}
-                </option>
-              ))}
-            </select>
-            <div className="absolute inset-y-0 right-0 flex items-center px-2 pointer-events-none">
-              <svg className="w-4 h-4 text-gray-400" fill="none" stroke="currentColor" viewBox="0 0 24 24" xmlns="http://www.w3.org/2000/svg">
-                <path strokeLinecap="round" strokeLinejoin="round" strokeWidth="2" d="M19 9l-7 7-7-7"></path>
-              </svg>
-            </div>
-          </div>
-          
-          {job.academicDegree === 'other' && (
-            <div className="mt-2">
-              <label className="block text-sm font-medium text-gray-700">Please specify your degree</label>
-              <input
-                type="text"
-                value={job.otherAcademicDegree || ''}
-                onChange={(e) => {
-                  const newJobs = [...formData.jobs];
-                  newJobs[jobIndex] = { ...newJobs[jobIndex], otherAcademicDegree: e.target.value };
-                  setFormData({ ...formData, jobs: newJobs });
-                }}
-                className="w-full border rounded-md p-2 mt-1"
-                placeholder="Enter your academic degree"
-                required
-              />
-            </div>
-          )}
-        </div>
-      </div>
-    );
-  };
-
-  const renderJobSelection = (jobIndex) => {
-    if (selectedJobs[jobIndex]) {
-      return renderSubspecialties();
-    }
-
-    if (searchTerm && filteredCategories.length > 0) {
-      return filteredCategories.map(item => 
-        renderJobsByCategory(item.category, item.jobs)
-      );
-    }
-
-    if (activeCategory) {
-      return renderJobsByCategory(activeCategory, categorizedJobs[activeCategory]);
-    }
-
-    if (showingAllCategories) {
-      return (
-        <div className="space-y-4">
-          <h4 className="text-md font-medium text-gray-800">Job Categories</h4>
-          <div className="grid grid-cols-2 md:grid-cols-3 gap-4">
-            {Object.keys(categorizedJobs).map((category) => (
-              <div
-                key={category}
-                onClick={() => handleCategoryClick(category, jobIndex)}
-                className="cursor-pointer flex items-center justify-center p-4 rounded-lg border bg-white hover:bg-gray-100 transition"
-              >
-                <span className="text-sm font-medium">{category}</span>
-              </div>
-            ))}
-          </div>
-        </div>
-      );
-    }
-
-    return null;
-  };
-
-  return (
-    <form onSubmit={handleSubmit} className="space-y-6">
-      <div className="text-center mb-6">
-        <h3 className="text-xl font-semibold text-gray-900">Work Background</h3>
-        <p className="mt-1 text-sm text-gray-600">Tell us about your professional experience</p>
-      </div>
-
-      {/* Retirement Status */}
-      <div className="space-y-4">
-        <label className="block text-sm font-medium text-gray-700">Retirement Status</label>
-        <div className="flex gap-4">
-          {['I didn\'t retire', 'Partially retired', 'Fully retired'].map((status) => (
-            <label key={status} className="flex items-center">
-              <input
-                type="radio"
-                name="retirementStatus"
-                value={status}
-                checked={formData.retirementStatus === status}
-                onChange={(e) => handleRetirementStatusChange(e.target.value)}
-                className="mr-2"
-              />
-              <span className="text-sm">{status}</span>
-            </label>
-          ))}
-        </div>
-
-        {/* Retirement Date Field */}
-        {(formData.retirementStatus === 'Partially retired' || formData.retirementStatus === 'Fully retired') && (
-          <div className="mt-4">
-            <label className="block text-sm font-medium text-gray-700 mb-2">
-              When did you retire?
-            </label>
-            <input
-              type="date"
-              value={formData.retirementDate}
-              onChange={(e) => setFormData({ ...formData, retirementDate: e.target.value })}
-              className="w-full border rounded-md p-2"
-              required
-            />
-          </div>
-        )}
-
-        {/* Expected Retirement Date Field */}
-        {formData.retirementStatus === 'I didn\'t retire' && (
-          <div className="mt-4">
-            <label className="block text-sm font-medium text-gray-700 mb-2">
-              Expected retirement date (optional)
-            </label>
-            <input
-              type="date"
-              value={formData.expectedRetirementDate}
-              onChange={(e) => setFormData({ ...formData, expectedRetirementDate: e.target.value })}
-              className="w-full border rounded-md p-2"
-            />
-          </div>
-        )}
-      </div>
-
-      {/* Render all job sections */}
-      {formData.jobs.map((_, index) => renderJobSection(index))}
-
-<<<<<<< HEAD
-        <div className="mt-4">
-          {renderJobSelection()}
-        </div>
-      </div>
-
-      {/* Other Job Input */}
-      {((formData.jobTitle === 'Other') || (formData.subspecialty === 'Other')) && (
-        <div className="space-y-2">
-          <label className="block text-sm font-medium text-gray-700">Please specify your job</label>
-          <input
-            type="text"
-            value={formData.otherJob || ''}
-            onChange={(e) => setFormData({ ...formData, otherJob: e.target.value })}
-            className="w-full border rounded-md p-2"
-            placeholder="Enter your job title"
-            required
-          />
-        </div>
-      )}
- 
-      {/* Academic Degrees - Changed to dropdown list format */}
-      <div className="space-y-4">
-        <label className="block text-sm font-medium text-gray-700">Academic Degree</label>
-        <div className="relative">
-          <select
-            value={formData.academicDegree}
-            onChange={(e) => setFormData({
-              ...formData,
-              academicDegree: e.target.value,
-              otherAcademicDegree: e.target.value === 'other' ? '' : formData.otherAcademicDegree
-            })}
-            className="w-full border rounded-md p-2 pr-10 appearance-none bg-white"
-            required
-          >
-            <option value="" disabled>Select your highest academic degree</option>
-            {academicDegrees.map((degree) => (
-              <option key={degree.value} value={degree.value}>
-                {degree.icon} {degree.label}
-              </option>
-            ))}
-          </select>
-          <div className="absolute inset-y-0 right-0 flex items-center px-2 pointer-events-none">
-            <svg className="w-4 h-4 text-gray-400" fill="none" stroke="currentColor" viewBox="0 0 24 24" xmlns="http://www.w3.org/2000/svg">
-              <path strokeLinecap="round" strokeLinejoin="round" strokeWidth="2" d="M19 9l-7 7-7-7"></path>
-            </svg>
-          </div>
-        </div>
-        
-        {formData.academicDegree === 'other' && (
-          <div className="mt-2">
-            <label className="block text-sm font-medium text-gray-700">Please specify your degree</label>
-            <input
-              type="text"
-              value={formData.otherAcademicDegree || ''}
-              onChange={(e) => setFormData({ ...formData, otherAcademicDegree: e.target.value })}
-              className="w-full border rounded-md p-2 mt-1"
-              placeholder="Enter your academic degree"
-              required
-            />
-          </div>
-        )}
-      </div>
-=======
-      {/* Add Another Job Button */}
-      <button
-        type="button"
-        onClick={addNewJob}
-        className="w-full bg-green-500 hover:bg-green-600 text-white font-semibold py-2 px-4 rounded-lg transition-colors duration-200 mb-6"
-      >
-        Add Another Job
-      </button>
->>>>>>> e805359f
-
-      <button
-        type="submit"
-        className="w-full bg-[#FFD966] hover:bg-[#FFB800] text-white font-semibold py-2 px-4 rounded-lg transition-colors duration-200"
-      >
-        Continue
-      </button>
-    </form>
-  );
-};
-
+import React, { useState, useEffect } from 'react';
+import useSignupStore from '../../store/signupStore';
+
+// Academic degrees list
+const academicDegrees = [
+  { value: "high_school", label: "High School / Secondary Education", icon: "🏫" },
+  { value: "associate", label: "Associate Degree", icon: "🎓" },
+  { value: "bachelor", label: "Bachelor's Degree", icon: "📚" },
+  { value: "master", label: "Master's Degree", icon: "📝" },
+  { value: "phd", label: "PhD / Doctorate", icon: "🧪" },
+  { value: "postdoc", label: "Post-Doctoral", icon: "🔬" },
+  { value: "professional", label: "Professional Certification", icon: "📜" },
+  { value: "vocational", label: "Vocational Training", icon: "🛠️" },
+  { value: "none", label: "No Formal Education", icon: "🚫" },
+  { value: "other", label: "Other", icon: "❓" }
+];
+
+// Comprehensive job categories with sub-specialties
+const categorizedJobs = {
+  "Healthcare": [
+    { label: "Doctor", icon: "🩺", subspecialties: [
+      { label: "Cardiologist", icon: "❤️" },
+      { label: "Dermatologist", icon: "🧬" },
+      { label: "Emergency Physician", icon: "🚑" },
+      { label: "Family Physician", icon: "👨‍👩‍👧‍👦" },
+
+      { label: "Gastroenterologist", icon: "🍽️" },
+
+      { label: "Neurologist", icon: "🧠" },
+      { label: "Obstetrician", icon: "🤰" },
+      { label: "Oncologist", icon: "🦠" },
+      { label: "Ophthalmologist", icon: "👁️" },
+      { label: "Orthopedic Surgeon", icon: "🦴" },
+      { label: "Pediatrician", icon: "👶" },
+      { label: "Psychiatrist", icon: "🧠" },
+      { label: "Radiologist", icon: "📡" },
+      { label: "Surgeon", icon: "🔪" },
+      { label: "Other", icon: "❓" }
+    ]},
+    { label: "Nurse", icon: "👩‍⚕️", subspecialties: [
+      { label: "Registered Nurse", icon: "💉" },
+      { label: "Nurse Practitioner", icon: "📋" },
+      { label: "Licensed Practical Nurse", icon: "🏥" },
+      { label: "ICU Nurse", icon: "💓" },
+      { label: "ER Nurse", icon: "🚨" },
+      { label: "Pediatric Nurse", icon: "👶" },
+      { label: "Other", icon: "❓" }
+    ]},
+    { label: "Dentist", icon: "🦷", subspecialties: [
+      { label: "General Dentist", icon: "😁" },
+      { label: "Orthodontist", icon: "🦷" },
+      { label: "Oral Surgeon", icon: "🔧" },
+      { label: "Periodontist", icon: "🦠" },
+      { label: "Other", icon: "❓" }
+    ]},
+    { label: "Pharmacist", icon: "💊", subspecialties: [] },
+    { label: "Physical Therapist", icon: "🦵", subspecialties: [] },
+    { label: "Psychologist", icon: "🧠", subspecialties: [] },
+    { label: "Paramedic", icon: "🚑", subspecialties: [] },
+    { label: "Other Healthcare Professional", icon: "❓", subspecialties: [] }
+  ],
+  "Engineering & Technology": [
+    { label: "Software Engineer", icon: "💻", subspecialties: [
+      { label: "Frontend Developer", icon: "🖥️" },
+      { label: "Backend Developer", icon: "🔧" },
+      { label: "Full Stack Developer", icon: "🔄" },
+      { label: "Mobile Developer", icon: "📱" },
+      { label: "Game Developer", icon: "🎮" },
+      { label: "DevOps Engineer", icon: "☁️" },
+      { label: "Machine Learning Engineer", icon: "🤖" },
+      { label: "Other", icon: "❓" }
+    ]},
+    { label: "Civil Engineer", icon: "🏗️", subspecialties: [
+      { label: "Structural Engineer", icon: "🏢" },
+      { label: "Transportation Engineer", icon: "🚗" },
+      { label: "Environmental Engineer", icon: "🌳" },
+      { label: "Geotechnical Engineer", icon: "🏔️" },
+      { label: "Other", icon: "❓" }
+    ]},
+    { label: "Mechanical Engineer", icon: "⚙️", subspecialties: [] },
+    { label: "Electrical Engineer", icon: "⚡", subspecialties: [] },
+    { label: "Chemical Engineer", icon: "🧪", subspecialties: [] },
+    { label: "Biomedical Engineer", icon: "🔬", subspecialties: [] },
+    { label: "Data Scientist", icon: "📊", subspecialties: [] },
+    { label: "IT Specialist", icon: "🖥️", subspecialties: [] },
+    { label: "Other Engineering/Tech Professional", icon: "❓", subspecialties: [] }
+  ],
+  "Business & Finance": [
+    { label: "Accountant", icon: "🧮", subspecialties: [] },
+    { label: "Financial Analyst", icon: "📈", subspecialties: [] },
+    { label: "Investment Banker", icon: "💰", subspecialties: [] },
+    { label: "Marketing Manager", icon: "📣", subspecialties: [] },
+    { label: "Human Resources", icon: "👥", subspecialties: [] },
+    { label: "Business Analyst", icon: "📋", subspecialties: [] },
+    { label: "Project Manager", icon: "📊", subspecialties: [] },
+    { label: "Salesperson", icon: "💼", subspecialties: [] },
+    { label: "Real Estate Agent", icon: "🏠", subspecialties: [] },
+    { label: "Entrepreneur", icon: "🚀", subspecialties: [] },
+    { label: "Other Business Professional", icon: "❓", subspecialties: [] }
+  ],
+  "Education": [
+    { label: "Teacher", icon: "👩‍🏫", subspecialties: [
+      { label: "Elementary Teacher", icon: "🧒" },
+      { label: "Middle School Teacher", icon: "📚" },
+      { label: "High School Teacher", icon: "🎓" },
+      { label: "Special Education Teacher", icon: "❤️" },
+      { label: "ESL Teacher", icon: "🌎" },
+      { label: "Other", icon: "❓" }
+    ]},
+    { label: "Professor", icon: "👨‍🏫", subspecialties: [] },
+    { label: "School Administrator", icon: "🏫", subspecialties: [] },
+    { label: "School Counselor", icon: "🧠", subspecialties: [] },
+    { label: "Librarian", icon: "📚", subspecialties: [] },
+    { label: "Other Education Professional", icon: "❓", subspecialties: [] }
+  ],
+  "Legal": [
+    { label: "Lawyer", icon: "⚖️", subspecialties: [
+      { label: "Corporate Lawyer", icon: "🏢" },
+      { label: "Criminal Lawyer", icon: "🔒" },
+      { label: "Family Lawyer", icon: "👨‍👩‍👧‍👦" },
+      { label: "Intellectual Property Lawyer", icon: "©️" },
+      { label: "Other", icon: "❓" }
+    ]},
+    { label: "Judge", icon: "🧑‍⚖️", subspecialties: [] },
+    { label: "Paralegal", icon: "📑", subspecialties: [] },
+    { label: "Legal Secretary", icon: "⌨️", subspecialties: [] },
+    { label: "Other Legal Professional", icon: "❓", subspecialties: [] }
+  ],
+  "Arts & Media": [
+    { label: "Artist", icon: "🎨", subspecialties: [] },
+    { label: "Musician", icon: "🎵", subspecialties: [] },
+    { label: "Actor", icon: "🎭", subspecialties: [] },
+    { label: "Writer", icon: "✍️", subspecialties: [] },
+    { label: "Journalist", icon: "📰", subspecialties: [] },
+    { label: "Photographer", icon: "📷", subspecialties: [] },
+    { label: "Graphic Designer", icon: "🖌️", subspecialties: [] },
+    { label: "UX/UI Designer", icon: "📱", subspecialties: [] },
+    { label: "Film/Video Producer", icon: "🎬", subspecialties: [] },
+    { label: "Other Creative Professional", icon: "❓", subspecialties: [] }
+  ],
+  "Service Industry": [
+    { label: "Chef/Cook", icon: "👨‍🍳", subspecialties: [] },
+    { label: "Server/Waiter", icon: "🍽️", subspecialties: [] },
+    { label: "Bartender", icon: "🍸", subspecialties: [] },
+    { label: "Barista", icon: "☕", subspecialties: [] },
+    { label: "Hotel Staff", icon: "🏨", subspecialties: [] },
+    { label: "Flight Attendant", icon: "✈️", subspecialties: [] },
+    { label: "Tour Guide", icon: "🧳", subspecialties: [] },
+    { label: "Retail Worker", icon: "🛍️", subspecialties: [] },
+    { label: "Cashier", icon: "💰", subspecialties: [] },
+    { label: "Other Service Professional", icon: "❓", subspecialties: [] }
+  ],
+  "Trades & Manual Labor": [
+    { label: "Electrician", icon: "💡", subspecialties: [] },
+    { label: "Plumber", icon: "🚰", subspecialties: [] },
+    { label: "Carpenter", icon: "🪚", subspecialties: [] },
+    { label: "Construction Worker", icon: "🏗️", subspecialties: [] },
+    { label: "Mechanic", icon: "🔧", subspecialties: [] },
+    { label: "Welder", icon: "🔥", subspecialties: [] },
+    { label: "Driver", icon: "🚗", subspecialties: [] },
+    { label: "Farmer", icon: "🌾", subspecialties: [] },
+    { label: "Landscaper", icon: "🌳", subspecialties: [] },
+    { label: "Cleaner", icon: "🧹", subspecialties: [] },
+    { label: "Other Trade Professional", icon: "❓", subspecialties: [] }
+  ],
+  "Other Professions": [
+    { label: "Military Personnel", icon: "🪖", subspecialties: [] },
+    { label: "Police Officer", icon: "👮", subspecialties: [] },
+    { label: "Firefighter", icon: "🧑‍🚒", subspecialties: [] },
+    { label: "Scientist", icon: "🔬", subspecialties: [] },
+    { label: "Social Worker", icon: "🤝", subspecialties: [] },
+    { label: "Office Administrator", icon: "🗂️", subspecialties: [] },
+    { label: "Government Employee", icon: "🏛️", subspecialties: [] },
+    { label: "Homemaker", icon: "🏡", subspecialties: [] },
+    { label: "Religious Worker", icon: "🙏", subspecialties: [] },
+    { label: "Volunteer", icon: "🙌", subspecialties: [] },
+    { label: "Retired", icon: "🏖️", subspecialties: [] },
+    { label: "Student", icon: "📚", subspecialties: [] },
+    { label: "Other", icon: "❓", subspecialties: [] }
+  ]
+};
+
+// Flatten job categories for search functionality
+const createFlatJobList = () => {
+  const flatList = [];
+  Object.entries(categorizedJobs).forEach(([category, jobs]) => {
+    jobs.forEach(job => {
+      flatList.push({
+        ...job,
+        category
+      });
+    });
+  });
+  return flatList;
+};
+
+const WorkBackground = ({ onComplete }) => {
+  const { workData, setWorkData } = useSignupStore();
+  const [formData, setFormData] = useState(workData || {
+    retirementStatus: '',
+    retirementDate: '',
+    expectedRetirementDate: '',
+    employmentDate: '',
+    employmentType: '',
+    currentlyWorking: false,
+    dischargeDate: '',
+    jobs: [{
+      category: '',
+      jobTitle: '',
+      subspecialty: '',
+      otherJob: '',
+      academicDegree: '',
+      otherAcademicDegree: '',
+    }]
+  });
+  
+  const [searchTerm, setSearchTerm] = useState('');
+  const [activeCategory, setActiveCategory] = useState('');
+  const [showingAllCategories, setShowingAllCategories] = useState(true);
+  const [flatJobList] = useState(createFlatJobList());
+  const [filteredCategories, setFilteredCategories] = useState([]);
+  const [selectedJobs, setSelectedJobs] = useState([null]);
+
+  useEffect(() => {
+    if (searchTerm) {
+      // Filter categories based on search term
+      const filtered = Object.entries(categorizedJobs)
+        .map(([category, jobs]) => {
+          const filteredJobs = jobs.filter(job => 
+            job.label.toLowerCase().includes(searchTerm.toLowerCase())
+          );
+          return filteredJobs.length > 0 ? { category, jobs: filteredJobs } : null;
+        })
+        .filter(Boolean);
+      
+      setFilteredCategories(filtered);
+      setShowingAllCategories(false);
+    } else {
+      setShowingAllCategories(true);
+      setFilteredCategories([]);
+    }
+  }, [searchTerm]);
+
+  useEffect(() => {
+    // Set the selected job based on formData
+    if (formData.jobTitle) {
+      const job = flatJobList.find(j => j.label === formData.jobTitle);
+      if (job) {
+        const newSelectedJobs = [...selectedJobs];
+        newSelectedJobs[0] = job;
+        setSelectedJobs(newSelectedJobs);
+        setActiveCategory(job.category);
+        setShowingAllCategories(false);
+      }
+    }
+  }, [formData.jobTitle, flatJobList]);
+
+  // Clear retirement dates when status changes
+  const handleRetirementStatusChange = (status) => {
+    setFormData({
+      ...formData,
+      retirementStatus: status,
+      retirementDate: '',
+      expectedRetirementDate: ''
+    });
+  };
+
+  const handleSubmit = (e) => {
+    e.preventDefault();
+    
+    // Clean the form data by removing undefined values or converting them to null
+    const cleanFormData = {
+      ...formData,
+      jobs: formData.jobs.map(job => {
+        const cleanJob = Object.entries(job).reduce((acc, [key, value]) => {
+          if (value === undefined) return acc;
+          acc[key] = value === '' ? null : value;
+          return acc;
+        }, {});
+
+        return {
+          ...cleanJob,
+          customJobInfo: {
+            isCustomJob: cleanJob.jobTitle === 'Other' || cleanJob.subspecialty === 'Other',
+            customJobTitle: cleanJob.otherJob || null,
+            originalSelection: {
+              category: cleanJob.category || null,
+              jobTitle: cleanJob.jobTitle || null,
+              subspecialty: cleanJob.subspecialty || null
+            }
+          },
+          customAcademicInfo: {
+            isCustomDegree: cleanJob.academicDegree === 'other',
+            customDegreeTitle: cleanJob.otherAcademicDegree || null,
+          }
+        };
+      })
+    };
+      
+    setWorkData(cleanFormData);
+    onComplete();
+  };
+
+  const addNewJob = () => {
+    setFormData({
+      ...formData,
+      jobs: [...formData.jobs, {
+        category: '',
+        jobTitle: '',
+        subspecialty: '',
+        otherJob: '',
+        academicDegree: '',
+        otherAcademicDegree: '',
+      }]
+    });
+    setSelectedJobs([...selectedJobs, null]);
+  };
+
+  const handleCategoryClick = (category, jobIndex) => {
+    setActiveCategory(category);
+    setShowingAllCategories(false);
+  };
+
+  const handleJobSelect = (job, category, jobIndex) => {
+    const newSelectedJobs = [...selectedJobs];
+    newSelectedJobs[jobIndex] = job;
+    setSelectedJobs(newSelectedJobs);
+
+    const newJobs = [...formData.jobs];
+    newJobs[jobIndex] = {
+      ...newJobs[jobIndex],
+      category,
+      jobTitle: job.label,
+      subspecialty: '',
+      otherJob: job.label === 'Other' ? '' : undefined
+    };
+    setFormData({ ...formData, jobs: newJobs });
+    setSearchTerm(''); // Clear search term when job is selected
+  };
+
+  const handleSubspecialtySelect = (subspecialty, jobIndex) => {
+    const newJobs = [...formData.jobs];
+    newJobs[jobIndex] = {
+      ...newJobs[jobIndex],
+      subspecialty: subspecialty.label,
+      otherJob: subspecialty.label === 'Other' ? '' : undefined
+    };
+    setFormData({ ...formData, jobs: newJobs });
+  };
+
+  const handleBackToCategories = () => {
+    setShowingAllCategories(true);
+    setActiveCategory('');
+  };
+
+  const handleBackToJobs = (jobIndex) => {
+    const newSelectedJobs = [...selectedJobs];
+    newSelectedJobs[jobIndex] = null;
+    setSelectedJobs(newSelectedJobs);
+
+    const newJobs = [...formData.jobs];
+    newJobs[jobIndex] = {
+      ...newJobs[jobIndex],
+      jobTitle: '',
+      subspecialty: '',
+      otherJob: ''
+    };
+    setFormData({ ...formData, jobs: newJobs });
+  };
+  
+  const handleChangeJob = (jobIndex) => {
+    const newSelectedJobs = [...selectedJobs];
+    newSelectedJobs[jobIndex] = null;
+    setSelectedJobs(newSelectedJobs);
+    setShowingAllCategories(true);
+    setActiveCategory('');
+
+    const newJobs = [...formData.jobs];
+    newJobs[jobIndex] = {
+      ...newJobs[jobIndex],
+      category: '',
+      jobTitle: '',
+      subspecialty: '',
+      otherJob: ''
+    };
+    setFormData({ ...formData, jobs: newJobs });
+  };
+
+  const renderSubspecialties = () => {
+    if (!selectedJobs[0] || !selectedJobs[0].subspecialties || selectedJobs[0].subspecialties.length === 0) {
+      return null;
+    }
+
+    return (
+      <div className="mt-4">
+        <div className="flex justify-between items-center mb-2">
+          <h4 className="text-md font-medium text-gray-800">Sub-specialties for {selectedJobs[0].label}</h4>
+          <button 
+            type="button" 
+            onClick={() => handleBackToJobs(0)}
+            className="text-sm bg-gray-100 px-3 py-1 rounded-md border border-gray-300 hover:bg-gray-200 flex items-center"
+          >
+            <span className="mr-1">←</span> Change Job
+          </button>
+        </div>
+        <div className="grid grid-cols-2 md:grid-cols-3 gap-4">
+          {selectedJobs[0].subspecialties.map((sub) => (
+            <div
+              key={sub.label}
+              onClick={() => handleSubspecialtySelect(sub, 0)}
+              className={`cursor-pointer flex items-center justify-center p-4 rounded-lg border ${formData.jobs[0].subspecialty === sub.label ? 'bg-yellow-300' : 'bg-white'} hover:bg-yellow-100 transition`}
+            >
+              <span className="text-xl mr-2">{sub.icon}</span>
+              <span className="text-sm font-medium">{sub.label}</span>
+            </div>
+          ))}
+        </div>
+      </div>
+    );
+  };
+
+  const renderJobsByCategory = (category, jobs) => {
+    return (
+      <div key={category} className="mb-6">
+        <div className="flex justify-between items-center mb-2">
+          <h4 className="text-md font-medium text-gray-800">{category}</h4>
+          {!showingAllCategories && (
+            <button 
+              type="button" 
+              onClick={() => handleBackToCategories()}
+              className="text-sm bg-gray-100 px-3 py-1 rounded-md border border-gray-300 hover:bg-gray-200 flex items-center"
+            >
+              <span className="mr-1">←</span> All Categories
+            </button>
+          )}
+        </div>
+        <div className="grid grid-cols-2 md:grid-cols-3 gap-4">
+          {jobs.map((job) => (
+            <div
+              key={job.label}
+              onClick={() => handleJobSelect(job, category, 0)}
+              className={`cursor-pointer flex items-center justify-center p-4 rounded-lg border ${formData.jobs[0].jobTitle === job.label ? 'bg-yellow-300' : 'bg-white'} hover:bg-yellow-100 transition`}
+            >
+              <span className="text-xl mr-2">{job.icon}</span>
+              <span className="text-sm font-medium">{job.label}</span>
+            </div>
+          ))}
+        </div>
+      </div>
+    );
+  };
+
+  const renderJobSection = (jobIndex) => {
+    const job = formData.jobs[jobIndex];
+    const selectedJob = selectedJobs[jobIndex];
+    const isFirstJob = jobIndex === 0;
+
+    return (
+      <div key={jobIndex} className="border-2 border-green-500 rounded-lg p-6 mb-6">
+        <h3 className="text-xl font-semibold text-gray-900 mb-4">
+          {isFirstJob ? 'Select Your Job' : `Select Your ${jobIndex === 1 ? 'Second' : jobIndex === 2 ? 'Third' : `${jobIndex + 1}th`} Job`}
+        </h3>
+
+        {/* Display selected job in a highlighted box */}
+        {selectedJob && (
+          <div className="mb-4">
+            <div className="flex items-center justify-between p-4 rounded-lg border bg-yellow-300">
+              <div className="flex items-center">
+                <span className="text-xl mr-2">{selectedJob.icon}</span>
+                <div>
+                  <span className="font-medium">{job.jobTitle}</span>
+                  {job.subspecialty && (
+                    <p className="text-sm text-gray-700">
+                      Subspecialty: {job.subspecialty === 'Other' ? job.otherJob : job.subspecialty}
+                    </p>
+                  )}
+                </div>
+              </div>
+              <button
+                type="button"
+                onClick={() => handleChangeJob(jobIndex)}
+                className="text-sm bg-white px-3 py-1 rounded-md border border-gray-300 hover:bg-gray-100"
+              >
+                Change Selection
+              </button>
+            </div>
+          </div>
+        )}
+        
+        {/* Only show search bar if no job is selected */}
+        {!selectedJob && (
+          <div className="relative">
+            <input
+              type="text"
+              placeholder="Search for a job..."
+              value={searchTerm}
+              onChange={(e) => setSearchTerm(e.target.value)}
+              className="w-full border rounded-md p-2 pl-10"
+            />
+            <span className="absolute left-3 top-2.5 text-gray-400">🔍</span>
+            {searchTerm && (
+              <button
+                type="button"
+                onClick={() => setSearchTerm('')}
+                className="absolute right-3 top-2.5 text-gray-400 hover:text-gray-600"
+              >
+                ✕
+              </button>
+            )}
+          </div>
+        )}
+
+        <div className="mt-4">
+          {renderSubspecialties()}
+        </div>
+
+        {/* Other Job Input */}
+        {((job.jobTitle === 'Other') || (job.subspecialty === 'Other')) && (
+          <div className="space-y-2 mt-4">
+            <label className="block text-sm font-medium text-gray-700">Please specify your job</label>
+            <input
+              type="text"
+              value={job.otherJob || ''}
+              onChange={(e) => {
+                const newJobs = [...formData.jobs];
+                newJobs[jobIndex] = { ...newJobs[jobIndex], otherJob: e.target.value };
+                setFormData({ ...formData, jobs: newJobs });
+              }}
+              className="w-full border rounded-md p-2"
+              placeholder="Enter your job title"
+              required
+            />
+          </div>
+        )}
+
+        {/* Academic Degrees */}
+        <div className="space-y-4 mt-6">
+          <label className="block text-sm font-medium text-gray-700">Academic Degree</label>
+          <div className="relative">
+            <select
+              value={job.academicDegree}
+              onChange={(e) => {
+                const newJobs = [...formData.jobs];
+                newJobs[jobIndex] = {
+                  ...newJobs[jobIndex],
+                  academicDegree: e.target.value,
+                  otherAcademicDegree: e.target.value === 'other' ? '' : newJobs[jobIndex].otherAcademicDegree
+                };
+                setFormData({ ...formData, jobs: newJobs });
+              }}
+              className="w-full border rounded-md p-2 pr-10 appearance-none bg-white"
+              required
+            >
+              <option value="" disabled>Select your highest academic degree</option>
+              {academicDegrees.map((degree) => (
+                <option key={degree.value} value={degree.value}>
+                  {degree.icon} {degree.label}
+                </option>
+              ))}
+            </select>
+            <div className="absolute inset-y-0 right-0 flex items-center px-2 pointer-events-none">
+              <svg className="w-4 h-4 text-gray-400" fill="none" stroke="currentColor" viewBox="0 0 24 24" xmlns="http://www.w3.org/2000/svg">
+                <path strokeLinecap="round" strokeLinejoin="round" strokeWidth="2" d="M19 9l-7 7-7-7"></path>
+              </svg>
+            </div>
+          </div>
+          
+          {job.academicDegree === 'other' && (
+            <div className="mt-2">
+              <label className="block text-sm font-medium text-gray-700">Please specify your degree</label>
+              <input
+                type="text"
+                value={job.otherAcademicDegree || ''}
+                onChange={(e) => {
+                  const newJobs = [...formData.jobs];
+                  newJobs[jobIndex] = { ...newJobs[jobIndex], otherAcademicDegree: e.target.value };
+                  setFormData({ ...formData, jobs: newJobs });
+                }}
+                className="w-full border rounded-md p-2 mt-1"
+                placeholder="Enter your academic degree"
+                required
+              />
+            </div>
+          )}
+        </div>
+      </div>
+    );
+  };
+
+  const renderJobSelection = (jobIndex) => {
+    if (selectedJobs[jobIndex]) {
+      return renderSubspecialties();
+    }
+
+    if (searchTerm && filteredCategories.length > 0) {
+      return filteredCategories.map(item => 
+        renderJobsByCategory(item.category, item.jobs)
+      );
+    }
+
+    if (activeCategory) {
+      return renderJobsByCategory(activeCategory, categorizedJobs[activeCategory]);
+    }
+
+    if (showingAllCategories) {
+      return (
+        <div className="space-y-4">
+          <h4 className="text-md font-medium text-gray-800">Job Categories</h4>
+          <div className="grid grid-cols-2 md:grid-cols-3 gap-4">
+            {Object.keys(categorizedJobs).map((category) => (
+              <div
+                key={category}
+                onClick={() => handleCategoryClick(category, jobIndex)}
+                className="cursor-pointer flex items-center justify-center p-4 rounded-lg border bg-white hover:bg-gray-100 transition"
+              >
+                <span className="text-sm font-medium">{category}</span>
+              </div>
+            ))}
+          </div>
+        </div>
+      );
+    }
+
+    return null;
+  };
+
+  return (
+    <form onSubmit={handleSubmit} className="space-y-6">
+      <div className="text-center mb-6">
+        <h3 className="text-xl font-semibold text-gray-900">Work Background</h3>
+        <p className="mt-1 text-sm text-gray-600">Tell us about your professional experience</p>
+      </div>
+
+      {/* Retirement Status */}
+      <div className="space-y-4">
+        <label className="block text-sm font-medium text-gray-700">Retirement Status</label>
+        <div className="flex gap-4">
+          {['I didn\'t retire', 'Partially retired', 'Fully retired'].map((status) => (
+            <label key={status} className="flex items-center">
+              <input
+                type="radio"
+                name="retirementStatus"
+                value={status}
+                checked={formData.retirementStatus === status}
+                onChange={(e) => handleRetirementStatusChange(e.target.value)}
+                className="mr-2"
+              />
+              <span className="text-sm">{status}</span>
+            </label>
+          ))}
+        </div>
+
+        {/* Retirement Date Field */}
+        {(formData.retirementStatus === 'Partially retired' || formData.retirementStatus === 'Fully retired') && (
+          <div className="mt-4">
+            <label className="block text-sm font-medium text-gray-700 mb-2">
+              When did you retire?
+            </label>
+            <input
+              type="date"
+              value={formData.retirementDate}
+              onChange={(e) => setFormData({ ...formData, retirementDate: e.target.value })}
+              className="w-full border rounded-md p-2"
+              required
+            />
+          </div>
+        )}
+
+        {/* Expected Retirement Date Field */}
+        {formData.retirementStatus === 'I didn\'t retire' && (
+          <div className="mt-4">
+            <label className="block text-sm font-medium text-gray-700 mb-2">
+              Expected retirement date (optional)
+            </label>
+            <input
+              type="date"
+              value={formData.expectedRetirementDate}
+              onChange={(e) => setFormData({ ...formData, expectedRetirementDate: e.target.value })}
+              className="w-full border rounded-md p-2"
+            />
+          </div>
+        )}
+      </div>
+
+      {/* Render all job sections */}
+      {formData.jobs.map((_, index) => renderJobSection(index))}
+
+
+      {/* Add Another Job Button */}
+      <button
+        type="button"
+        onClick={addNewJob}
+        className="w-full bg-green-500 hover:bg-green-600 text-white font-semibold py-2 px-4 rounded-lg transition-colors duration-200 mb-6"
+      >
+        Add Another Job
+      </button>
+
+
+      <button
+        type="submit"
+        className="w-full bg-[#FFD966] hover:bg-[#FFB800] text-white font-semibold py-2 px-4 rounded-lg transition-colors duration-200"
+      >
+        Continue
+      </button>
+    </form>
+  );
+};
+
 export default WorkBackground;