import React, { useState, useEffect } from 'react';
import { Star, Users } from 'lucide-react';
import useSignupStore from '../../store/signupStore';
import Select from 'react-select';

// Academic degrees list
const academicDegrees = [
  { value: "high_school", label: "High School / Secondary Education", icon: "🏫" },
  { value: "associate", label: "Associate Degree", icon: "🎓" },
  { value: "bachelor", label: "Bachelor's Degree", icon: "📚" },
  { value: "master", label: "Master's Degree", icon: "📝" },
  { value: "phd", label: "PhD / Doctorate", icon: "🧪" },
  { value: "postdoc", label: "Post-Doctoral", icon: "🔬" },
  { value: "professional", label: "Professional Certification", icon: "📜" },
  { value: "vocational", label: "Vocational Training", icon: "🛠️" },
  { value: "none", label: "No Formal Education", icon: "🚫" },
  { value: "other", label: "Other", icon: "❓" }
];

// Comprehensive job categories with sub-specialties
const categorizedJobs = {
  "Healthcare": [
    { label: "Doctor", icon: "🩺", subspecialties: [
      { label: "Cardiologist", icon: "❤️" },
      { label: "Dermatologist", icon: "🧬" },
      { label: "Emergency Physician", icon: "🚑" },
      { label: "Family Physician", icon: "👨‍👩‍👧‍👦" },
      { label: "Gastroenterologist", icon: "🔥" },
      { label: "Neurologist", icon: "🧠" },
      { label: "Obstetrician", icon: "🤰" },
      { label: "Oncologist", icon: "🦠" },
      { label: "Ophthalmologist", icon: "👁️" },
      { label: "Orthopedic Surgeon", icon: "🦴" },
      { label: "Pediatrician", icon: "👶" },
      { label: "Psychiatrist", icon: "🧠" },
      { label: "Radiologist", icon: "📡" },
      { label: "Surgeon", icon: "🔪" },
      { label: "Other", icon: "❓" }
    ]},
    { label: "Nurse", icon: "👩‍⚕️", subspecialties: [
      { label: "Registered Nurse", icon: "💉" },
      { label: "Nurse Practitioner", icon: "📋" },
      { label: "Licensed Practical Nurse", icon: "🏥" },
      { label: "ICU Nurse", icon: "💓" },
      { label: "ER Nurse", icon: "🚨" },
      { label: "Pediatric Nurse", icon: "👶" },
      { label: "Other", icon: "❓" }
    ]},
    { label: "Dentist", icon: "🦷", subspecialties: [
      { label: "General Dentist", icon: "😁" },
      { label: "Orthodontist", icon: "🦷" },
      { label: "Oral Surgeon", icon: "🔧" },
      { label: "Periodontist", icon: "🦠" },
      { label: "Other", icon: "❓" }
    ]},
    { label: "Pharmacist", icon: "💊", subspecialties: [] },
    { label: "Physical Therapist", icon: "🦵", subspecialties: [] },
    { label: "Psychologist", icon: "🧠", subspecialties: [] },
    { label: "Paramedic", icon: "🚑", subspecialties: [] },
    { label: "Other Healthcare Professional", icon: "❓", subspecialties: [] }
  ],
  "Engineering & Technology": [
    { label: "Software Engineer", icon: "💻", subspecialties: [
      { label: "Frontend Developer", icon: "🖥️" },
      { label: "Backend Developer", icon: "🔧" },
      { label: "Full Stack Developer", icon: "🔄" },
      { label: "Mobile Developer", icon: "📱" },
      { label: "Game Developer", icon: "🎮" },
      { label: "DevOps Engineer", icon: "☁️" },
      { label: "Machine Learning Engineer", icon: "🤖" },
      { label: "Other", icon: "❓" }
    ]},
    { label: "Civil Engineer", icon: "🏗️", subspecialties: [
      { label: "Structural Engineer", icon: "🏢" },
      { label: "Transportation Engineer", icon: "🚗" },
      { label: "Environmental Engineer", icon: "🌳" },
      { label: "Geotechnical Engineer", icon: "🏔️" },
      { label: "Other", icon: "❓" }
    ]},
    { label: "Mechanical Engineer", icon: "⚙️", subspecialties: [] },
    { label: "Electrical Engineer", icon: "⚡", subspecialties: [] },
    { label: "Chemical Engineer", icon: "🧪", subspecialties: [] },
    { label: "Biomedical Engineer", icon: "🔬", subspecialties: [] },
    { label: "Data Scientist", icon: "📊", subspecialties: [] },
    { label: "IT Specialist", icon: "🖥️", subspecialties: [] },
    { label: "Other Engineering/Tech Professional", icon: "❓", subspecialties: [] }
  ],
  "Business & Finance": [
    { label: "Accountant", icon: "🧮", subspecialties: [] },
    { label: "Financial Analyst", icon: "📈", subspecialties: [] },
    { label: "Investment Banker", icon: "💰", subspecialties: [] },
    { label: "Marketing Manager", icon: "📣", subspecialties: [] },
    { label: "Human Resources", icon: "👥", subspecialties: [] },
    { label: "Business Analyst", icon: "📋", subspecialties: [] },
    { label: "Project Manager", icon: "📊", subspecialties: [] },
    { label: "Salesperson", icon: "💼", subspecialties: [] },
    { label: "Real Estate Agent", icon: "🏠", subspecialties: [] },
    { label: "Entrepreneur", icon: "🚀", subspecialties: [] },
    { label: "Other Business Professional", icon: "❓", subspecialties: [] }
  ],
  "Education": [
    { label: "Teacher", icon: "👩‍🏫", subspecialties: [
      { label: "Elementary Teacher", icon: "🧒" },
      { label: "Middle School Teacher", icon: "📚" },
      { label: "High School Teacher", icon: "🎓" },
      { label: "Special Education Teacher", icon: "❤️" },
      { label: "ESL Teacher", icon: "🌎" },
      { label: "Other", icon: "❓" }
    ]},
    { label: "Professor", icon: "👨‍🏫", subspecialties: [] },
    { label: "School Administrator", icon: "🏫", subspecialties: [] },
    { label: "School Counselor", icon: "🧠", subspecialties: [] },
    { label: "Librarian", icon: "📚", subspecialties: [] },
    { label: "Other Education Professional", icon: "❓", subspecialties: [] }
  ],
  "Legal": [
    { label: "Lawyer", icon: "⚖️", subspecialties: [
      { label: "Corporate Lawyer", icon: "🏢" },
      { label: "Criminal Lawyer", icon: "🔒" },
      { label: "Family Lawyer", icon: "👨‍👩‍👧‍👦" },
      { label: "Intellectual Property Lawyer", icon: "©️" },
      { label: "Other", icon: "❓" }
    ]},
    { label: "Judge", icon: "🧑‍⚖️", subspecialties: [] },
    { label: "Paralegal", icon: "📑", subspecialties: [] },
    { label: "Legal Secretary", icon: "⌨️", subspecialties: [] },
    { label: "Other Legal Professional", icon: "❓", subspecialties: [] }
  ],
  "Arts & Media": [
    { label: "Artist", icon: "🎨", subspecialties: [] },
    { label: "Musician", icon: "🎵", subspecialties: [] },
    { label: "Actor", icon: "🎭", subspecialties: [] },
    { label: "Writer", icon: "✍️", subspecialties: [] },
    { label: "Journalist", icon: "📰", subspecialties: [] },
    { label: "Photographer", icon: "📷", subspecialties: [] },
    { label: "Graphic Designer", icon: "🖌️", subspecialties: [] },
    { label: "UX/UI Designer", icon: "📱", subspecialties: [] },
    { label: "Film/Video Producer", icon: "🎬", subspecialties: [] },
    { label: "Other Creative Professional", icon: "❓", subspecialties: [] }
  ],
  "Service Industry": [
    { label: "Chef/Cook", icon: "👨‍🍳", subspecialties: [] },
    { label: "Server/Waiter", icon: "🍽️", subspecialties: [] },
    { label: "Bartender", icon: "🍸", subspecialties: [] },
    { label: "Barista", icon: "☕", subspecialties: [] },
    { label: "Hotel Staff", icon: "🏨", subspecialties: [] },
    { label: "Flight Attendant", icon: "✈️", subspecialties: [] },
    { label: "Tour Guide", icon: "🧳", subspecialties: [] },
    { label: "Retail Worker", icon: "🛍️", subspecialties: [] },
    { label: "Cashier", icon: "💰", subspecialties: [] },
    { label: "Other Service Professional", icon: "❓", subspecialties: [] }
  ],
  "Trades & Manual Labor": [
    { label: "Electrician", icon: "💡", subspecialties: [] },
    { label: "Plumber", icon: "🚰", subspecialties: [] },
    { label: "Carpenter", icon: "🪚", subspecialties: [] },
    { label: "Construction Worker", icon: "🏗️", subspecialties: [] },
    { label: "Mechanic", icon: "🔧", subspecialties: [] },
    { label: "Welder", icon: "🔥", subspecialties: [] },
    { label: "Driver", icon: "🚗", subspecialties: [] },
    { label: "Farmer", icon: "🌾", subspecialties: [] },
    { label: "Landscaper", icon: "🌳", subspecialties: [] },
    { label: "Cleaner", icon: "🧹", subspecialties: [] },
    { label: "Other Trade Professional", icon: "❓", subspecialties: [] }
  ],
  "Other Professions": [
    { label: "Military Personnel", icon: "🪖", subspecialties: [] },
    { label: "Police Officer", icon: "👮", subspecialties: [] },
    { label: "Firefighter", icon: "🧑‍🚒", subspecialties: [] },
    { label: "Scientist", icon: "🔬", subspecialties: [] },
    { label: "Social Worker", icon: "🤝", subspecialties: [] },
    { label: "Office Administrator", icon: "🗂️", subspecialties: [] },
    { label: "Government Employee", icon: "🏛️", subspecialties: [] },
    { label: "Homemaker", icon: "🏡", subspecialties: [] },
    { label: "Religious Worker", icon: "🙏", subspecialties: [] },
    { label: "Volunteer", icon: "🙌", subspecialties: [] },
    { label: "Retired", icon: "🏖️", subspecialties: [] },
    { label: "Student", icon: "📚", subspecialties: [] },
    { label: "Other", icon: "❓", subspecialties: [] }
  ]
};

// Flatten job categories for search functionality
const createFlatJobList = () => {
  const flatList = [];
  Object.entries(categorizedJobs).forEach(([category, jobs]) => {
    jobs.forEach(job => {
      flatList.push({
        ...job,
        category
      });
    });
  });
  return flatList;
};

const WorkBackground = ({ onComplete, editMode = false, data }) => {
  const { workData, setWorkData } = useSignupStore();
  const [formData, setFormData] = useState(workData || {
    retirementStatus: '',
    retirementDate: '',
    expectedRetirementDate: '',
    employmentDate: '',
    employmentType: '',
    category: '',
    jobTitle: '',
    subspecialty: '',
    otherJob: '',
    academicDegrees: [], // <-- now an array
    otherAcademicDegree: '',
    currentlyWorking: false,
    dischargeDate: '',
  });

  const [searchTerm, setSearchTerm] = useState('');
  const [activeCategory, setActiveCategory] = useState('');
  const [showingAllCategories, setShowingAllCategories] = useState(true);
  const [flatJobList] = useState(createFlatJobList());
  const [filteredCategories, setFilteredCategories] = useState([]);
  const [selectedJob, setSelectedJob] = useState(null);

  useEffect(() => {
    if (searchTerm) {
      const filtered = Object.entries(categorizedJobs)
        .map(([category, jobs]) => {
          const filteredJobs = jobs.filter(job =>
            job.label.toLowerCase().includes(searchTerm.toLowerCase())
          );
          return filteredJobs.length > 0 ? { category, jobs: filteredJobs } : null;
        })
        .filter(Boolean);

      setFilteredCategories(filtered);
      setShowingAllCategories(false);
    } else {
      setShowingAllCategories(true);
      setFilteredCategories([]);
    }
  }, [searchTerm]);

  useEffect(() => {
    if (formData.jobTitle) {
      const job = flatJobList.find(j => j.label === formData.jobTitle);
      if (job) {
        setSelectedJob(job);
        setActiveCategory(job.category);
        setShowingAllCategories(false);
      }
    }
  }, [formData.jobTitle, flatJobList]);

<<<<<<< HEAD
  // Prefill form in edit mode
  useEffect(() => {
    if (editMode && data && Object.keys(data).length > 0) {
      setWorkData(data);
    }
    // eslint-disable-next-line
  }, [editMode, data]);

  // Helper to handle parent-driven continue in editMode
  useEffect(() => {
    if (!editMode) return;
    window.__updateWorkDataAndContinue = () => {
      setWorkData(formData);
      // Do NOT call onComplete here to avoid recursion
    };
    return () => { delete window.__updateWorkDataAndContinue; };
    // eslint-disable-next-line
  }, [formData, editMode, onComplete]);
=======
  // Clear retirement dates when status changes
  const handleRetirementStatusChange = (status) => {
    setFormData({
      ...formData,
      retirementStatus: status,
      retirementDate: '',
      expectedRetirementDate: ''
    });
  };
>>>>>>> 92141b63

  const handleSubmit = (e) => {
    e.preventDefault();

    const dataForFirebase = {
      ...formData,
      customJobInfo: {
        isCustomJob: formData.jobTitle === 'Other' || formData.subspecialty === 'Other',
        customJobTitle: formData.otherJob || null,
        originalSelection: {
          category: formData.category,
          jobTitle: formData.jobTitle,
          subspecialty: formData.subspecialty
        }
      },
      customAcademicInfo: {
        isCustomDegree: formData.academicDegrees.includes('other'),
        customDegreeTitle: formData.otherAcademicDegree || null,
      }
    };

    setWorkData(dataForFirebase);
    onComplete();
  };

  const handleCategoryClick = (category) => {
    setActiveCategory(category);
    setShowingAllCategories(false);
  };

  const handleJobSelect = (job, category) => {
    setSelectedJob(job);
    setFormData({
      ...formData,
      category,
      jobTitle: job.label,
      subspecialty: '',
      otherJob: job.label === 'Other' ? '' : undefined
    });
    setSearchTerm(''); // Clear search term when job is selected
  };

  const handleSubspecialtySelect = (subspecialty) => {
    setFormData({
      ...formData,
      subspecialty: subspecialty.label,
      otherJob: subspecialty.label === 'Other' ? '' : undefined
    });
  };

  const handleBackToCategories = () => {
    setShowingAllCategories(true);
    setActiveCategory('');
  };

  const handleBackToJobs = () => {
    // Keep the category but reset job selection
    setSelectedJob(null);
    setFormData({
      ...formData,
      jobTitle: '',
      subspecialty: '',
      otherJob: ''
    });
  };
  
  const handleChangeJob = () => {
    // Complete reset of job selection to start fresh
    setSelectedJob(null);
    setShowingAllCategories(true);
    setActiveCategory('');
    setFormData({
      ...formData,
      category: '',
      jobTitle: '',
      subspecialty: '',
      otherJob: ''
    });
  };

  const renderSubspecialties = () => {
    if (!selectedJob || !selectedJob.subspecialties || selectedJob.subspecialties.length === 0) {
      return null;
    }

    return (
      <div className="mt-4">
        <div className="flex justify-between items-center mb-2">
          <h4 className="text-md font-medium text-gray-800">Sub-specialties for {selectedJob.label}</h4>
          <button 
            type="button" 
            onClick={handleBackToJobs}
            className="text-sm bg-gray-100 px-3 py-1 rounded-md border border-gray-300 hover:bg-gray-200 flex items-center"
          >
            <span className="mr-1">←</span> Change Job
          </button>
        </div>
        <div className="grid grid-cols-2 md:grid-cols-3 gap-4">
          {selectedJob.subspecialties.map((sub) => (
            <div
              key={sub.label}
              onClick={() => handleSubspecialtySelect(sub)}
              className={`cursor-pointer flex items-center justify-center p-4 rounded-lg border ${formData.subspecialty === sub.label ? 'bg-yellow-300' : 'bg-white'} hover:bg-yellow-100 transition`}
            >
              <span className="text-xl mr-2">{sub.icon}</span>
              <span className="text-sm font-medium">{sub.label}</span>
            </div>
          ))}
        </div>
      </div>
    );
  };

  const renderJobsByCategory = (category, jobs) => {
    return (
      <div key={category} className="mb-6">
        <div className="flex justify-between items-center mb-2">
          <h4 className="text-md font-medium text-gray-800">{category}</h4>
          {!showingAllCategories && (
            <button 
              type="button" 
              onClick={handleBackToCategories}
              className="text-sm bg-gray-100 px-3 py-1 rounded-md border border-gray-300 hover:bg-gray-200 flex items-center"
            >
              <span className="mr-1">←</span> All Categories
            </button>
          )}
        </div>
        <div className="grid grid-cols-2 md:grid-cols-3 gap-4">
          {jobs.map((job) => (
            <div
              key={job.label}
              onClick={() => handleJobSelect(job, category)}
              className={`cursor-pointer flex items-center justify-center p-4 rounded-lg border ${formData.jobTitle === job.label ? 'bg-yellow-300' : 'bg-white'} hover:bg-yellow-100 transition`}
            >
              <span className="text-xl mr-2">{job.icon}</span>
              <span className="text-sm font-medium">{job.label}</span>
            </div>
          ))}
        </div>
      </div>
    );
  };

  const renderJobSelection = () => {
    if (selectedJob) {
      return renderSubspecialties();
    }

    if (searchTerm && filteredCategories.length > 0) {
      return filteredCategories.map(item => 
        renderJobsByCategory(item.category, item.jobs)
      );
    }

    if (activeCategory) {
      return renderJobsByCategory(activeCategory, categorizedJobs[activeCategory]);
    }

    if (showingAllCategories) {
      return (
        <div className="space-y-4">
          <h4 className="text-md font-medium text-gray-800">Job Categories</h4>
          <div className="grid grid-cols-2 md:grid-cols-3 gap-4">
            {Object.keys(categorizedJobs).map((category) => (
              <div
                key={category}
                onClick={() => handleCategoryClick(category)}
                className="cursor-pointer flex items-center justify-center p-4 rounded-lg border bg-white hover:bg-gray-100 transition"
              >
                <span className="text-sm font-medium">{category}</span>
              </div>
            ))}
          </div>
        </div>
      );
    }

    return null;
  };

  // Academic Degree options for react-select
  const academicDegreeOptions = academicDegrees.map(degree => ({
    value: degree.value,
    label: (
      <span>
        <span className="mr-2">{degree.icon}</span>
        {degree.label}
      </span>
    ),
    rawLabel: degree.label,
    icon: degree.icon,
  }));

  return (
    <div className="min-h-screen bg-gradient-to-br from-blue-50 via-white to-purple-50 py-12 px-4 relative">
      {/* Floating background elements */}
      <div className="absolute inset-0 overflow-hidden pointer-events-none">
        <div className="absolute w-32 h-32 top-10 left-10 rounded-full bg-gradient-to-r from-yellow-200/30 to-blue-200/30 animate-pulse" style={{ animationDelay: '0s' }} />
        <div className="absolute w-24 h-24 top-1/3 right-20 rounded-full bg-gradient-to-r from-yellow-200/30 to-blue-200/30 animate-pulse" style={{ animationDelay: '2s' }} />
        <div className="absolute w-40 h-40 bottom-20 left-1/4 rounded-full bg-gradient-to-r from-yellow-200/30 to-blue-200/30 animate-pulse" style={{ animationDelay: '4s' }} />
        <div className="absolute w-20 h-20 bottom-1/3 right-10 rounded-full bg-gradient-to-r from-yellow-200/30 to-blue-200/30 animate-pulse" style={{ animationDelay: '6s' }} />
      </div>

      <div className="max-w-4xl mx-auto bg-white/80 backdrop-blur-lg rounded-3xl shadow-2xl border border-white/20 p-8 relative z-10">
        <div className="text-center mb-12">
          <div className="flex items-center justify-center mb-4">
            <Users className="w-12 h-12 text-yellow-500 mr-4" />
            <h1 className="text-4xl font-bold bg-gradient-to-r from-blue-600 to-purple-600 bg-clip-text text-transparent">
              Work Background
            </h1>
          </div>
          <p className="text-xl text-gray-600 max-w-2xl mx-auto">
            Tell us about your professional experience
          </p>
        </div>

        <form onSubmit={handleSubmit} className="space-y-12">
          {/* Retirement Status */}
          <div className="bg-white rounded-2xl p-8 shadow-lg border border-gray-100 backdrop-blur-sm">
            <label className="block text-lg font-bold text-gray-800 mb-4">
              Retirement Status
            </label>
            <div className="flex gap-4">
              {['I didn\'t retire', 'Partially retired', 'Fully retired'].map((status) => (
                <label key={status} className="flex items-center">
                  <input
                    type="radio"
                    name="retirementStatus"
                    value={status}
                    checked={formData.retirementStatus === status}
                    onChange={(e) => handleRetirementStatusChange(e.target.value)}
                    className="mr-2"
                  />
                  <span className="text-sm">{status}</span>
                </label>
              ))}
            </div>

            {/* Retirement Date Field */}
            {(formData.retirementStatus === 'Partially retired' || formData.retirementStatus === 'Fully retired') && (
              <div className="mt-4">
                <label className="block text-sm font-medium text-gray-700 mb-2">
                  When did you retire?
                </label>
                <input
                  type="date"
                  value={formData.retirementDate}
                  onChange={(e) => setFormData({ ...formData, retirementDate: e.target.value })}
                  className="w-full border rounded-md p-2"
                  required
                />
              </div>
            )}

            {/* Expected Retirement Date Field */}
            {formData.retirementStatus === 'I didn\'t retire' && (
              <div className="mt-4">
                <label className="block text-sm font-medium text-gray-700 mb-2">
                  Expected retirement date (optional)
                </label>
                <input
                  type="date"
                  value={formData.expectedRetirementDate}
                  onChange={(e) => setFormData({ ...formData, expectedRetirementDate: e.target.value })}
                  className="w-full border rounded-md p-2"
                />
              </div>
            )}
          </div>

          {/* Employment Status */}
          <div className="bg-white rounded-2xl p-8 shadow-lg border border-gray-100 backdrop-blur-sm">
            <label className="block text-lg font-bold text-gray-800 mb-4">
              Are you working today?
            </label>
            <div className="flex items-center gap-4">
              <label className="flex items-center">
                <input
                  type="checkbox"
                  checked={formData.currentlyWorking}
                  onChange={(e) => setFormData({ ...formData, currentlyWorking: e.target.checked })}
                  className="mr-2"
                />
                <span className="text-sm">Yes</span>
              </label>
              {formData.currentlyWorking && (
                <input
                  type="date"
                  value={formData.dischargeDate}
                  onChange={(e) => setFormData({ ...formData, dischargeDate: e.target.value })}
                  className="border rounded-md p-2 text-sm"
                  placeholder="Expected discharge date"
                />
              )}
            </div>
          </div>

          {/* Job Search and Selection */}
          <div className="bg-white rounded-2xl p-8 shadow-lg border border-gray-100 backdrop-blur-sm">
            <label className="block text-lg font-bold text-gray-800 mb-4">
              {selectedJob ? 'Your Selected Job' : 'Select Your Job'}
            </label>
            {/* Display selected job in a highlighted box */}
            {selectedJob && (
              <div className="mb-4">
                <div className="flex items-center justify-between p-4 rounded-lg border bg-yellow-300">
                  <div className="flex items-center">
                    <span className="text-xl mr-2">{selectedJob.icon}</span>
                    <div>
                      <span className="font-medium">{formData.jobTitle}</span>
                      {formData.subspecialty && (
                        <p className="text-sm text-gray-700">
                          Subspecialty: {formData.subspecialty === 'Other' ? formData.otherJob : formData.subspecialty}
                        </p>
                      )}
                    </div>
                  </div>
                  <button
                    type="button"
                    onClick={handleChangeJob}
                    className="text-sm bg-white px-3 py-1 rounded-md border border-gray-300 hover:bg-gray-100"
                  >
                    Change Selection
                  </button>
                </div>
              </div>
            )}

            {/* Only show search bar if no job is selected */}
            {!selectedJob && (
              <div className="relative">
                <input
                  type="text"
                  placeholder="Search for a job..."
                  value={searchTerm}
                  onChange={(e) => setSearchTerm(e.target.value)}
                  className="w-full border rounded-md p-2 pl-10"
                />
                <span className="absolute left-3 top-2.5 text-gray-400">🔍</span>
                {searchTerm && (
                  <button
                    type="button"
                    onClick={() => setSearchTerm('')}
                    className="absolute right-3 top-2.5 text-gray-400 hover:text-gray-600"
                  >
                    ✕
                  </button>
                )}
              </div>
            )}

            <div className="mt-4">
              {renderJobSelection()}
            </div>
          </div>

          {/* Other Job Input */}
          {((formData.jobTitle === 'Other') || (formData.subspecialty === 'Other')) && (
            <div className="bg-white rounded-2xl p-8 shadow-lg border border-gray-100 backdrop-blur-sm">
              <label className="block text-lg font-bold text-gray-800 mb-2">Please specify your job</label>
              <input
                type="text"
                value={formData.otherJob || ''}
                onChange={(e) => setFormData({ ...formData, otherJob: e.target.value })}
                className="w-full border rounded-md p-2"
                placeholder="Enter your job title"
                required
              />
            </div>
          )}

          {/* Academic Degrees */}
          <div className="bg-white rounded-2xl p-8 shadow-lg border border-gray-100 backdrop-blur-sm">
            <label className="block text-lg font-bold text-gray-800 mb-4">Academic Degrees</label>
            <Select
              isMulti
              options={academicDegreeOptions}
              value={academicDegreeOptions.filter(opt =>
                formData.academicDegrees?.includes(opt.value)
              )}
              onChange={selected => {
                const values = selected ? selected.map(opt => opt.value) : [];
                setFormData({
                  ...formData,
                  academicDegrees: values,
                  otherAcademicDegree: values.includes('other') ? formData.otherAcademicDegree : ''
                });
              }}
              className="react-select-container"
              classNamePrefix="react-select"
              placeholder="Select your academic degrees..."
              closeMenuOnSelect={false}
              styles={{
                control: (base, state) => ({
                  ...base,
                  borderColor: '#d1d5db',
                  boxShadow: state.isFocused ? '0 0 0 1px #FFD966' : '',
                  '&:hover': {
                    borderColor: '#FFD966',
                  },
                  minHeight: 44,
                  borderRadius: 12,
                }),
                multiValue: (base) => ({
                  ...base,
                  backgroundColor: '#fef3c7',
                  borderRadius: 8,
                  padding: '2px 6px',
                }),
              }}
            />
            {formData.academicDegrees?.includes('other') && (
              <div className="mt-2">
                <label className="block text-sm font-medium text-gray-700">Please specify your degree</label>
                <input
                  type="text"
                  value={formData.otherAcademicDegree || ''}
                  onChange={(e) => setFormData({ ...formData, otherAcademicDegree: e.target.value })}
                  className="w-full border rounded-md p-2 mt-1"
                  placeholder="Enter your academic degree"
                  required
                />
              </div>
            )}
          </div>

          {/* Submit Button - only show if not in editMode */}
          {!editMode && (
            <div className="text-center pt-8">
              <button
                type="submit"
                className="w-full bg-gradient-to-r from-yellow-400 to-yellow-500 hover:from-yellow-500 hover:to-yellow-600 text-white font-bold py-4 px-8 rounded-xl transition-all duration-300 ease-in-out shadow-lg hover:shadow-xl hover:scale-105 transform active:scale-95 flex items-center justify-center gap-2"
              >
                <Star className="w-6 h-6" />
                <span>Continue</span>
                <Star className="w-6 h-6" />
              </button>
            </div>
          )}
        </form>
      </div>

      <style jsx>{`
        @keyframes fadeIn {
          from {
            opacity: 0;
            transform: translateY(20px);
          }
          to {
            opacity: 1;
            transform: translateY(0);
          }
        }
      `}</style>
    </div>
  );
};

export default WorkBackground;<|MERGE_RESOLUTION|>--- conflicted
+++ resolved
@@ -1,741 +1,740 @@
-import React, { useState, useEffect } from 'react';
-import { Star, Users } from 'lucide-react';
-import useSignupStore from '../../store/signupStore';
-import Select from 'react-select';
-
-// Academic degrees list
-const academicDegrees = [
-  { value: "high_school", label: "High School / Secondary Education", icon: "🏫" },
-  { value: "associate", label: "Associate Degree", icon: "🎓" },
-  { value: "bachelor", label: "Bachelor's Degree", icon: "📚" },
-  { value: "master", label: "Master's Degree", icon: "📝" },
-  { value: "phd", label: "PhD / Doctorate", icon: "🧪" },
-  { value: "postdoc", label: "Post-Doctoral", icon: "🔬" },
-  { value: "professional", label: "Professional Certification", icon: "📜" },
-  { value: "vocational", label: "Vocational Training", icon: "🛠️" },
-  { value: "none", label: "No Formal Education", icon: "🚫" },
-  { value: "other", label: "Other", icon: "❓" }
-];
-
-// Comprehensive job categories with sub-specialties
-const categorizedJobs = {
-  "Healthcare": [
-    { label: "Doctor", icon: "🩺", subspecialties: [
-      { label: "Cardiologist", icon: "❤️" },
-      { label: "Dermatologist", icon: "🧬" },
-      { label: "Emergency Physician", icon: "🚑" },
-      { label: "Family Physician", icon: "👨‍👩‍👧‍👦" },
-      { label: "Gastroenterologist", icon: "🔥" },
-      { label: "Neurologist", icon: "🧠" },
-      { label: "Obstetrician", icon: "🤰" },
-      { label: "Oncologist", icon: "🦠" },
-      { label: "Ophthalmologist", icon: "👁️" },
-      { label: "Orthopedic Surgeon", icon: "🦴" },
-      { label: "Pediatrician", icon: "👶" },
-      { label: "Psychiatrist", icon: "🧠" },
-      { label: "Radiologist", icon: "📡" },
-      { label: "Surgeon", icon: "🔪" },
-      { label: "Other", icon: "❓" }
-    ]},
-    { label: "Nurse", icon: "👩‍⚕️", subspecialties: [
-      { label: "Registered Nurse", icon: "💉" },
-      { label: "Nurse Practitioner", icon: "📋" },
-      { label: "Licensed Practical Nurse", icon: "🏥" },
-      { label: "ICU Nurse", icon: "💓" },
-      { label: "ER Nurse", icon: "🚨" },
-      { label: "Pediatric Nurse", icon: "👶" },
-      { label: "Other", icon: "❓" }
-    ]},
-    { label: "Dentist", icon: "🦷", subspecialties: [
-      { label: "General Dentist", icon: "😁" },
-      { label: "Orthodontist", icon: "🦷" },
-      { label: "Oral Surgeon", icon: "🔧" },
-      { label: "Periodontist", icon: "🦠" },
-      { label: "Other", icon: "❓" }
-    ]},
-    { label: "Pharmacist", icon: "💊", subspecialties: [] },
-    { label: "Physical Therapist", icon: "🦵", subspecialties: [] },
-    { label: "Psychologist", icon: "🧠", subspecialties: [] },
-    { label: "Paramedic", icon: "🚑", subspecialties: [] },
-    { label: "Other Healthcare Professional", icon: "❓", subspecialties: [] }
-  ],
-  "Engineering & Technology": [
-    { label: "Software Engineer", icon: "💻", subspecialties: [
-      { label: "Frontend Developer", icon: "🖥️" },
-      { label: "Backend Developer", icon: "🔧" },
-      { label: "Full Stack Developer", icon: "🔄" },
-      { label: "Mobile Developer", icon: "📱" },
-      { label: "Game Developer", icon: "🎮" },
-      { label: "DevOps Engineer", icon: "☁️" },
-      { label: "Machine Learning Engineer", icon: "🤖" },
-      { label: "Other", icon: "❓" }
-    ]},
-    { label: "Civil Engineer", icon: "🏗️", subspecialties: [
-      { label: "Structural Engineer", icon: "🏢" },
-      { label: "Transportation Engineer", icon: "🚗" },
-      { label: "Environmental Engineer", icon: "🌳" },
-      { label: "Geotechnical Engineer", icon: "🏔️" },
-      { label: "Other", icon: "❓" }
-    ]},
-    { label: "Mechanical Engineer", icon: "⚙️", subspecialties: [] },
-    { label: "Electrical Engineer", icon: "⚡", subspecialties: [] },
-    { label: "Chemical Engineer", icon: "🧪", subspecialties: [] },
-    { label: "Biomedical Engineer", icon: "🔬", subspecialties: [] },
-    { label: "Data Scientist", icon: "📊", subspecialties: [] },
-    { label: "IT Specialist", icon: "🖥️", subspecialties: [] },
-    { label: "Other Engineering/Tech Professional", icon: "❓", subspecialties: [] }
-  ],
-  "Business & Finance": [
-    { label: "Accountant", icon: "🧮", subspecialties: [] },
-    { label: "Financial Analyst", icon: "📈", subspecialties: [] },
-    { label: "Investment Banker", icon: "💰", subspecialties: [] },
-    { label: "Marketing Manager", icon: "📣", subspecialties: [] },
-    { label: "Human Resources", icon: "👥", subspecialties: [] },
-    { label: "Business Analyst", icon: "📋", subspecialties: [] },
-    { label: "Project Manager", icon: "📊", subspecialties: [] },
-    { label: "Salesperson", icon: "💼", subspecialties: [] },
-    { label: "Real Estate Agent", icon: "🏠", subspecialties: [] },
-    { label: "Entrepreneur", icon: "🚀", subspecialties: [] },
-    { label: "Other Business Professional", icon: "❓", subspecialties: [] }
-  ],
-  "Education": [
-    { label: "Teacher", icon: "👩‍🏫", subspecialties: [
-      { label: "Elementary Teacher", icon: "🧒" },
-      { label: "Middle School Teacher", icon: "📚" },
-      { label: "High School Teacher", icon: "🎓" },
-      { label: "Special Education Teacher", icon: "❤️" },
-      { label: "ESL Teacher", icon: "🌎" },
-      { label: "Other", icon: "❓" }
-    ]},
-    { label: "Professor", icon: "👨‍🏫", subspecialties: [] },
-    { label: "School Administrator", icon: "🏫", subspecialties: [] },
-    { label: "School Counselor", icon: "🧠", subspecialties: [] },
-    { label: "Librarian", icon: "📚", subspecialties: [] },
-    { label: "Other Education Professional", icon: "❓", subspecialties: [] }
-  ],
-  "Legal": [
-    { label: "Lawyer", icon: "⚖️", subspecialties: [
-      { label: "Corporate Lawyer", icon: "🏢" },
-      { label: "Criminal Lawyer", icon: "🔒" },
-      { label: "Family Lawyer", icon: "👨‍👩‍👧‍👦" },
-      { label: "Intellectual Property Lawyer", icon: "©️" },
-      { label: "Other", icon: "❓" }
-    ]},
-    { label: "Judge", icon: "🧑‍⚖️", subspecialties: [] },
-    { label: "Paralegal", icon: "📑", subspecialties: [] },
-    { label: "Legal Secretary", icon: "⌨️", subspecialties: [] },
-    { label: "Other Legal Professional", icon: "❓", subspecialties: [] }
-  ],
-  "Arts & Media": [
-    { label: "Artist", icon: "🎨", subspecialties: [] },
-    { label: "Musician", icon: "🎵", subspecialties: [] },
-    { label: "Actor", icon: "🎭", subspecialties: [] },
-    { label: "Writer", icon: "✍️", subspecialties: [] },
-    { label: "Journalist", icon: "📰", subspecialties: [] },
-    { label: "Photographer", icon: "📷", subspecialties: [] },
-    { label: "Graphic Designer", icon: "🖌️", subspecialties: [] },
-    { label: "UX/UI Designer", icon: "📱", subspecialties: [] },
-    { label: "Film/Video Producer", icon: "🎬", subspecialties: [] },
-    { label: "Other Creative Professional", icon: "❓", subspecialties: [] }
-  ],
-  "Service Industry": [
-    { label: "Chef/Cook", icon: "👨‍🍳", subspecialties: [] },
-    { label: "Server/Waiter", icon: "🍽️", subspecialties: [] },
-    { label: "Bartender", icon: "🍸", subspecialties: [] },
-    { label: "Barista", icon: "☕", subspecialties: [] },
-    { label: "Hotel Staff", icon: "🏨", subspecialties: [] },
-    { label: "Flight Attendant", icon: "✈️", subspecialties: [] },
-    { label: "Tour Guide", icon: "🧳", subspecialties: [] },
-    { label: "Retail Worker", icon: "🛍️", subspecialties: [] },
-    { label: "Cashier", icon: "💰", subspecialties: [] },
-    { label: "Other Service Professional", icon: "❓", subspecialties: [] }
-  ],
-  "Trades & Manual Labor": [
-    { label: "Electrician", icon: "💡", subspecialties: [] },
-    { label: "Plumber", icon: "🚰", subspecialties: [] },
-    { label: "Carpenter", icon: "🪚", subspecialties: [] },
-    { label: "Construction Worker", icon: "🏗️", subspecialties: [] },
-    { label: "Mechanic", icon: "🔧", subspecialties: [] },
-    { label: "Welder", icon: "🔥", subspecialties: [] },
-    { label: "Driver", icon: "🚗", subspecialties: [] },
-    { label: "Farmer", icon: "🌾", subspecialties: [] },
-    { label: "Landscaper", icon: "🌳", subspecialties: [] },
-    { label: "Cleaner", icon: "🧹", subspecialties: [] },
-    { label: "Other Trade Professional", icon: "❓", subspecialties: [] }
-  ],
-  "Other Professions": [
-    { label: "Military Personnel", icon: "🪖", subspecialties: [] },
-    { label: "Police Officer", icon: "👮", subspecialties: [] },
-    { label: "Firefighter", icon: "🧑‍🚒", subspecialties: [] },
-    { label: "Scientist", icon: "🔬", subspecialties: [] },
-    { label: "Social Worker", icon: "🤝", subspecialties: [] },
-    { label: "Office Administrator", icon: "🗂️", subspecialties: [] },
-    { label: "Government Employee", icon: "🏛️", subspecialties: [] },
-    { label: "Homemaker", icon: "🏡", subspecialties: [] },
-    { label: "Religious Worker", icon: "🙏", subspecialties: [] },
-    { label: "Volunteer", icon: "🙌", subspecialties: [] },
-    { label: "Retired", icon: "🏖️", subspecialties: [] },
-    { label: "Student", icon: "📚", subspecialties: [] },
-    { label: "Other", icon: "❓", subspecialties: [] }
-  ]
-};
-
-// Flatten job categories for search functionality
-const createFlatJobList = () => {
-  const flatList = [];
-  Object.entries(categorizedJobs).forEach(([category, jobs]) => {
-    jobs.forEach(job => {
-      flatList.push({
-        ...job,
-        category
-      });
-    });
-  });
-  return flatList;
-};
-
-const WorkBackground = ({ onComplete, editMode = false, data }) => {
-  const { workData, setWorkData } = useSignupStore();
-  const [formData, setFormData] = useState(workData || {
-    retirementStatus: '',
-    retirementDate: '',
-    expectedRetirementDate: '',
-    employmentDate: '',
-    employmentType: '',
-    category: '',
-    jobTitle: '',
-    subspecialty: '',
-    otherJob: '',
-    academicDegrees: [], // <-- now an array
-    otherAcademicDegree: '',
-    currentlyWorking: false,
-    dischargeDate: '',
-  });
-
-  const [searchTerm, setSearchTerm] = useState('');
-  const [activeCategory, setActiveCategory] = useState('');
-  const [showingAllCategories, setShowingAllCategories] = useState(true);
-  const [flatJobList] = useState(createFlatJobList());
-  const [filteredCategories, setFilteredCategories] = useState([]);
-  const [selectedJob, setSelectedJob] = useState(null);
-
-  useEffect(() => {
-    if (searchTerm) {
-      const filtered = Object.entries(categorizedJobs)
-        .map(([category, jobs]) => {
-          const filteredJobs = jobs.filter(job =>
-            job.label.toLowerCase().includes(searchTerm.toLowerCase())
-          );
-          return filteredJobs.length > 0 ? { category, jobs: filteredJobs } : null;
-        })
-        .filter(Boolean);
-
-      setFilteredCategories(filtered);
-      setShowingAllCategories(false);
-    } else {
-      setShowingAllCategories(true);
-      setFilteredCategories([]);
-    }
-  }, [searchTerm]);
-
-  useEffect(() => {
-    if (formData.jobTitle) {
-      const job = flatJobList.find(j => j.label === formData.jobTitle);
-      if (job) {
-        setSelectedJob(job);
-        setActiveCategory(job.category);
-        setShowingAllCategories(false);
-      }
-    }
-  }, [formData.jobTitle, flatJobList]);
-
-<<<<<<< HEAD
-  // Prefill form in edit mode
-  useEffect(() => {
-    if (editMode && data && Object.keys(data).length > 0) {
-      setWorkData(data);
-    }
-    // eslint-disable-next-line
-  }, [editMode, data]);
-
-  // Helper to handle parent-driven continue in editMode
-  useEffect(() => {
-    if (!editMode) return;
-    window.__updateWorkDataAndContinue = () => {
-      setWorkData(formData);
-      // Do NOT call onComplete here to avoid recursion
-    };
-    return () => { delete window.__updateWorkDataAndContinue; };
-    // eslint-disable-next-line
-  }, [formData, editMode, onComplete]);
-=======
-  // Clear retirement dates when status changes
-  const handleRetirementStatusChange = (status) => {
-    setFormData({
-      ...formData,
-      retirementStatus: status,
-      retirementDate: '',
-      expectedRetirementDate: ''
-    });
-  };
->>>>>>> 92141b63
-
-  const handleSubmit = (e) => {
-    e.preventDefault();
-
-    const dataForFirebase = {
-      ...formData,
-      customJobInfo: {
-        isCustomJob: formData.jobTitle === 'Other' || formData.subspecialty === 'Other',
-        customJobTitle: formData.otherJob || null,
-        originalSelection: {
-          category: formData.category,
-          jobTitle: formData.jobTitle,
-          subspecialty: formData.subspecialty
-        }
-      },
-      customAcademicInfo: {
-        isCustomDegree: formData.academicDegrees.includes('other'),
-        customDegreeTitle: formData.otherAcademicDegree || null,
-      }
-    };
-
-    setWorkData(dataForFirebase);
-    onComplete();
-  };
-
-  const handleCategoryClick = (category) => {
-    setActiveCategory(category);
-    setShowingAllCategories(false);
-  };
-
-  const handleJobSelect = (job, category) => {
-    setSelectedJob(job);
-    setFormData({
-      ...formData,
-      category,
-      jobTitle: job.label,
-      subspecialty: '',
-      otherJob: job.label === 'Other' ? '' : undefined
-    });
-    setSearchTerm(''); // Clear search term when job is selected
-  };
-
-  const handleSubspecialtySelect = (subspecialty) => {
-    setFormData({
-      ...formData,
-      subspecialty: subspecialty.label,
-      otherJob: subspecialty.label === 'Other' ? '' : undefined
-    });
-  };
-
-  const handleBackToCategories = () => {
-    setShowingAllCategories(true);
-    setActiveCategory('');
-  };
-
-  const handleBackToJobs = () => {
-    // Keep the category but reset job selection
-    setSelectedJob(null);
-    setFormData({
-      ...formData,
-      jobTitle: '',
-      subspecialty: '',
-      otherJob: ''
-    });
-  };
-  
-  const handleChangeJob = () => {
-    // Complete reset of job selection to start fresh
-    setSelectedJob(null);
-    setShowingAllCategories(true);
-    setActiveCategory('');
-    setFormData({
-      ...formData,
-      category: '',
-      jobTitle: '',
-      subspecialty: '',
-      otherJob: ''
-    });
-  };
-
-  const renderSubspecialties = () => {
-    if (!selectedJob || !selectedJob.subspecialties || selectedJob.subspecialties.length === 0) {
-      return null;
-    }
-
-    return (
-      <div className="mt-4">
-        <div className="flex justify-between items-center mb-2">
-          <h4 className="text-md font-medium text-gray-800">Sub-specialties for {selectedJob.label}</h4>
-          <button 
-            type="button" 
-            onClick={handleBackToJobs}
-            className="text-sm bg-gray-100 px-3 py-1 rounded-md border border-gray-300 hover:bg-gray-200 flex items-center"
-          >
-            <span className="mr-1">←</span> Change Job
-          </button>
-        </div>
-        <div className="grid grid-cols-2 md:grid-cols-3 gap-4">
-          {selectedJob.subspecialties.map((sub) => (
-            <div
-              key={sub.label}
-              onClick={() => handleSubspecialtySelect(sub)}
-              className={`cursor-pointer flex items-center justify-center p-4 rounded-lg border ${formData.subspecialty === sub.label ? 'bg-yellow-300' : 'bg-white'} hover:bg-yellow-100 transition`}
-            >
-              <span className="text-xl mr-2">{sub.icon}</span>
-              <span className="text-sm font-medium">{sub.label}</span>
-            </div>
-          ))}
-        </div>
-      </div>
-    );
-  };
-
-  const renderJobsByCategory = (category, jobs) => {
-    return (
-      <div key={category} className="mb-6">
-        <div className="flex justify-between items-center mb-2">
-          <h4 className="text-md font-medium text-gray-800">{category}</h4>
-          {!showingAllCategories && (
-            <button 
-              type="button" 
-              onClick={handleBackToCategories}
-              className="text-sm bg-gray-100 px-3 py-1 rounded-md border border-gray-300 hover:bg-gray-200 flex items-center"
-            >
-              <span className="mr-1">←</span> All Categories
-            </button>
-          )}
-        </div>
-        <div className="grid grid-cols-2 md:grid-cols-3 gap-4">
-          {jobs.map((job) => (
-            <div
-              key={job.label}
-              onClick={() => handleJobSelect(job, category)}
-              className={`cursor-pointer flex items-center justify-center p-4 rounded-lg border ${formData.jobTitle === job.label ? 'bg-yellow-300' : 'bg-white'} hover:bg-yellow-100 transition`}
-            >
-              <span className="text-xl mr-2">{job.icon}</span>
-              <span className="text-sm font-medium">{job.label}</span>
-            </div>
-          ))}
-        </div>
-      </div>
-    );
-  };
-
-  const renderJobSelection = () => {
-    if (selectedJob) {
-      return renderSubspecialties();
-    }
-
-    if (searchTerm && filteredCategories.length > 0) {
-      return filteredCategories.map(item => 
-        renderJobsByCategory(item.category, item.jobs)
-      );
-    }
-
-    if (activeCategory) {
-      return renderJobsByCategory(activeCategory, categorizedJobs[activeCategory]);
-    }
-
-    if (showingAllCategories) {
-      return (
-        <div className="space-y-4">
-          <h4 className="text-md font-medium text-gray-800">Job Categories</h4>
-          <div className="grid grid-cols-2 md:grid-cols-3 gap-4">
-            {Object.keys(categorizedJobs).map((category) => (
-              <div
-                key={category}
-                onClick={() => handleCategoryClick(category)}
-                className="cursor-pointer flex items-center justify-center p-4 rounded-lg border bg-white hover:bg-gray-100 transition"
-              >
-                <span className="text-sm font-medium">{category}</span>
-              </div>
-            ))}
-          </div>
-        </div>
-      );
-    }
-
-    return null;
-  };
-
-  // Academic Degree options for react-select
-  const academicDegreeOptions = academicDegrees.map(degree => ({
-    value: degree.value,
-    label: (
-      <span>
-        <span className="mr-2">{degree.icon}</span>
-        {degree.label}
-      </span>
-    ),
-    rawLabel: degree.label,
-    icon: degree.icon,
-  }));
-
-  return (
-    <div className="min-h-screen bg-gradient-to-br from-blue-50 via-white to-purple-50 py-12 px-4 relative">
-      {/* Floating background elements */}
-      <div className="absolute inset-0 overflow-hidden pointer-events-none">
-        <div className="absolute w-32 h-32 top-10 left-10 rounded-full bg-gradient-to-r from-yellow-200/30 to-blue-200/30 animate-pulse" style={{ animationDelay: '0s' }} />
-        <div className="absolute w-24 h-24 top-1/3 right-20 rounded-full bg-gradient-to-r from-yellow-200/30 to-blue-200/30 animate-pulse" style={{ animationDelay: '2s' }} />
-        <div className="absolute w-40 h-40 bottom-20 left-1/4 rounded-full bg-gradient-to-r from-yellow-200/30 to-blue-200/30 animate-pulse" style={{ animationDelay: '4s' }} />
-        <div className="absolute w-20 h-20 bottom-1/3 right-10 rounded-full bg-gradient-to-r from-yellow-200/30 to-blue-200/30 animate-pulse" style={{ animationDelay: '6s' }} />
-      </div>
-
-      <div className="max-w-4xl mx-auto bg-white/80 backdrop-blur-lg rounded-3xl shadow-2xl border border-white/20 p-8 relative z-10">
-        <div className="text-center mb-12">
-          <div className="flex items-center justify-center mb-4">
-            <Users className="w-12 h-12 text-yellow-500 mr-4" />
-            <h1 className="text-4xl font-bold bg-gradient-to-r from-blue-600 to-purple-600 bg-clip-text text-transparent">
-              Work Background
-            </h1>
-          </div>
-          <p className="text-xl text-gray-600 max-w-2xl mx-auto">
-            Tell us about your professional experience
-          </p>
-        </div>
-
-        <form onSubmit={handleSubmit} className="space-y-12">
-          {/* Retirement Status */}
-          <div className="bg-white rounded-2xl p-8 shadow-lg border border-gray-100 backdrop-blur-sm">
-            <label className="block text-lg font-bold text-gray-800 mb-4">
-              Retirement Status
-            </label>
-            <div className="flex gap-4">
-              {['I didn\'t retire', 'Partially retired', 'Fully retired'].map((status) => (
-                <label key={status} className="flex items-center">
-                  <input
-                    type="radio"
-                    name="retirementStatus"
-                    value={status}
-                    checked={formData.retirementStatus === status}
-                    onChange={(e) => handleRetirementStatusChange(e.target.value)}
-                    className="mr-2"
-                  />
-                  <span className="text-sm">{status}</span>
-                </label>
-              ))}
-            </div>
-
-            {/* Retirement Date Field */}
-            {(formData.retirementStatus === 'Partially retired' || formData.retirementStatus === 'Fully retired') && (
-              <div className="mt-4">
-                <label className="block text-sm font-medium text-gray-700 mb-2">
-                  When did you retire?
-                </label>
-                <input
-                  type="date"
-                  value={formData.retirementDate}
-                  onChange={(e) => setFormData({ ...formData, retirementDate: e.target.value })}
-                  className="w-full border rounded-md p-2"
-                  required
-                />
-              </div>
-            )}
-
-            {/* Expected Retirement Date Field */}
-            {formData.retirementStatus === 'I didn\'t retire' && (
-              <div className="mt-4">
-                <label className="block text-sm font-medium text-gray-700 mb-2">
-                  Expected retirement date (optional)
-                </label>
-                <input
-                  type="date"
-                  value={formData.expectedRetirementDate}
-                  onChange={(e) => setFormData({ ...formData, expectedRetirementDate: e.target.value })}
-                  className="w-full border rounded-md p-2"
-                />
-              </div>
-            )}
-          </div>
-
-          {/* Employment Status */}
-          <div className="bg-white rounded-2xl p-8 shadow-lg border border-gray-100 backdrop-blur-sm">
-            <label className="block text-lg font-bold text-gray-800 mb-4">
-              Are you working today?
-            </label>
-            <div className="flex items-center gap-4">
-              <label className="flex items-center">
-                <input
-                  type="checkbox"
-                  checked={formData.currentlyWorking}
-                  onChange={(e) => setFormData({ ...formData, currentlyWorking: e.target.checked })}
-                  className="mr-2"
-                />
-                <span className="text-sm">Yes</span>
-              </label>
-              {formData.currentlyWorking && (
-                <input
-                  type="date"
-                  value={formData.dischargeDate}
-                  onChange={(e) => setFormData({ ...formData, dischargeDate: e.target.value })}
-                  className="border rounded-md p-2 text-sm"
-                  placeholder="Expected discharge date"
-                />
-              )}
-            </div>
-          </div>
-
-          {/* Job Search and Selection */}
-          <div className="bg-white rounded-2xl p-8 shadow-lg border border-gray-100 backdrop-blur-sm">
-            <label className="block text-lg font-bold text-gray-800 mb-4">
-              {selectedJob ? 'Your Selected Job' : 'Select Your Job'}
-            </label>
-            {/* Display selected job in a highlighted box */}
-            {selectedJob && (
-              <div className="mb-4">
-                <div className="flex items-center justify-between p-4 rounded-lg border bg-yellow-300">
-                  <div className="flex items-center">
-                    <span className="text-xl mr-2">{selectedJob.icon}</span>
-                    <div>
-                      <span className="font-medium">{formData.jobTitle}</span>
-                      {formData.subspecialty && (
-                        <p className="text-sm text-gray-700">
-                          Subspecialty: {formData.subspecialty === 'Other' ? formData.otherJob : formData.subspecialty}
-                        </p>
-                      )}
-                    </div>
-                  </div>
-                  <button
-                    type="button"
-                    onClick={handleChangeJob}
-                    className="text-sm bg-white px-3 py-1 rounded-md border border-gray-300 hover:bg-gray-100"
-                  >
-                    Change Selection
-                  </button>
-                </div>
-              </div>
-            )}
-
-            {/* Only show search bar if no job is selected */}
-            {!selectedJob && (
-              <div className="relative">
-                <input
-                  type="text"
-                  placeholder="Search for a job..."
-                  value={searchTerm}
-                  onChange={(e) => setSearchTerm(e.target.value)}
-                  className="w-full border rounded-md p-2 pl-10"
-                />
-                <span className="absolute left-3 top-2.5 text-gray-400">🔍</span>
-                {searchTerm && (
-                  <button
-                    type="button"
-                    onClick={() => setSearchTerm('')}
-                    className="absolute right-3 top-2.5 text-gray-400 hover:text-gray-600"
-                  >
-                    ✕
-                  </button>
-                )}
-              </div>
-            )}
-
-            <div className="mt-4">
-              {renderJobSelection()}
-            </div>
-          </div>
-
-          {/* Other Job Input */}
-          {((formData.jobTitle === 'Other') || (formData.subspecialty === 'Other')) && (
-            <div className="bg-white rounded-2xl p-8 shadow-lg border border-gray-100 backdrop-blur-sm">
-              <label className="block text-lg font-bold text-gray-800 mb-2">Please specify your job</label>
-              <input
-                type="text"
-                value={formData.otherJob || ''}
-                onChange={(e) => setFormData({ ...formData, otherJob: e.target.value })}
-                className="w-full border rounded-md p-2"
-                placeholder="Enter your job title"
-                required
-              />
-            </div>
-          )}
-
-          {/* Academic Degrees */}
-          <div className="bg-white rounded-2xl p-8 shadow-lg border border-gray-100 backdrop-blur-sm">
-            <label className="block text-lg font-bold text-gray-800 mb-4">Academic Degrees</label>
-            <Select
-              isMulti
-              options={academicDegreeOptions}
-              value={academicDegreeOptions.filter(opt =>
-                formData.academicDegrees?.includes(opt.value)
-              )}
-              onChange={selected => {
-                const values = selected ? selected.map(opt => opt.value) : [];
-                setFormData({
-                  ...formData,
-                  academicDegrees: values,
-                  otherAcademicDegree: values.includes('other') ? formData.otherAcademicDegree : ''
-                });
-              }}
-              className="react-select-container"
-              classNamePrefix="react-select"
-              placeholder="Select your academic degrees..."
-              closeMenuOnSelect={false}
-              styles={{
-                control: (base, state) => ({
-                  ...base,
-                  borderColor: '#d1d5db',
-                  boxShadow: state.isFocused ? '0 0 0 1px #FFD966' : '',
-                  '&:hover': {
-                    borderColor: '#FFD966',
-                  },
-                  minHeight: 44,
-                  borderRadius: 12,
-                }),
-                multiValue: (base) => ({
-                  ...base,
-                  backgroundColor: '#fef3c7',
-                  borderRadius: 8,
-                  padding: '2px 6px',
-                }),
-              }}
-            />
-            {formData.academicDegrees?.includes('other') && (
-              <div className="mt-2">
-                <label className="block text-sm font-medium text-gray-700">Please specify your degree</label>
-                <input
-                  type="text"
-                  value={formData.otherAcademicDegree || ''}
-                  onChange={(e) => setFormData({ ...formData, otherAcademicDegree: e.target.value })}
-                  className="w-full border rounded-md p-2 mt-1"
-                  placeholder="Enter your academic degree"
-                  required
-                />
-              </div>
-            )}
-          </div>
-
-          {/* Submit Button - only show if not in editMode */}
-          {!editMode && (
-            <div className="text-center pt-8">
-              <button
-                type="submit"
-                className="w-full bg-gradient-to-r from-yellow-400 to-yellow-500 hover:from-yellow-500 hover:to-yellow-600 text-white font-bold py-4 px-8 rounded-xl transition-all duration-300 ease-in-out shadow-lg hover:shadow-xl hover:scale-105 transform active:scale-95 flex items-center justify-center gap-2"
-              >
-                <Star className="w-6 h-6" />
-                <span>Continue</span>
-                <Star className="w-6 h-6" />
-              </button>
-            </div>
-          )}
-        </form>
-      </div>
-
-      <style jsx>{`
-        @keyframes fadeIn {
-          from {
-            opacity: 0;
-            transform: translateY(20px);
-          }
-          to {
-            opacity: 1;
-            transform: translateY(0);
-          }
-        }
-      `}</style>
-    </div>
-  );
-};
-
+import React, { useState, useEffect } from 'react';
+import { Star, Users } from 'lucide-react';
+import useSignupStore from '../../store/signupStore';
+import Select from 'react-select';
+
+// Academic degrees list
+const academicDegrees = [
+  { value: "high_school", label: "High School / Secondary Education", icon: "🏫" },
+  { value: "associate", label: "Associate Degree", icon: "🎓" },
+  { value: "bachelor", label: "Bachelor's Degree", icon: "📚" },
+  { value: "master", label: "Master's Degree", icon: "📝" },
+  { value: "phd", label: "PhD / Doctorate", icon: "🧪" },
+  { value: "postdoc", label: "Post-Doctoral", icon: "🔬" },
+  { value: "professional", label: "Professional Certification", icon: "📜" },
+  { value: "vocational", label: "Vocational Training", icon: "🛠️" },
+  { value: "none", label: "No Formal Education", icon: "🚫" },
+  { value: "other", label: "Other", icon: "❓" }
+];
+
+// Comprehensive job categories with sub-specialties
+const categorizedJobs = {
+  "Healthcare": [
+    { label: "Doctor", icon: "🩺", subspecialties: [
+      { label: "Cardiologist", icon: "❤️" },
+      { label: "Dermatologist", icon: "🧬" },
+      { label: "Emergency Physician", icon: "🚑" },
+      { label: "Family Physician", icon: "👨‍👩‍👧‍👦" },
+      { label: "Gastroenterologist", icon: "🔥" },
+      { label: "Neurologist", icon: "🧠" },
+      { label: "Obstetrician", icon: "🤰" },
+      { label: "Oncologist", icon: "🦠" },
+      { label: "Ophthalmologist", icon: "👁️" },
+      { label: "Orthopedic Surgeon", icon: "🦴" },
+      { label: "Pediatrician", icon: "👶" },
+      { label: "Psychiatrist", icon: "🧠" },
+      { label: "Radiologist", icon: "📡" },
+      { label: "Surgeon", icon: "🔪" },
+      { label: "Other", icon: "❓" }
+    ]},
+    { label: "Nurse", icon: "👩‍⚕️", subspecialties: [
+      { label: "Registered Nurse", icon: "💉" },
+      { label: "Nurse Practitioner", icon: "📋" },
+      { label: "Licensed Practical Nurse", icon: "🏥" },
+      { label: "ICU Nurse", icon: "💓" },
+      { label: "ER Nurse", icon: "🚨" },
+      { label: "Pediatric Nurse", icon: "👶" },
+      { label: "Other", icon: "❓" }
+    ]},
+    { label: "Dentist", icon: "🦷", subspecialties: [
+      { label: "General Dentist", icon: "😁" },
+      { label: "Orthodontist", icon: "🦷" },
+      { label: "Oral Surgeon", icon: "🔧" },
+      { label: "Periodontist", icon: "🦠" },
+      { label: "Other", icon: "❓" }
+    ]},
+    { label: "Pharmacist", icon: "💊", subspecialties: [] },
+    { label: "Physical Therapist", icon: "🦵", subspecialties: [] },
+    { label: "Psychologist", icon: "🧠", subspecialties: [] },
+    { label: "Paramedic", icon: "🚑", subspecialties: [] },
+    { label: "Other Healthcare Professional", icon: "❓", subspecialties: [] }
+  ],
+  "Engineering & Technology": [
+    { label: "Software Engineer", icon: "💻", subspecialties: [
+      { label: "Frontend Developer", icon: "🖥️" },
+      { label: "Backend Developer", icon: "🔧" },
+      { label: "Full Stack Developer", icon: "🔄" },
+      { label: "Mobile Developer", icon: "📱" },
+      { label: "Game Developer", icon: "🎮" },
+      { label: "DevOps Engineer", icon: "☁️" },
+      { label: "Machine Learning Engineer", icon: "🤖" },
+      { label: "Other", icon: "❓" }
+    ]},
+    { label: "Civil Engineer", icon: "🏗️", subspecialties: [
+      { label: "Structural Engineer", icon: "🏢" },
+      { label: "Transportation Engineer", icon: "🚗" },
+      { label: "Environmental Engineer", icon: "🌳" },
+      { label: "Geotechnical Engineer", icon: "🏔️" },
+      { label: "Other", icon: "❓" }
+    ]},
+    { label: "Mechanical Engineer", icon: "⚙️", subspecialties: [] },
+    { label: "Electrical Engineer", icon: "⚡", subspecialties: [] },
+    { label: "Chemical Engineer", icon: "🧪", subspecialties: [] },
+    { label: "Biomedical Engineer", icon: "🔬", subspecialties: [] },
+    { label: "Data Scientist", icon: "📊", subspecialties: [] },
+    { label: "IT Specialist", icon: "🖥️", subspecialties: [] },
+    { label: "Other Engineering/Tech Professional", icon: "❓", subspecialties: [] }
+  ],
+  "Business & Finance": [
+    { label: "Accountant", icon: "🧮", subspecialties: [] },
+    { label: "Financial Analyst", icon: "📈", subspecialties: [] },
+    { label: "Investment Banker", icon: "💰", subspecialties: [] },
+    { label: "Marketing Manager", icon: "📣", subspecialties: [] },
+    { label: "Human Resources", icon: "👥", subspecialties: [] },
+    { label: "Business Analyst", icon: "📋", subspecialties: [] },
+    { label: "Project Manager", icon: "📊", subspecialties: [] },
+    { label: "Salesperson", icon: "💼", subspecialties: [] },
+    { label: "Real Estate Agent", icon: "🏠", subspecialties: [] },
+    { label: "Entrepreneur", icon: "🚀", subspecialties: [] },
+    { label: "Other Business Professional", icon: "❓", subspecialties: [] }
+  ],
+  "Education": [
+    { label: "Teacher", icon: "👩‍🏫", subspecialties: [
+      { label: "Elementary Teacher", icon: "🧒" },
+      { label: "Middle School Teacher", icon: "📚" },
+      { label: "High School Teacher", icon: "🎓" },
+      { label: "Special Education Teacher", icon: "❤️" },
+      { label: "ESL Teacher", icon: "🌎" },
+      { label: "Other", icon: "❓" }
+    ]},
+    { label: "Professor", icon: "👨‍🏫", subspecialties: [] },
+    { label: "School Administrator", icon: "🏫", subspecialties: [] },
+    { label: "School Counselor", icon: "🧠", subspecialties: [] },
+    { label: "Librarian", icon: "📚", subspecialties: [] },
+    { label: "Other Education Professional", icon: "❓", subspecialties: [] }
+  ],
+  "Legal": [
+    { label: "Lawyer", icon: "⚖️", subspecialties: [
+      { label: "Corporate Lawyer", icon: "🏢" },
+      { label: "Criminal Lawyer", icon: "🔒" },
+      { label: "Family Lawyer", icon: "👨‍👩‍👧‍👦" },
+      { label: "Intellectual Property Lawyer", icon: "©️" },
+      { label: "Other", icon: "❓" }
+    ]},
+    { label: "Judge", icon: "🧑‍⚖️", subspecialties: [] },
+    { label: "Paralegal", icon: "📑", subspecialties: [] },
+    { label: "Legal Secretary", icon: "⌨️", subspecialties: [] },
+    { label: "Other Legal Professional", icon: "❓", subspecialties: [] }
+  ],
+  "Arts & Media": [
+    { label: "Artist", icon: "🎨", subspecialties: [] },
+    { label: "Musician", icon: "🎵", subspecialties: [] },
+    { label: "Actor", icon: "🎭", subspecialties: [] },
+    { label: "Writer", icon: "✍️", subspecialties: [] },
+    { label: "Journalist", icon: "📰", subspecialties: [] },
+    { label: "Photographer", icon: "📷", subspecialties: [] },
+    { label: "Graphic Designer", icon: "🖌️", subspecialties: [] },
+    { label: "UX/UI Designer", icon: "📱", subspecialties: [] },
+    { label: "Film/Video Producer", icon: "🎬", subspecialties: [] },
+    { label: "Other Creative Professional", icon: "❓", subspecialties: [] }
+  ],
+  "Service Industry": [
+    { label: "Chef/Cook", icon: "👨‍🍳", subspecialties: [] },
+    { label: "Server/Waiter", icon: "🍽️", subspecialties: [] },
+    { label: "Bartender", icon: "🍸", subspecialties: [] },
+    { label: "Barista", icon: "☕", subspecialties: [] },
+    { label: "Hotel Staff", icon: "🏨", subspecialties: [] },
+    { label: "Flight Attendant", icon: "✈️", subspecialties: [] },
+    { label: "Tour Guide", icon: "🧳", subspecialties: [] },
+    { label: "Retail Worker", icon: "🛍️", subspecialties: [] },
+    { label: "Cashier", icon: "💰", subspecialties: [] },
+    { label: "Other Service Professional", icon: "❓", subspecialties: [] }
+  ],
+  "Trades & Manual Labor": [
+    { label: "Electrician", icon: "💡", subspecialties: [] },
+    { label: "Plumber", icon: "🚰", subspecialties: [] },
+    { label: "Carpenter", icon: "🪚", subspecialties: [] },
+    { label: "Construction Worker", icon: "🏗️", subspecialties: [] },
+    { label: "Mechanic", icon: "🔧", subspecialties: [] },
+    { label: "Welder", icon: "🔥", subspecialties: [] },
+    { label: "Driver", icon: "🚗", subspecialties: [] },
+    { label: "Farmer", icon: "🌾", subspecialties: [] },
+    { label: "Landscaper", icon: "🌳", subspecialties: [] },
+    { label: "Cleaner", icon: "🧹", subspecialties: [] },
+    { label: "Other Trade Professional", icon: "❓", subspecialties: [] }
+  ],
+  "Other Professions": [
+    { label: "Military Personnel", icon: "🪖", subspecialties: [] },
+    { label: "Police Officer", icon: "👮", subspecialties: [] },
+    { label: "Firefighter", icon: "🧑‍🚒", subspecialties: [] },
+    { label: "Scientist", icon: "🔬", subspecialties: [] },
+    { label: "Social Worker", icon: "🤝", subspecialties: [] },
+    { label: "Office Administrator", icon: "🗂️", subspecialties: [] },
+    { label: "Government Employee", icon: "🏛️", subspecialties: [] },
+    { label: "Homemaker", icon: "🏡", subspecialties: [] },
+    { label: "Religious Worker", icon: "🙏", subspecialties: [] },
+    { label: "Volunteer", icon: "🙌", subspecialties: [] },
+    { label: "Retired", icon: "🏖️", subspecialties: [] },
+    { label: "Student", icon: "📚", subspecialties: [] },
+    { label: "Other", icon: "❓", subspecialties: [] }
+  ]
+};
+
+// Flatten job categories for search functionality
+const createFlatJobList = () => {
+  const flatList = [];
+  Object.entries(categorizedJobs).forEach(([category, jobs]) => {
+    jobs.forEach(job => {
+      flatList.push({
+        ...job,
+        category
+      });
+    });
+  });
+  return flatList;
+};
+
+const WorkBackground = ({ onComplete, editMode = false, data }) => {
+  const { workData, setWorkData } = useSignupStore();
+  const [formData, setFormData] = useState(workData || {
+    retirementStatus: '',
+    retirementDate: '',
+    expectedRetirementDate: '',
+    employmentDate: '',
+    employmentType: '',
+    category: '',
+    jobTitle: '',
+    subspecialty: '',
+    otherJob: '',
+    academicDegrees: [], // <-- now an array
+    otherAcademicDegree: '',
+    currentlyWorking: false,
+    dischargeDate: '',
+  });
+
+  const [searchTerm, setSearchTerm] = useState('');
+  const [activeCategory, setActiveCategory] = useState('');
+  const [showingAllCategories, setShowingAllCategories] = useState(true);
+  const [flatJobList] = useState(createFlatJobList());
+  const [filteredCategories, setFilteredCategories] = useState([]);
+  const [selectedJob, setSelectedJob] = useState(null);
+
+  useEffect(() => {
+    if (searchTerm) {
+      const filtered = Object.entries(categorizedJobs)
+        .map(([category, jobs]) => {
+          const filteredJobs = jobs.filter(job =>
+            job.label.toLowerCase().includes(searchTerm.toLowerCase())
+          );
+          return filteredJobs.length > 0 ? { category, jobs: filteredJobs } : null;
+        })
+        .filter(Boolean);
+
+      setFilteredCategories(filtered);
+      setShowingAllCategories(false);
+    } else {
+      setShowingAllCategories(true);
+      setFilteredCategories([]);
+    }
+  }, [searchTerm]);
+
+  useEffect(() => {
+    if (formData.jobTitle) {
+      const job = flatJobList.find(j => j.label === formData.jobTitle);
+      if (job) {
+        setSelectedJob(job);
+        setActiveCategory(job.category);
+        setShowingAllCategories(false);
+      }
+    }
+  }, [formData.jobTitle, flatJobList]);
+
+  // Prefill form in edit mode
+  useEffect(() => {
+    if (editMode && data && Object.keys(data).length > 0) {
+      setWorkData(data);
+    }
+    // eslint-disable-next-line
+  }, [editMode, data]);
+
+  // Helper to handle parent-driven continue in editMode
+  useEffect(() => {
+    if (!editMode) return;
+    window.__updateWorkDataAndContinue = () => {
+      setWorkData(formData);
+      // Do NOT call onComplete here to avoid recursion
+    };
+    return () => { delete window.__updateWorkDataAndContinue; };
+    // eslint-disable-next-line
+  }, [formData, editMode, onComplete]);
+  
+  // Clear retirement dates when status changes
+  const handleRetirementStatusChange = (status) => {
+    setFormData({
+      ...formData,
+      retirementStatus: status,
+      retirementDate: '',
+      expectedRetirementDate: ''
+    });
+  };
+
+
+  const handleSubmit = (e) => {
+    e.preventDefault();
+
+    const dataForFirebase = {
+      ...formData,
+      customJobInfo: {
+        isCustomJob: formData.jobTitle === 'Other' || formData.subspecialty === 'Other',
+        customJobTitle: formData.otherJob || null,
+        originalSelection: {
+          category: formData.category,
+          jobTitle: formData.jobTitle,
+          subspecialty: formData.subspecialty
+        }
+      },
+      customAcademicInfo: {
+        isCustomDegree: formData.academicDegrees.includes('other'),
+        customDegreeTitle: formData.otherAcademicDegree || null,
+      }
+    };
+
+    setWorkData(dataForFirebase);
+    onComplete();
+  };
+
+  const handleCategoryClick = (category) => {
+    setActiveCategory(category);
+    setShowingAllCategories(false);
+  };
+
+  const handleJobSelect = (job, category) => {
+    setSelectedJob(job);
+    setFormData({
+      ...formData,
+      category,
+      jobTitle: job.label,
+      subspecialty: '',
+      otherJob: job.label === 'Other' ? '' : undefined
+    });
+    setSearchTerm(''); // Clear search term when job is selected
+  };
+
+  const handleSubspecialtySelect = (subspecialty) => {
+    setFormData({
+      ...formData,
+      subspecialty: subspecialty.label,
+      otherJob: subspecialty.label === 'Other' ? '' : undefined
+    });
+  };
+
+  const handleBackToCategories = () => {
+    setShowingAllCategories(true);
+    setActiveCategory('');
+  };
+
+  const handleBackToJobs = () => {
+    // Keep the category but reset job selection
+    setSelectedJob(null);
+    setFormData({
+      ...formData,
+      jobTitle: '',
+      subspecialty: '',
+      otherJob: ''
+    });
+  };
+  
+  const handleChangeJob = () => {
+    // Complete reset of job selection to start fresh
+    setSelectedJob(null);
+    setShowingAllCategories(true);
+    setActiveCategory('');
+    setFormData({
+      ...formData,
+      category: '',
+      jobTitle: '',
+      subspecialty: '',
+      otherJob: ''
+    });
+  };
+
+  const renderSubspecialties = () => {
+    if (!selectedJob || !selectedJob.subspecialties || selectedJob.subspecialties.length === 0) {
+      return null;
+    }
+
+    return (
+      <div className="mt-4">
+        <div className="flex justify-between items-center mb-2">
+          <h4 className="text-md font-medium text-gray-800">Sub-specialties for {selectedJob.label}</h4>
+          <button 
+            type="button" 
+            onClick={handleBackToJobs}
+            className="text-sm bg-gray-100 px-3 py-1 rounded-md border border-gray-300 hover:bg-gray-200 flex items-center"
+          >
+            <span className="mr-1">←</span> Change Job
+          </button>
+        </div>
+        <div className="grid grid-cols-2 md:grid-cols-3 gap-4">
+          {selectedJob.subspecialties.map((sub) => (
+            <div
+              key={sub.label}
+              onClick={() => handleSubspecialtySelect(sub)}
+              className={`cursor-pointer flex items-center justify-center p-4 rounded-lg border ${formData.subspecialty === sub.label ? 'bg-yellow-300' : 'bg-white'} hover:bg-yellow-100 transition`}
+            >
+              <span className="text-xl mr-2">{sub.icon}</span>
+              <span className="text-sm font-medium">{sub.label}</span>
+            </div>
+          ))}
+        </div>
+      </div>
+    );
+  };
+
+  const renderJobsByCategory = (category, jobs) => {
+    return (
+      <div key={category} className="mb-6">
+        <div className="flex justify-between items-center mb-2">
+          <h4 className="text-md font-medium text-gray-800">{category}</h4>
+          {!showingAllCategories && (
+            <button 
+              type="button" 
+              onClick={handleBackToCategories}
+              className="text-sm bg-gray-100 px-3 py-1 rounded-md border border-gray-300 hover:bg-gray-200 flex items-center"
+            >
+              <span className="mr-1">←</span> All Categories
+            </button>
+          )}
+        </div>
+        <div className="grid grid-cols-2 md:grid-cols-3 gap-4">
+          {jobs.map((job) => (
+            <div
+              key={job.label}
+              onClick={() => handleJobSelect(job, category)}
+              className={`cursor-pointer flex items-center justify-center p-4 rounded-lg border ${formData.jobTitle === job.label ? 'bg-yellow-300' : 'bg-white'} hover:bg-yellow-100 transition`}
+            >
+              <span className="text-xl mr-2">{job.icon}</span>
+              <span className="text-sm font-medium">{job.label}</span>
+            </div>
+          ))}
+        </div>
+      </div>
+    );
+  };
+
+  const renderJobSelection = () => {
+    if (selectedJob) {
+      return renderSubspecialties();
+    }
+
+    if (searchTerm && filteredCategories.length > 0) {
+      return filteredCategories.map(item => 
+        renderJobsByCategory(item.category, item.jobs)
+      );
+    }
+
+    if (activeCategory) {
+      return renderJobsByCategory(activeCategory, categorizedJobs[activeCategory]);
+    }
+
+    if (showingAllCategories) {
+      return (
+        <div className="space-y-4">
+          <h4 className="text-md font-medium text-gray-800">Job Categories</h4>
+          <div className="grid grid-cols-2 md:grid-cols-3 gap-4">
+            {Object.keys(categorizedJobs).map((category) => (
+              <div
+                key={category}
+                onClick={() => handleCategoryClick(category)}
+                className="cursor-pointer flex items-center justify-center p-4 rounded-lg border bg-white hover:bg-gray-100 transition"
+              >
+                <span className="text-sm font-medium">{category}</span>
+              </div>
+            ))}
+          </div>
+        </div>
+      );
+    }
+
+    return null;
+  };
+
+  // Academic Degree options for react-select
+  const academicDegreeOptions = academicDegrees.map(degree => ({
+    value: degree.value,
+    label: (
+      <span>
+        <span className="mr-2">{degree.icon}</span>
+        {degree.label}
+      </span>
+    ),
+    rawLabel: degree.label,
+    icon: degree.icon,
+  }));
+
+  return (
+    <div className="min-h-screen bg-gradient-to-br from-blue-50 via-white to-purple-50 py-12 px-4 relative">
+      {/* Floating background elements */}
+      <div className="absolute inset-0 overflow-hidden pointer-events-none">
+        <div className="absolute w-32 h-32 top-10 left-10 rounded-full bg-gradient-to-r from-yellow-200/30 to-blue-200/30 animate-pulse" style={{ animationDelay: '0s' }} />
+        <div className="absolute w-24 h-24 top-1/3 right-20 rounded-full bg-gradient-to-r from-yellow-200/30 to-blue-200/30 animate-pulse" style={{ animationDelay: '2s' }} />
+        <div className="absolute w-40 h-40 bottom-20 left-1/4 rounded-full bg-gradient-to-r from-yellow-200/30 to-blue-200/30 animate-pulse" style={{ animationDelay: '4s' }} />
+        <div className="absolute w-20 h-20 bottom-1/3 right-10 rounded-full bg-gradient-to-r from-yellow-200/30 to-blue-200/30 animate-pulse" style={{ animationDelay: '6s' }} />
+      </div>
+
+      <div className="max-w-4xl mx-auto bg-white/80 backdrop-blur-lg rounded-3xl shadow-2xl border border-white/20 p-8 relative z-10">
+        <div className="text-center mb-12">
+          <div className="flex items-center justify-center mb-4">
+            <Users className="w-12 h-12 text-yellow-500 mr-4" />
+            <h1 className="text-4xl font-bold bg-gradient-to-r from-blue-600 to-purple-600 bg-clip-text text-transparent">
+              Work Background
+            </h1>
+          </div>
+          <p className="text-xl text-gray-600 max-w-2xl mx-auto">
+            Tell us about your professional experience
+          </p>
+        </div>
+
+        <form onSubmit={handleSubmit} className="space-y-12">
+          {/* Retirement Status */}
+          <div className="bg-white rounded-2xl p-8 shadow-lg border border-gray-100 backdrop-blur-sm">
+            <label className="block text-lg font-bold text-gray-800 mb-4">
+              Retirement Status
+            </label>
+            <div className="flex gap-4">
+              {['I didn\'t retire', 'Partially retired', 'Fully retired'].map((status) => (
+                <label key={status} className="flex items-center">
+                  <input
+                    type="radio"
+                    name="retirementStatus"
+                    value={status}
+                    checked={formData.retirementStatus === status}
+                    onChange={(e) => handleRetirementStatusChange(e.target.value)}
+                    className="mr-2"
+                  />
+                  <span className="text-sm">{status}</span>
+                </label>
+              ))}
+            </div>
+
+            {/* Retirement Date Field */}
+            {(formData.retirementStatus === 'Partially retired' || formData.retirementStatus === 'Fully retired') && (
+              <div className="mt-4">
+                <label className="block text-sm font-medium text-gray-700 mb-2">
+                  When did you retire?
+                </label>
+                <input
+                  type="date"
+                  value={formData.retirementDate}
+                  onChange={(e) => setFormData({ ...formData, retirementDate: e.target.value })}
+                  className="w-full border rounded-md p-2"
+                  required
+                />
+              </div>
+            )}
+
+            {/* Expected Retirement Date Field */}
+            {formData.retirementStatus === 'I didn\'t retire' && (
+              <div className="mt-4">
+                <label className="block text-sm font-medium text-gray-700 mb-2">
+                  Expected retirement date (optional)
+                </label>
+                <input
+                  type="date"
+                  value={formData.expectedRetirementDate}
+                  onChange={(e) => setFormData({ ...formData, expectedRetirementDate: e.target.value })}
+                  className="w-full border rounded-md p-2"
+                />
+              </div>
+            )}
+          </div>
+
+          {/* Employment Status */}
+          <div className="bg-white rounded-2xl p-8 shadow-lg border border-gray-100 backdrop-blur-sm">
+            <label className="block text-lg font-bold text-gray-800 mb-4">
+              Are you working today?
+            </label>
+            <div className="flex items-center gap-4">
+              <label className="flex items-center">
+                <input
+                  type="checkbox"
+                  checked={formData.currentlyWorking}
+                  onChange={(e) => setFormData({ ...formData, currentlyWorking: e.target.checked })}
+                  className="mr-2"
+                />
+                <span className="text-sm">Yes</span>
+              </label>
+              {formData.currentlyWorking && (
+                <input
+                  type="date"
+                  value={formData.dischargeDate}
+                  onChange={(e) => setFormData({ ...formData, dischargeDate: e.target.value })}
+                  className="border rounded-md p-2 text-sm"
+                  placeholder="Expected discharge date"
+                />
+              )}
+            </div>
+          </div>
+
+          {/* Job Search and Selection */}
+          <div className="bg-white rounded-2xl p-8 shadow-lg border border-gray-100 backdrop-blur-sm">
+            <label className="block text-lg font-bold text-gray-800 mb-4">
+              {selectedJob ? 'Your Selected Job' : 'Select Your Job'}
+            </label>
+            {/* Display selected job in a highlighted box */}
+            {selectedJob && (
+              <div className="mb-4">
+                <div className="flex items-center justify-between p-4 rounded-lg border bg-yellow-300">
+                  <div className="flex items-center">
+                    <span className="text-xl mr-2">{selectedJob.icon}</span>
+                    <div>
+                      <span className="font-medium">{formData.jobTitle}</span>
+                      {formData.subspecialty && (
+                        <p className="text-sm text-gray-700">
+                          Subspecialty: {formData.subspecialty === 'Other' ? formData.otherJob : formData.subspecialty}
+                        </p>
+                      )}
+                    </div>
+                  </div>
+                  <button
+                    type="button"
+                    onClick={handleChangeJob}
+                    className="text-sm bg-white px-3 py-1 rounded-md border border-gray-300 hover:bg-gray-100"
+                  >
+                    Change Selection
+                  </button>
+                </div>
+              </div>
+            )}
+
+            {/* Only show search bar if no job is selected */}
+            {!selectedJob && (
+              <div className="relative">
+                <input
+                  type="text"
+                  placeholder="Search for a job..."
+                  value={searchTerm}
+                  onChange={(e) => setSearchTerm(e.target.value)}
+                  className="w-full border rounded-md p-2 pl-10"
+                />
+                <span className="absolute left-3 top-2.5 text-gray-400">🔍</span>
+                {searchTerm && (
+                  <button
+                    type="button"
+                    onClick={() => setSearchTerm('')}
+                    className="absolute right-3 top-2.5 text-gray-400 hover:text-gray-600"
+                  >
+                    ✕
+                  </button>
+                )}
+              </div>
+            )}
+
+            <div className="mt-4">
+              {renderJobSelection()}
+            </div>
+          </div>
+
+          {/* Other Job Input */}
+          {((formData.jobTitle === 'Other') || (formData.subspecialty === 'Other')) && (
+            <div className="bg-white rounded-2xl p-8 shadow-lg border border-gray-100 backdrop-blur-sm">
+              <label className="block text-lg font-bold text-gray-800 mb-2">Please specify your job</label>
+              <input
+                type="text"
+                value={formData.otherJob || ''}
+                onChange={(e) => setFormData({ ...formData, otherJob: e.target.value })}
+                className="w-full border rounded-md p-2"
+                placeholder="Enter your job title"
+                required
+              />
+            </div>
+          )}
+
+          {/* Academic Degrees */}
+          <div className="bg-white rounded-2xl p-8 shadow-lg border border-gray-100 backdrop-blur-sm">
+            <label className="block text-lg font-bold text-gray-800 mb-4">Academic Degrees</label>
+            <Select
+              isMulti
+              options={academicDegreeOptions}
+              value={academicDegreeOptions.filter(opt =>
+                formData.academicDegrees?.includes(opt.value)
+              )}
+              onChange={selected => {
+                const values = selected ? selected.map(opt => opt.value) : [];
+                setFormData({
+                  ...formData,
+                  academicDegrees: values,
+                  otherAcademicDegree: values.includes('other') ? formData.otherAcademicDegree : ''
+                });
+              }}
+              className="react-select-container"
+              classNamePrefix="react-select"
+              placeholder="Select your academic degrees..."
+              closeMenuOnSelect={false}
+              styles={{
+                control: (base, state) => ({
+                  ...base,
+                  borderColor: '#d1d5db',
+                  boxShadow: state.isFocused ? '0 0 0 1px #FFD966' : '',
+                  '&:hover': {
+                    borderColor: '#FFD966',
+                  },
+                  minHeight: 44,
+                  borderRadius: 12,
+                }),
+                multiValue: (base) => ({
+                  ...base,
+                  backgroundColor: '#fef3c7',
+                  borderRadius: 8,
+                  padding: '2px 6px',
+                }),
+              }}
+            />
+            {formData.academicDegrees?.includes('other') && (
+              <div className="mt-2">
+                <label className="block text-sm font-medium text-gray-700">Please specify your degree</label>
+                <input
+                  type="text"
+                  value={formData.otherAcademicDegree || ''}
+                  onChange={(e) => setFormData({ ...formData, otherAcademicDegree: e.target.value })}
+                  className="w-full border rounded-md p-2 mt-1"
+                  placeholder="Enter your academic degree"
+                  required
+                />
+              </div>
+            )}
+          </div>
+
+          {/* Submit Button - only show if not in editMode */}
+          {!editMode && (
+            <div className="text-center pt-8">
+              <button
+                type="submit"
+                className="w-full bg-gradient-to-r from-yellow-400 to-yellow-500 hover:from-yellow-500 hover:to-yellow-600 text-white font-bold py-4 px-8 rounded-xl transition-all duration-300 ease-in-out shadow-lg hover:shadow-xl hover:scale-105 transform active:scale-95 flex items-center justify-center gap-2"
+              >
+                <Star className="w-6 h-6" />
+                <span>Continue</span>
+                <Star className="w-6 h-6" />
+              </button>
+            </div>
+          )}
+        </form>
+      </div>
+
+      <style jsx>{`
+        @keyframes fadeIn {
+          from {
+            opacity: 0;
+            transform: translateY(20px);
+          }
+          to {
+            opacity: 1;
+            transform: translateY(0);
+          }
+        }
+      `}</style>
+    </div>
+  );
+};
+
 export default WorkBackground;