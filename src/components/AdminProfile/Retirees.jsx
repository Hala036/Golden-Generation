import React, { useState, useEffect, useRef } from "react";
import { useTranslation } from "react-i18next";
import { collection, query, where, getDocs, doc, getDoc } from "firebase/firestore";
import { db } from "../../firebase";
import { getAuth } from "firebase/auth";
import { useNavigate } from 'react-router-dom';
import Select from "react-select";
import interestsList from '../../data/interests.json';
import hobbiesList from '../../data/hobbies.json';
import jobsList from '../../data/jobs.json';
import volunteerAreasList from '../../data/volunteerAreas.json';
import EmptyState from '../EmptyState';
import { FaUsers } from 'react-icons/fa';
import i18n from "i18next";

<<<<<<< HEAD
const Retirees = () => {
  const { t } = useTranslation();
  const fieldGroups = [
    {
      label: t("admin.retirees.fieldGroups.personalInfo"),
      fields: [
        "idVerification.firstName",
        "idVerification.lastName",
        "idVerification.age",
        "idVerification.gender",
        "idVerification.settlement",
        "idVerification.phoneNumber",
        "idVerification.email",
        "personalDetails.maritalStatus",
        "personalDetails.education"
      ]
    },
    {
      label: t("admin.retirees.fieldGroups.work"),
      fields: [
        "workBackground.customJobInfo.originalSelection.jobTitle",
        "workBackground.customJobInfo.originalSelection.industry"
      ]
    },
    {
      label: t("admin.retirees.fieldGroups.lifestyle"),
      fields: [
        "lifestyle.interests",
        "lifestyle.hobbies"
      ]
    },
    {
      label: t("admin.retirees.fieldGroups.system"),
      fields: [
        "createdAt"
      ]
    }
  ];
=======
const fieldGroups = [
  {
    label: "Personal Info",
    fields: [
      "idVerification.firstName",
      "idVerification.lastName",
      "idVerification.age",
      "idVerification.gender",
      "idVerification.settlement",
      "idVerification.phoneNumber",
      "idVerification.email",
      "personalDetails.maritalStatus",
      "personalDetails.education",
      "personalDetails.healthCondition",
      "personalDetails.hasCar",
      "personalDetails.livingAlone",
      "personalDetails.familyInSettlement",
      "personalDetails.hasWeapon",
      "personalDetails.militaryService",
    ]
  },
  {
    label: "Work",
    fields: [
      "workBackground.customJobInfo.originalSelection.jobTitle",
      "workBackground.customJobInfo.originalSelection.industry"
    ]
  },
  {
    label: "Lifestyle",
    fields: [
      "lifestyle.interests",
      "lifestyle.hobbies"
    ]
  },
  {
    label: "System",
    fields: [
      "createdAt"
    ]
  }
];

// Optional: group icons (add your own SVGs or emoji if desired)
const groupIcons = {
  "Personal Info": "👤",
  "Work": "💼",
  "Lifestyle": "🌱",
  "System": "⚙️"
};
>>>>>>> 68e845de

  // Optional: group icons (add your own SVGs or emoji if desired)
  const groupIcons = {
    "Personal Info": "👤",
    "Work": "💼",
    "Lifestyle": "🌱",
    "System": "⚙️"
  };

  // Emoji mapping for interests
  const interestEmojis = {
    'Safety read books': '📚',
    'culture': '🎭',
    'cooking': '🍳',
    'trips': '✈️',
    'Photography': '📷',
    'sport': '🏆',
    'other': '🔍',
    "don't have": '❌',
    'study': '🎓',
    'gardening': '🌱',
    'computer': '💻',
    'craftsmanship': '🔨',
    'music': '🎵',
    'art': '🎨',
    'dancing': '💃',
    'hiking': '🥾',
    'meditation': '🧘',
    'yoga': '🧘‍♀️',
    'gaming': '🎮',
    'writing': '✍️',
    'volunteering': '🤝',
    'podcasts': '🎧',
    'movies': '🎬',
    'fashion': '👕',
    'languages': '🗣️',
    'astronomy': '🔭',
    'history': '📜',
    'science': '🔬',
    'technology': '📱',
    'baking': '🍰'
  };

  // Emoji mapping for hobbies (reuse interestEmojis and add new ones)
  const hobbyEmojis = {
    ...interestEmojis,
    'reading': '📖',
    'sports': '🏅',
    'technology': '💻',
    'science': '🔬',
    'fashion': '👗',
    'other': '🔍'
  };

  // Emoji mapping for jobs (partial, add more as needed)
  const jobEmojis = {
    'Doctor': '🩺',
    'Nurse': '👩‍⚕️',
    'Dentist': '🦷',
    'Pharmacist': '💊',
    'Software Engineer': '💻',
    'Civil Engineer': '🏗️',
    'Teacher': '👩‍🏫',
    'Lawyer': '⚖️',
    'Artist': '🎨',
    'Musician': '🎵',
    'Chef/Cook': '👨‍🍳',
    'Electrician': '💡',
    'Mechanic': '🔧',
    'Police Officer': '👮',
    'Firefighter': '🧑‍🚒',
    'Scientist': '🔬',
    'Volunteer': '🤝',
    'Retired': '🏖️',
    'Student': '📚',
    'Other': '❓'
  };

  // Emoji mapping for volunteer areas
  const volunteerAreaEmojis = {
    'publicity': '📢',
    'health': '🏥',
    'eater': '🍽️',
    'teaching': '👨‍🏫',
    'high-tech': '💻',
    'tourism': '🗺️',
    'safety': '🛡️',
    'funds': '💰',
    'special-treat': '🎉',
    'craftsmanship': '🔨',
    'aaliyah': '✈️',
    'culture': '🎭'
  };

  const [searchTerm, setSearchTerm] = useState("");
  const [dynamicFilters, setDynamicFilters] = useState([]);
  const [retirees, setRetirees] = useState([]);
  const [adminSettlement, setAdminSettlement] = useState(null);
  const [loading, setLoading] = useState(true);
  const [settlements, setSettlements] = useState([]);
  const fetchAdminSettlementCalled = useRef(false);
  const navigate = useNavigate();
  const [userRole, setUserRole] = useState(null);
  const [filterErrors, setFilterErrors] = useState([]);
  const [showLoadModal, setShowLoadModal] = useState(false);
  const [savedFilterSets, setSavedFilterSets] = useState([]);
  const [activeFilterSetName, setActiveFilterSetName] = useState(null);
  const [fieldSearch, setFieldSearch] = useState("");
  const [dropdownFocusIndex, setDropdownFocusIndex] = useState(-1);
  const fieldDropdownRefs = useRef([]);
  const searchInputRef = useRef(null);

  // Field definitions with user-friendly names and input types
  const fieldDefinitions = {
    "idVerification.firstName": {
      label: t("admin.retirees.fields.idVerification.firstName"),
      type: "text",
      path: ["idVerification", "firstName"]
    },
    "idVerification.lastName": {
      label: t("admin.retirees.fields.idVerification.lastName"),
      type: "text",
      path: ["idVerification", "lastName"]
    },
    "idVerification.age": {
      label: t("admin.retirees.fields.idVerification.age"),
      type: "range",
      path: ["idVerification", "age"]
    },
    "idVerification.gender": {
      label: t("admin.retirees.fields.idVerification.gender"),
      type: "select",
      options: ["Male", "Female", "Other"],
      path: ["idVerification", "gender"]
    },
    "idVerification.settlement": {
      label: t("admin.retirees.fields.idVerification.settlement"),
      type: "select",
      options: settlements,
      path: ["idVerification", "settlement"]
    },
    "idVerification.phoneNumber": {
      label: t("admin.retirees.fields.idVerification.phoneNumber"),
      type: "text",
      path: ["idVerification", "phoneNumber"]
    },
    "idVerification.email": {
      label: t("admin.retirees.fields.idVerification.email"),
      type: "text",
      path: ["idVerification", "email"]
    },
    "personalDetails.maritalStatus": {
      label: t("admin.retirees.fields.personalDetails.maritalStatus"),
      type: "select",
      options: ["Single", "Married", "Divorced", "Widowed"],
      path: ["personalDetails", "maritalStatus"]
    },
    "personalDetails.education": {
      label: t("admin.retirees.fields.personalDetails.education"),
      type: "select",
      options: ["None", "Primary", "Secondary", "Tertiary", "Other"],
      path: ["personalDetails", "education"]
    },
    "personalDetails.healthCondition": {
      label: "Health Condition",
      type: "select",
      options: ["healthy", "withCaregiver", "nursing", "immobile"],
      path: ["personalDetails", "healthCondition"]
    },
    "personalDetails.hasCar": {
      label: "Has Car",
      type: "select",
      options: ["Yes", "No"],
      path: ["personalDetails", "hasCar"]
    },
    "personalDetails.livingAlone": {
      label: "Living Alone",
      type: "select",
      options: ["Yes", "No"],
      path: ["personalDetails", "livingAlone"]
    },
    "personalDetails.familyInSettlement": {
      label: "Family in Settlement",
      type: "select",
      options: ["Yes", "No"],
      path: ["personalDetails", "familyInSettlement"]
    },
    "personalDetails.hasWeapon": {
      label: "Carries Weapon",
      type: "select",
      options: ["Yes", "No"],
      path: ["personalDetails", "hasWeapon"]
    },
    "personalDetails.militaryService": {
      label: "Military Service",
      type: "select",
      options: ["Yes", "No"],
      path: ["personalDetails", "militaryService"]
    },
    "workBackground.customJobInfo.originalSelection.jobTitle": {
      label: t("admin.retirees.fields.workBackground.customJobInfo.originalSelection.jobTitle"),
      type: "text",
      path: ["workBackground", "customJobInfo", "originalSelection", "jobTitle"]
    },
    "workBackground.customJobInfo.originalSelection.industry": {
      label: t("admin.retirees.fields.workBackground.customJobInfo.originalSelection.industry"),
      type: "text",
      path: ["workBackground", "customJobInfo", "originalSelection", "industry"]
    },
    "lifestyle.interests": {
      label: t("admin.retirees.fields.lifestyle.interests"),
      type: "text",
      path: ["lifestyle", "interests"]
    },
    "lifestyle.hobbies": {
      label: t("admin.retirees.fields.lifestyle.hobbies"),
      type: "text",
      path: ["lifestyle", "hobbies"]
    },
    "createdAt": {
      label: t("admin.retirees.fields.createdAt"),
      type: "date",
      path: ["createdAt"]
    },
    "status": {
      label: t("admin.retirees.fields.status"),
      type: "select",
      options: ["Active", "Inactive", "Pending", "Suspended"],
      path: ["status"]
    }
  };

  // Fetch settlements for dropdown
  useEffect(() => {
    const fetchSettlements = async () => {
      try {
        const settlementsRef = collection(db, "settlements");
        const settlementsSnapshot = await getDocs(settlementsRef);
        const settlementsList = settlementsSnapshot.docs.map(doc => doc.data().name).sort();
        setSettlements(settlementsList);
        
        // Update field definitions with settlements
        fieldDefinitions["idVerification.settlement"].options = settlementsList;
      } catch (error) {
        console.error("Error fetching settlements:", error);
      }
    };
    fetchSettlements();
  }, []);

  // Fetch admin's settlement
  useEffect(() => {
    const fetchAdminSettlement = async () => {
      if (fetchAdminSettlementCalled.current) return;
      fetchAdminSettlementCalled.current = true;

      try {
        const auth = getAuth();
        const user = auth.currentUser;

        if (!user) {
          console.error("No logged-in user found.");
          setLoading(false);
          return;
        }

        const adminDocRef = doc(db, "users", user.uid);
        const adminDoc = await getDoc(adminDocRef);

        if (adminDoc.exists()) {
          const adminData = adminDoc.data();
          
          // Try different possible locations for settlement
          const settlement = adminData.idVerification?.settlement || 
                           adminData.settlement || 
                           adminData.credentials?.settlement;
          
          setAdminSettlement(settlement || null);
          setUserRole(adminData.role);
        } else {
          console.error("Admin document not found.");
          setLoading(false);
        }
      } catch (error) {
        console.error("Error fetching admin settlement:", error);
        setLoading(false);
      }
    };

    fetchAdminSettlement();
  }, []);

  // Handle loading state when userRole is determined
  useEffect(() => {
    if (userRole && !loading) {
      // If we have a userRole but loading is false, it means the fetchRetirees effect
      // has already run and completed, so we don't need to do anything
      return;
    }
    
    // If we have a userRole but loading is still true, the fetchRetirees effect
    // will handle the loading state
    if (userRole === null && !fetchAdminSettlementCalled.current) {
      // Still waiting for userRole to be determined
      return;
    }
    
    // If userRole is null but we've already tried to fetch admin settlement,
    // it means there was an error or no user found
    if (userRole === null && fetchAdminSettlementCalled.current) {
      setLoading(false);
    }
  }, [userRole, loading]);

  // Fetch retirees from Firestore
  useEffect(() => {
    const fetchRetirees = async () => {
      setLoading(true);
      try {
        let q;
        if (userRole === "superadmin") {
          q = query(collection(db, "users"), where("role", "==", "retiree"));
        } else if (userRole === "admin") {
          // For admin users, if no settlement is found, show empty list instead of infinite loading
          if (!adminSettlement) {
            setRetirees([]);
            setLoading(false);
            return;
          }
          
          q = query(
            collection(db, "users"),
            where("role", "==", "retiree"),
            where("idVerification.settlement", "==", adminSettlement)
          );
        } else {
          setRetirees([]);
          setLoading(false);
          return;
        }
        
        const querySnapshot = await getDocs(q);
        const fetchedRetirees = querySnapshot.docs.map((doc) => ({
          id: doc.id,
          ...doc.data(),
        }));
        
        // If no retirees found and admin has a settlement, try alternative queries
        if (fetchedRetirees.length === 0 && userRole === "admin" && adminSettlement) {
          
          // Try case-insensitive search by getting all retirees and filtering
          const allRetireesQuery = query(collection(db, "users"), where("role", "==", "retiree"));
          const allRetireesSnapshot = await getDocs(allRetireesQuery);
          const allRetirees = allRetireesSnapshot.docs.map((doc) => ({
            id: doc.id,
            ...doc.data(),
          }));
                    
          // Filter retirees by settlement (case-insensitive)
          const matchingRetirees = allRetirees.filter(retiree => {
            // Try different possible locations for settlement in retiree data
            const retireeSettlement = retiree.idVerification?.settlement || 
                                    retiree.settlement || 
                                    retiree.credentials?.settlement;
            
            if (!retireeSettlement) {
              return false;
            }
            
            // Normalize both settlements for comparison
            const normalizedRetireeSettlement = retireeSettlement.toString().toLowerCase().trim();
            const normalizedAdminSettlement = adminSettlement.toString().toLowerCase().trim();
            
            const match = normalizedRetireeSettlement === normalizedAdminSettlement;
            return match;
          });
          
          setRetirees(matchingRetirees);
        } else {
          setRetirees(fetchedRetirees);
        }
      } catch (error) {
        console.error("Error fetching retirees:", error);
        setRetirees([]);
      } finally {
        setLoading(false);
      }
    };
    
    // Only fetch if we have a valid user role
    if (userRole) {
      fetchRetirees();
    }
  }, [userRole, adminSettlement]);

  // Helper function to get nested object value
  const getNestedValue = (obj, path) => {
    return path.reduce((current, key) => {
      return current && current[key] !== undefined ? current[key] : null;
    }, obj);
  };

  // Helper to flatten all values in a nested object
  const flattenObject = (obj) => {
    const result = [];

    const recursiveFlatten = (value) => {
      if (value === null || value === undefined) return;
      if (typeof value === "string" || typeof value === "number" || typeof value === "boolean") {
        result.push(value.toString().toLowerCase());
      } else if (Array.isArray(value)) {
        value.forEach(recursiveFlatten);
      } else if (typeof value === "object") {
        Object.values(value).forEach(recursiveFlatten);
      }
    };

    recursiveFlatten(obj);
    return result;
  };

  // Helper: which fields are already used?
  const usedFields = dynamicFilters.map(f => f.field).filter(Boolean);
  const multiFilterFields = [];
  const availableFields = Object.keys(fieldDefinitions).filter(
    key => !usedFields.includes(key) || multiFilterFields.includes(key)
  );

  // Build react-select grouped options
  const selectFieldGroups = fieldGroups.map(group => ({
    label: `${groupIcons[group.label] || ''} ${group.label}`,
    options: group.fields
      .filter(key => availableFields.includes(key))
      .map(key => ({
        value: key,
        label: fieldDefinitions[key]?.label || key,
        isDisabled: usedFields.includes(key) && !multiFilterFields.includes(key)
      }))
  })).filter(group => group.options.length > 0);

  // Filtered field groups for dropdown
  const filteredFieldGroups = fieldGroups.map(group => ({
    ...group,
    fields: group.fields.filter(key => {
      const label = fieldDefinitions[key]?.label || key;
      return availableFields.includes(key) && label.toLowerCase().includes(fieldSearch.toLowerCase());
    })
  })).filter(group => group.fields.length > 0);

  // Flatten filtered fields for keyboard navigation
  const flatFilteredFields = filteredFieldGroups.flatMap(group => group.fields.map(key => ({
    key,
    group: group.label
  })));

  // Keyboard navigation for dropdown
  const handleDropdownKeyDown = (e, index) => {
    if (e.key === "ArrowDown") {
      e.preventDefault();
      setDropdownFocusIndex(i => Math.min(i + 1, flatFilteredFields.length - 1));
    } else if (e.key === "ArrowUp") {
      e.preventDefault();
      setDropdownFocusIndex(i => Math.max(i - 1, 0));
    } else if (e.key === "Enter" && dropdownFocusIndex >= 0) {
      const { key } = flatFilteredFields[dropdownFocusIndex];
      updateFilter(index, "field", key);
      setDropdownFocusIndex(-1);
    }
  };

  // Highlight search matches
  const highlightMatch = (label, search) => {
    if (!search) return label;
    const idx = label.toLowerCase().indexOf(search.toLowerCase());
    if (idx === -1) return label;
    return <>{label.slice(0, idx)}<span className="bg-yellow-200 font-bold">{label.slice(idx, idx + search.length)}</span>{label.slice(idx + search.length)}</>;
  };

  // Enhanced addFilter: auto-focus field dropdown
  const addFilter = () => {
    setDynamicFilters(prev => {
      const newFilters = [...prev, { field: "", operator: "contains", value: "", value2: "" }];
      setTimeout(() => {
        if (fieldDropdownRefs.current[newFilters.length - 1]) {
          fieldDropdownRefs.current[newFilters.length - 1].focus();
        }
      }, 0);
      return newFilters;
    });
  };

  const updateFilter = (index, key, value) => {
    const updatedFilters = [...dynamicFilters];
    updatedFilters[index] = { ...updatedFilters[index], [key]: value };
    
    // If the field is changed, set the operator to the default for that field
    if (key === "field") {
      const ops = getOperatorsForField(value);
      updatedFilters[index].operator = ops.length > 0 ? ops[0].value : "contains";
      updatedFilters[index].value = "";
      updatedFilters[index].value2 = "";
    }
    // Reset value2 when changing operator
    if (key === "operator") {
      updatedFilters[index].value2 = "";
    }
    setDynamicFilters(updatedFilters);
  };

  const removeFilter = (index) => {
    const updatedFilters = dynamicFilters.filter((_, i) => i !== index);
    setDynamicFilters(updatedFilters);
  };

  const clearAllFilters = () => {
    setDynamicFilters([]);
    setSearchTerm("");
  };

  const saveFilterSet = () => {
    const filterSetName = prompt(t("admin.retirees.alert"));
    if (filterSetName) {
      const savedFilters = JSON.parse(localStorage.getItem("savedRetireeFilters") || "{}");
      savedFilters[filterSetName] = {
        searchTerm,
        dynamicFilters,
        timestamp: new Date().toISOString()
      };
      localStorage.setItem("savedRetireeFilters", JSON.stringify(savedFilters));
      alert("Filter set saved successfully!");
    }
  };

  // Fetch saved filter sets from localStorage
  const fetchSavedFilterSets = () => {
    const saved = JSON.parse(localStorage.getItem("savedRetireeFilters") || "{}");
    setSavedFilterSets(Object.entries(saved));
  };

  // Open modal and fetch saved sets
  const openLoadModal = () => {
    fetchSavedFilterSets();
    setShowLoadModal(true);
  };

  // Load a filter set
  const handleLoadFilterSet = (filterSet, name) => {
    setSearchTerm(filterSet.searchTerm || "");
    setDynamicFilters(filterSet.dynamicFilters || []);
    setActiveFilterSetName(name);
    setShowLoadModal(false);
  };

  // Delete a filter set with confirmation
  const handleDeleteFilterSet = (name) => {
    if (!window.confirm(`Are you sure you want to delete the filter set "${name}"?`)) return;
    const saved = JSON.parse(localStorage.getItem("savedRetireeFilters") || "{}");
    delete saved[name];
    localStorage.setItem("savedRetireeFilters", JSON.stringify(saved));
    fetchSavedFilterSets();
    if (activeFilterSetName === name) setActiveFilterSetName(null);
  };

  // Helper to summarize filter set
  const summarizeFilterSet = (filterSet) => {
    const filters = filterSet.dynamicFilters || [];
    if (filters.length === 0 && !filterSet.searchTerm) return <span className="text-gray-400">(No filters)</span>;
    return (
      <span className="text-xs text-gray-600">
        {filterSet.searchTerm && <span>Search: "{filterSet.searchTerm}"; </span>}
        {filters.map((f, i) => {
          if (!f.field) return null;
          return (
            <span key={i}>
              {fieldDefinitions[f.field]?.label || f.field} {f.operator} {f.value}{f.value2 ? ` to ${f.value2}` : ""}{i < filters.length - 1 ? "; " : ""}
            </span>
          );
        })}
      </span>
    );
  };

  // Validation logic for filters
  const positiveOnlyFields = [
    "idVerification.age",
    // Add other positive-only numeric fields here
  ];
  const validateFilters = (filters) => {
    const errors = filters.map((filter) => {
      if (!filter.field || !filter.operator) return null;
      const fieldDef = fieldDefinitions[filter.field];
      if (!fieldDef) return null;
      // Range validation
      if (filter.operator === "range") {
        if (filter.value === '' && filter.value2 === '') return null;
        const min = filter.value === '' ? -Infinity : parseFloat(filter.value);
        const max = filter.value2 === '' ? Infinity : parseFloat(filter.value2);
        if ((filter.value !== '' && isNaN(min)) || (filter.value2 !== '' && isNaN(max))) {
          return "Min and Max must be numbers.";
        }
        if (min > max) {
          return "Min must be less than or equal to Max.";
        }
        // Positive-only check (fix: both min and max must be > 0 if provided)
        if (positiveOnlyFields.includes(filter.field)) {
          if ((filter.value !== '' && min <= 0) || (filter.value2 !== '' && max <= 0)) {
            return "Min and Max must be greater than 0.";
          }
        }
      }
      // Date range validation
      if (filter.operator === "date_range") {
        if (filter.value === '' && filter.value2 === '') return null;
        const start = filter.value === '' ? null : new Date(filter.value);
        const end = filter.value2 === '' ? null : new Date(filter.value2);
        if ((filter.value !== '' && isNaN(start.getTime())) || (filter.value2 !== '' && isNaN(end.getTime()))) {
          return "Start and End must be valid dates.";
        }
        if (start && end && start > end) {
          return "Start date must be before or equal to End date.";
        }
      }
      // Required value for text/select/array
      if (["contains", "equals", "starts_with", "ends_with"].includes(filter.operator)) {
        if (
          (Array.isArray(filter.value) && filter.value.length === 0) ||
          (!Array.isArray(filter.value) && (!filter.value || filter.value.trim() === ""))
        ) {
          return t('admin.retirees.filters.valueRequired');
        }
      }
      return null;
    });
    setFilterErrors(errors);
    return errors;
  };

  // Validate filters on change
  useEffect(() => {
    validateFilters(dynamicFilters);
    // eslint-disable-next-line
  }, [dynamicFilters]);

  // Helper: get unique values for an array field from retirees
  const getUniqueArrayFieldValues = (retirees, fieldPath) => {
    const values = new Set();
    retirees.forEach(retiree => {
      let val = fieldPath.reduce((acc, key) => (acc && acc[key] !== undefined ? acc[key] : undefined), retiree);
      if (Array.isArray(val)) {
        val.forEach(v => values.add(v));
      } else if (val !== undefined && val !== null) {
        values.add(val);
      }
    });
    return Array.from(values).filter(Boolean).map(v => ({ value: v, label: v }));
  };

  const arrayFields = [
    "lifestyle.interests",
    "lifestyle.hobbies"
    // Add more array fields here if needed
  ];

  const filteredRetirees = retirees.filter((retiree) => {
    if (filterErrors.some((err) => err)) return false;
    const allValues = flattenObject(retiree);
    const matchesSearch = searchTerm === "" || allValues.some((val) => val.includes(searchTerm.toLowerCase()));
    const matchesDynamicFilters = dynamicFilters.every((filter) => {
      if (!filter.field || !filter.value) return true;
      const fieldDef = fieldDefinitions[filter.field];
      if (!fieldDef) return true;
      const value = getNestedValue(retiree, fieldDef.path);
      const filterValue = filter.value;
      switch (filter.operator) {
        case "contains":
          // For array fields, check if any selected value is included
          if (arrayFields.includes(filter.field)) {
            if (!Array.isArray(value)) return false;
            return filterValue.some(val => value.includes(val));
          }
          if (value === null || value === undefined) return false;
          return value.toString().toLowerCase().includes(filterValue.toString().toLowerCase());
        case "equals":
          if (value === null || value === undefined) return false;
          return value.toString().toLowerCase() === filterValue.toString().toLowerCase();
        case "starts_with":
          if (value === null || value === undefined) return false;
          return value.toString().toLowerCase().startsWith(filterValue.toString().toLowerCase());
        case "ends_with":
          if (value === null || value === undefined) return false;
          return value.toString().toLowerCase().endsWith(filterValue.toString().toLowerCase());
        case "range": {
          if (value === null || value === undefined) return false;
          const numValue = parseFloat(value);
          const min = filter.value === '' ? -Infinity : parseFloat(filter.value);
          const max = filter.value2 === '' ? Infinity : parseFloat(filter.value2);
          return !isNaN(numValue) && numValue >= min && numValue <= max;
        }
        case "date_range": {
          if (value === null || value === undefined) return false;
          const dateValue = new Date(value);
          const startDate = filter.value === '' ? new Date(-8640000000000000) : new Date(filter.value);
          const endDate = filter.value2 === '' ? new Date(8640000000000000) : new Date(filter.value2);
          return dateValue >= startDate && dateValue <= endDate;
        }
        default:
          return true;
      }
    });
    return matchesSearch && matchesDynamicFilters;
  });

  const handleViewProfile = (retiree) => {
    navigate("/view-profile", { state: { retireeData: retiree } });
  };

  const renderFilterInput = (filter, index) => {
    const fieldDef = fieldDefinitions[filter.field];
    if (!fieldDef) return null;

    // Interests field: use static list
    if (filter.field === 'lifestyle.interests') {
      const options = interestsList.map(i => ({ value: i, label: i }));
      return (
        <div className="min-w-[220px]">
          <Select
            isMulti
            options={options}
            value={
              Array.isArray(filter.value)
                ? options.filter(opt => filter.value.includes(opt.value))
                : []
            }
            onChange={selected => updateFilter(index, "value", selected ? selected.map(opt => opt.value) : [])}
            placeholder={`Select ${fieldDef.label}`}
            classNamePrefix="react-select"
            formatOptionLabel={option => (
              <span style={{ display: 'flex', alignItems: 'center' }}>
                <span style={{ marginRight: 8 }}>{interestEmojis[option.value] || ''}</span>
                <span>{option.label}</span>
              </span>
            )}
          />
        </div>
      );
    }

    // Hobbies field: use static list
    if (filter.field === 'lifestyle.hobbies') {
      const options = hobbiesList.map(i => ({ value: i, label: i }));
      return (
        <div className="min-w-[220px]">
          <Select
            isMulti
            options={options}
            value={
              Array.isArray(filter.value)
                ? options.filter(opt => filter.value.includes(opt.value))
                : []
            }
            onChange={selected => updateFilter(index, "value", selected ? selected.map(opt => opt.value) : [])}
            placeholder={`Select ${fieldDef.label}`}
            classNamePrefix="react-select"
            formatOptionLabel={option => (
              <span style={{ display: 'flex', alignItems: 'center' }}>
                <span style={{ marginRight: 8 }}>{hobbyEmojis[option.value] || ''}</span>
                <span>{option.label}</span>
              </span>
            )}
          />
        </div>
      );
    }

    // Jobs field: use static list
    if (filter.field === 'workBackground.customJobInfo.originalSelection.jobTitle') {
      const options = jobsList.map(i => ({ value: i, label: i }));
      return (
        <div className="min-w-[220px]">
          <Select
            isMulti
            options={options}
            value={
              Array.isArray(filter.value)
                ? options.filter(opt => filter.value.includes(opt.value))
                : []
            }
            onChange={selected => updateFilter(index, "value", selected ? selected.map(opt => opt.value) : [])}
            placeholder={`Select ${fieldDef.label}`}
            classNamePrefix="react-select"
            formatOptionLabel={option => (
              <span style={{ display: 'flex', alignItems: 'center' }}>
                <span style={{ marginRight: 8 }}>{jobEmojis[option.value] || ''}</span>
                <span>{option.label}</span>
              </span>
            )}
          />
        </div>
      );
    }

    // Volunteer Areas field: use static list
    if (filter.field === 'veteransCommunity.volunteerAreas') {
      const options = volunteerAreasList.map(i => ({ value: i, label: i }));
      return (
        <div className="min-w-[220px]">
          <Select
            isMulti
            options={options}
            value={
              Array.isArray(filter.value)
                ? options.filter(opt => filter.value.includes(opt.value))
                : []
            }
            onChange={selected => updateFilter(index, "value", selected ? selected.map(opt => opt.value) : [])}
            placeholder={`Select ${fieldDef.label}`}
            classNamePrefix="react-select"
            formatOptionLabel={option => (
              <span style={{ display: 'flex', alignItems: 'center' }}>
                <span style={{ marginRight: 8 }}>{volunteerAreaEmojis[option.value] || ''}</span>
                <span>{option.label}</span>
              </span>
            )}
          />
        </div>
      );
    }

    // Array field: use react-select multi-select
    if (arrayFields.includes(filter.field)) {
      const options = getUniqueArrayFieldValues(retirees, fieldDef.path);
      return (
        <div className="min-w-[220px]">
          <Select
            isMulti
            options={options}
            value={
              Array.isArray(filter.value)
                ? options.filter(opt => filter.value.includes(opt.value))
                : []
            }
            onChange={selected => updateFilter(index, "value", selected ? selected.map(opt => opt.value) : [])}
            placeholder={`Select ${fieldDef.label}`}
            classNamePrefix="react-select"
          />
        </div>
      );
    }

    switch (fieldDef.type) {
      case "select":
        return (
          <select
            className="p-2 border rounded flex-1"
            value={filter.value}
            onChange={(e) => updateFilter(index, "value", e.target.value)}
          >
            <option value="">Select {fieldDef.label}</option>
            {fieldDef.options?.map((option) => (
              <option key={option} value={option}>
                {option}
              </option>
            ))}
          </select>
        );
      case "range":
        return (
          <div className="flex space-x-2 flex-1">
            <input
              type="number"
              placeholder="Min Age"
              min={0}
              className="p-2 border rounded flex-1"
              value={filter.value}
              onChange={(e) => updateFilter(index, "value", e.target.value)}
            />
            <span className="self-center">to</span>
            <input
              type="number"
              placeholder="Max Age"
              min={0}
              className="p-2 border rounded flex-1"
              value={filter.value2}
              onChange={(e) => updateFilter(index, "value2", e.target.value)}
            />
          </div>
        );
      case "date":
        return (
          <div className="flex space-x-2 flex-1">
            <input
              type="date"
              className="p-2 border rounded flex-1"
              value={filter.value}
              onChange={(e) => updateFilter(index, "value", e.target.value)}
            />
            <span className="self-center">to</span>
            <input
              type="date"
              className="p-2 border rounded flex-1"
              value={filter.value2}
              onChange={(e) => updateFilter(index, "value2", e.target.value)}
            />
          </div>
        );
      default:
        return (
          <input
            type="text"
            placeholder={i18n.t("admin.retirees.filters.enterValue", { Value: fieldDef.label })}
            className="p-2 border rounded flex-1"
            value={filter.value}
            onChange={(e) => updateFilter(index, "value", e.target.value)}
          />
        );
    }
  };

  const getOperatorsForField = (fieldKey) => {
    const fieldDef = fieldDefinitions[fieldKey];
    if (!fieldDef) return [];

    switch (fieldDef.type) {
      case "range":
        return [{ value: "range", label: "Range" }];
      case "date":
        return [{ value: "date_range", label: "Date Range" }];
      case "select":
        return [
          { value: "equals", label: "Equals" },
          { value: "contains", label: "Contains" }
        ];
      default:
        return [
          { value: "contains", label: t("admin.retirees.defTypes.contains") },
          { value: "equals", label: t("admin.retirees.defTypes.equals") },
          { value: "starts_with", label: t("admin.retirees.defTypes.startsWith") },
          { value: "ends_with", label: t("admin.retirees.defTypes.endsWith") },
        ];
    }
  };

  if (loading) {
    return <div>{t("common.loading")}</div>;
  }

  return (
    <div className="p-6">
      <div className="flex justify-between items-center mb-6">
        <h1 className="text-3xl font-bold">{t("admin.retirees.title")}</h1>
      </div>

      {/* Search and Filters */}
      <div className="bg-white p-3 md:p-4 rounded shadow mb-6 max-w-xl mx-auto">        {/* ...existing code for search and filters... */}
        {/* Global Search */}
        <div className="mb-6">
          <label className="block text-sm font-medium text-gray-700 mb-2">
            {t("admin.retirees.filters.globalSearch")}
          </label>
          <input
            type="text"
            placeholder={t("admin.retirees.filters.search")}
            className="w-full p-3 border rounded-lg focus:ring-2 focus:ring-blue-500 focus:border-blue-500"
            value={searchTerm}
            onChange={(e) => setSearchTerm(e.target.value)}
          />
        </div>

        {/* Filter Actions */}
        <div className="grid grid-cols-2 md:grid-cols-4 gap-1 space-x-4 mb-6">
          <button
            className="bg-blue-500 hover:bg-blue-600 text-white px-4 py-2 rounded-lg"
            onClick={addFilter}
            disabled={availableFields.length === 0}
          >
            {t("admin.retirees.filters.addFilter")}
          </button>
          <button
            className="bg-gray-500 hover:bg-gray-600 text-white px-4 py-2 rounded-lg"
            onClick={clearAllFilters}
          >
            {t("admin.retirees.filters.clearAll")}
          </button>
          <button
            className="bg-green-500 hover:bg-green-600 text-white px-4 py-2 rounded-lg"
            onClick={saveFilterSet}
          >
            {t("admin.retirees.filters.saveFilters")}
          </button>
          <button
            className="bg-purple-500 hover:bg-purple-600 text-white px-4 py-2 rounded-lg"
            onClick={openLoadModal}
          >
            {t("admin.retirees.filters.loadFilters")}
          </button>
        </div>

        {/* Dynamic Filters */}
        <div className="space-y-4">
          {dynamicFilters.map((filter, index) => (
            <div key={index} className="flex flex-col space-y-1">
                {/* Field Select (react-select) */}
                <div className="flex-1 min-w-[220px]">
                  <Select
                    options={selectFieldGroups}
                    value={
                      filter.field
                        ? {
                            value: filter.field,
                            label: fieldDefinitions[filter.field]?.label || filter.field
                          }
                        : null
                    }
                    onChange={option => updateFilter(index, "field", option ? option.value : "")}
                    placeholder={t("admin.retirees.filters.selectField")}
                    isSearchable
                    isClearable
                    menuPlacement="auto"
                    classNamePrefix="react-select"
                    styles={{
                      menu: provided => ({ ...provided, zIndex: 9999 }),
                      option: (provided, state) => ({
                        ...provided,
                        backgroundColor: state.isFocused ? '#e0e7ff' : provided.backgroundColor
                      })
                    }}
                  />
                </div>

              <div className="grid grid-cols-1 sm:grid-cols-2 md:grid-cols-3 gap-4">
                {/* Operator Select (only if field is selected) */}
                {filter.field && (
                  <select
                    className="p-2 border rounded-lg min-w-[150px]"
                    value={filter.operator}
                    onChange={(e) => updateFilter(index, "operator", e.target.value)}
                  >
                    {getOperatorsForField(filter.field).map((op) => (
                      <option key={op.value} value={op.value}>
                        {op.label}
                      </option>
                    ))}
                  </select>
                )}

                {/* Value Input (only if field and operator are selected) */}
                {filter.field && filter.operator && renderFilterInput(filter, index)}

                {/* Remove Button */}
                <button
                  className="bg-red-500 hover:bg-red-600 text-white px-4 py-2 rounded-lg"
                  onClick={() => removeFilter(index)}
                >
                  {t("admin.retirees.filters.remove")}
                </button>
              </div>
              {/* Error message for this filter */}
              <div style={{ minHeight: '20px' }}>
                {filterErrors[index] && (
                  <div className="text-red-600 text-xs px-4 py-1 mt-1 bg-red-50 rounded">
                    {filterErrors[index]}
                  </div>
                )}
              </div>
            </div>
          ))}
        </div>

        {/* Results Count */}
        <div className="mt-4 text-sm text-gray-600">
          {t("admin.retirees.showingCount", { filtered: filteredRetirees.length, total: retirees.length })}
        </div>
      </div>

      {/* Retirees List: Cards on mobile, table on desktop */}
      <div>
        {/* Mobile: cards */}
        <div className="block sm:hidden space-y-3">
          {filteredRetirees.length === 0 ? (
            <div className="text-center text-gray-500 py-8">{t("admin.retirees.noRetireesFound")}</div>
          ) : (
            filteredRetirees.map((retiree) => (
              <div
                key={retiree.id}
                className="bg-white rounded-lg shadow p-3 flex flex-col gap-2 cursor-pointer hover:bg-gray-50"
                onClick={() => handleViewProfile(retiree)}
              >
                <div className="flex items-center gap-3 mb-1">
                  <FaUsers className="text-xl text-gray-400" />
                  <div className="font-medium text-gray-900 text-base flex-1 truncate">
                    {retiree.idVerification?.firstName} {retiree.idVerification?.lastName}
                  </div>
                </div>
                <div>
                  <div>
                    <span className="font-semibold text-gray-700">{t("admin.retirees.age")}:</span> {retiree.idVerification?.age || t("common.notAvailable")}
                  </div>
                  <div>
                    <span className="font-semibold text-gray-700">{t("admin.retirees.gender")}:</span> {retiree.idVerification?.gender || t("common.notAvailable")}
                  </div>
                  <div>
                    <span className="font-semibold text-gray-700">{t("admin.retirees.settlement")}:</span> {retiree.idVerification?.settlement || t("common.notAvailable")}
                  </div>
                  <div>
                    <span className="font-semibold text-gray-700">{t("admin.retirees.job")}:</span> {retiree.workBackground?.customJobInfo?.originalSelection?.jobTitle || t("common.notAvailable")}
                  </div>
                </div>
              </div>
            ))
          )}
        </div>
        {/* Desktop: table */}
        <div className="hidden sm:block">
          <div className="bg-white rounded shadow overflow-hidden">
            <table className="min-w-full divide-y divide-gray-200">
              <thead className="bg-gray-50">
                <tr>
                  <th className="px-6 py-3 text-xs font-medium text-right text-gray-500 uppercase tracking-wider">
                    {t("admin.retirees.table.name")}
                  </th>
                  <th className="px-6 py-3 text-xs font-medium text-right text-gray-500 uppercase tracking-wider">
                    {t("admin.retirees.table.age")}
                  </th>
                  <th className="px-6 py-3 text-xs font-medium text-right text-gray-500 uppercase tracking-wider">
                    {t("admin.retirees.table.gender")}
                  </th>
                  <th className="px-6 py-3 text-xs font-medium text-right text-gray-500 uppercase tracking-wider">
                    Settlement
                  </th>
                  <th className="px-6 py-3 text-xs font-medium text-right text-gray-500 uppercase tracking-wider">
                    {t("admin.retirees.table.work")}
                  </th>
                </tr>
              </thead>
              <tbody className="bg-white divide-y divide-gray-200">
                {filteredRetirees.map((retiree) => (
                  <tr key={retiree.id}
                    className="cursor-pointer hover:bg-gray-100"
                    onClick={() => handleViewProfile(retiree)}
                  >
                    <td className="px-6 py-4 whitespace-nowrap">
                      {retiree.idVerification?.firstName} {retiree.idVerification?.lastName}
                    </td>
                    <td className="px-6 py-4 whitespace-nowrap">{retiree.idVerification?.age || "N/A"}</td>
                    <td className="px-6 py-4 whitespace-nowrap">{retiree.idVerification?.gender || "N/A"}</td>
                    <td className="px-6 py-4 whitespace-nowrap">{retiree.idVerification?.settlement || "N/A"}</td>
                    <td className="px-6 py-4 whitespace-nowrap">
                      {retiree.workBackground?.customJobInfo?.originalSelection?.jobTitle || "N/A"}
                    </td>
                  </tr>
                ))}
              </tbody>
            </table>
          </div>
        </div>
      </div>

      {retirees.length === 0 && !loading ? (
        userRole === "admin" && !adminSettlement ? (
          <EmptyState
            icon={<FaUsers />}
            title="No settlement assigned"
            message="You don't have a settlement assigned. Please contact your administrator to assign you to a settlement."
          />
        ) : (
          <EmptyState
            icon={<FaUsers />}
            title= {t("admin.retirees.noRetireesFound")}
            message={t("admin.retirees.noRetireesMessage")}
          />
        )
      ) : (
        filteredRetirees.length === 0 && (
          <div className="text-center text-gray-500 py-8">
            {t("admin.retirees.noRetireesFound")}
          </div>
        )
      )}

      {/* Load Filter Modal */}
      {showLoadModal && (
        <div className="fixed inset-0 z-50 flex items-center justify-center backdrop-blur-sm bg-black/5" role="dialog" aria-modal="true" aria-label="Load Filter Set Modal">
          <div className="bg-white rounded-lg shadow-lg p-6 min-w-[320px] max-w-[90vw]">
            <div className="flex justify-between items-center mb-4">
              <h2 className="text-lg font-bold">{t("admin.retirees.filters.loadFilterSet")}</h2>
              <button
                className="text-gray-500 hover:text-gray-700 text-xl font-bold"
                onClick={() => setShowLoadModal(false)}
                aria-label="Close modal"
              >
                ×
              </button>
            </div>
            {savedFilterSets.length === 0 ? (
              <div className="text-gray-500">{t("admin.retirees.filters.noFiltersLoad")}</div>
            ) : (
              <ul className="space-y-2 max-h-60 overflow-y-auto" tabIndex={0}>
                {savedFilterSets.map(([name, filterSet]) => (
                  <li
                    key={name}
                    className={`flex flex-col bg-gray-50 rounded px-3 py-2 hover:bg-gray-100 cursor-pointer border ${activeFilterSetName === name ? 'border-blue-500 ring-2 ring-blue-200' : 'border-transparent'}`}
                    tabIndex={0}
                    aria-label={`Filter set ${name}`}
                    onClick={() => handleLoadFilterSet(filterSet, name)}
                    onKeyDown={e => { if (e.key === 'Enter') handleLoadFilterSet(filterSet, name); }}
                  >
                    <div className="flex items-center justify-between">
                      <span className="flex-1 font-medium">
                        {name}
                        {activeFilterSetName === name && <span className="ml-2 text-blue-600 text-xs">(Active)</span>}
                      </span>
                      <button
                        className="ml-4 text-red-500 hover:text-red-700"
                        title="Delete filter set"
                        aria-label={`Delete filter set ${name}`}
                        onClick={e => { e.stopPropagation(); handleDeleteFilterSet(name); }}
                        onKeyDown={e => { e.stopPropagation(); if (e.key === 'Enter') handleDeleteFilterSet(name); }}
                      >
                        🗑️
                      </button>
                    </div>
                    <div className="mt-1">
                      {summarizeFilterSet(filterSet)}
                    </div>
                  </li>
                ))}
              </ul>
            )}
          </div>
        </div>
      )}
    </div>
  );
};

export default Retirees;<|MERGE_RESOLUTION|>--- conflicted
+++ resolved
@@ -13,7 +13,6 @@
 import { FaUsers } from 'react-icons/fa';
 import i18n from "i18next";
 
-<<<<<<< HEAD
 const Retirees = () => {
   const { t } = useTranslation();
   const fieldGroups = [
@@ -52,58 +51,6 @@
       ]
     }
   ];
-=======
-const fieldGroups = [
-  {
-    label: "Personal Info",
-    fields: [
-      "idVerification.firstName",
-      "idVerification.lastName",
-      "idVerification.age",
-      "idVerification.gender",
-      "idVerification.settlement",
-      "idVerification.phoneNumber",
-      "idVerification.email",
-      "personalDetails.maritalStatus",
-      "personalDetails.education",
-      "personalDetails.healthCondition",
-      "personalDetails.hasCar",
-      "personalDetails.livingAlone",
-      "personalDetails.familyInSettlement",
-      "personalDetails.hasWeapon",
-      "personalDetails.militaryService",
-    ]
-  },
-  {
-    label: "Work",
-    fields: [
-      "workBackground.customJobInfo.originalSelection.jobTitle",
-      "workBackground.customJobInfo.originalSelection.industry"
-    ]
-  },
-  {
-    label: "Lifestyle",
-    fields: [
-      "lifestyle.interests",
-      "lifestyle.hobbies"
-    ]
-  },
-  {
-    label: "System",
-    fields: [
-      "createdAt"
-    ]
-  }
-];
-
-// Optional: group icons (add your own SVGs or emoji if desired)
-const groupIcons = {
-  "Personal Info": "👤",
-  "Work": "💼",
-  "Lifestyle": "🌱",
-  "System": "⚙️"
-};
->>>>>>> 68e845de
 
   // Optional: group icons (add your own SVGs or emoji if desired)
   const groupIcons = {
