--- conflicted
+++ resolved
@@ -1,8 +1,4 @@
-<<<<<<< HEAD
-import { FaUser, FaBriefcase, FaChartBar, FaClock, FaChartLine } from "react-icons/fa";
-=======
-import { FaUser, FaBriefcase, FaChartBar, FaClock, FaTags } from "react-icons/fa";
->>>>>>> 65026954
+import { FaUser, FaBriefcase, FaChartBar, FaClock, FaTags, FaChartLine } from "react-icons/fa";
 import Dashboard from '../SharedDashboard/SharedDashboard';
 import { useTranslation } from 'react-i18next';
 
@@ -16,13 +12,9 @@
 import Pending from "./PendingEvents";
 import Retirees from "./Retirees";
 import Jobs from "./Jobs";
-<<<<<<< HEAD
 import Analysis from "./Analytics/Analysis";
 import ComprehensiveAnalytics from "./Analytics/ComprehensiveAnalytics";
-=======
-import Analysis from "./Analysis";
 import CategoryManagement from "./CategoryManagement";
->>>>>>> 65026954
 
 const AdminDashboard = () => {
   const { t } = useTranslation();
@@ -48,13 +40,9 @@
     retirees: <Retirees />,
     jobs: <Jobs />,
     analysis: <Analysis />,
-<<<<<<< HEAD
     comprehensiveAnalytics: <ComprehensiveAnalytics />,
     pending: <Pending />
-=======
-    pending: <Pending />,
     categoryManagement: <CategoryManagement />
->>>>>>> 65026954
   };
 
   return (
