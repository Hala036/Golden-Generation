<<<<<<< HEAD
import React, { useState, useEffect } from "react";
import { FaClock, FaBell, FaCog, FaPlusCircle, FaCalendarAlt, FaComments, FaCalendarCheck, FaSignOutAlt, FaUser, FaHeadset, FaBriefcase, FaHome, FaChartBar, FaTags } from "react-icons/fa";
import { MdLanguage } from "react-icons/md";
import { useNavigate } from "react-router-dom";
import { auth, getUserData } from "../../firebase";
import { signOut } from "firebase/auth";
import { toast } from "react-hot-toast";
import profile from "../../assets/profile.jpeg";
import { useLanguage } from '../../context/LanguageContext';
import { Select } from 'antd';
import Main from "./Main";
import AdminHomepage from "./MainPage";
import Retirees from "./Retirees";
import Jobs from "./Jobs";
import Analysis from "./Analysis";
import Pending from "./PendingEvents";
import Cards from "../RetireeProfile/Cards";
import AddEvent from "../RetireeProfile/AddEvents";
import Settings from "../RetireeProfile/SettingsCards";
import AdminCalendar from "../Calendar/AdminCalendar";
import Messages from "../RetireeProfile/Messages";
import Notifications from "../RetireeProfile/Notifications";
import Support from "../RetireeProfile/Support";
import CategoryManagement from "./CategoryManagement";
import { useTranslation } from 'react-i18next';
=======
import { FaUser, FaBriefcase, FaChartBar, FaClock } from "react-icons/fa";
import Dashboard from '../SharedDashboard/SharedDashboard';
import { useTranslation } from 'react-i18next';

import AdminHomepage from "../SharedDashboard/MainPage";
import Cards from "../SharedDashboard/Cards";
import AddEvent from "../SharedDashboard/AddEvents";
import Settings from "../SharedDashboard/SettingsCards";
import AdminCalendar from "../Calendar/AdminCalendar";
import Messages from "../SharedDashboard/Messages";
import Notifications from "../SharedDashboard/Notifications";
import Pending from "./PendingEvents";
import Retirees from "./Retirees";
import Jobs from "./Jobs";
import Analysis from "./Analysis";
>>>>>>> b6cf34a2

const AdminDashboard = () => {
  const { t } = useTranslation();
  const customIcons = [
    { id: "retirees", label: t('dashboard.retirees'), icon: <FaUser /> },
    { id: "jobs", label: t('dashboard.volunteerRequests'), icon: <FaBriefcase /> },
    { id: "analysis", label: t('dashboard.analytics'), icon: <FaChartBar /> },
<<<<<<< HEAD
    { id: "categories", label: "Category Management", icon: <FaTags /> },
    { id: "settings", label: t('dashboard.settings'), icon: <FaCog /> },
    { id: "notifications", label: t('dashboard.notifications'), icon: <FaBell /> },
    { id: "add", label: t('dashboard.events.addEvent'), icon: <FaPlusCircle /> },
    { id: "calendar", label: t('dashboard.calendar'), icon: <FaCalendarAlt /> },
    { id: "messages", label: t('dashboard.messages'), icon: <FaComments /> },
=======
>>>>>>> b6cf34a2
    { id: "pending", label: t('dashboard.pendingEvents'), icon: <FaClock /> }
  ];

  const customButtons = [];

  const componentsById = {
    upcoming: <Cards />,
    main: <AdminHomepage />,
    settings: <Settings />,
    calendar: <AdminCalendar />,
    messages: <Messages />,
    add: <AddEvent />,
    notifications: <Notifications />,
    retirees: <Retirees />,
    jobs: <Jobs />,
    analysis: <Analysis />,
    pending: <Pending />
  };

  return (
<<<<<<< HEAD
    <div className="flex min-h-screen bg-gray-50 ">
      {/* Sidebar */}
      <div className="w-70 bg-gray-100 shadow-lg h-[calc(100vh-60px)] mt-15">

        {/* Profile Section */}
        <div className="p-6 border-b border-gray-200 flex flex-col items-center">
          <img 
            src={profile} 
            alt="Profile" 
            className="w-20 h-20 rounded-full mb-3"
          />
          <span className="text-lg font-semibold">
            {userData?.username || "User"}
          </span>
        </div>

        {/* Navigation Items */}
        <nav className="py-4">
          {icons
            .filter(({ id }) => id !== "notifications" && id !== "messages")
            .map(({ id, label, icon }) => (
              <div
                key={id}
                onClick={() => setSelected(id)}
                className={`flex items-center space-x-3 px-6 py-3 cursor-pointer transition duration-200 ml-2
                  ${selected === id 
                    ? "bg-yellow-100 text-yellow-700 border-r-4 border-yellow-500" 
                    : "text-gray-600 hover:bg-gray-200"}`}
              >
                <span className="text-xl">{icon}</span>
                <span className="text-sm font-medium">{label}</span>
              </div>
            ))}
        </nav>

        {/* Bottom Section */}
        <div className="absolute bottom-0 w-64 border-t border-gray-200 bg-gray-100 p-4">
          <button
            onClick={() => setSelected("support")}
            className="flex items-center space-x-2 text-gray-600 hover:text-gray-800 w-full mb-4"
          >
            <FaHeadset className="text-xl" />
            <span className="text-sm">{t('dashboard.contactUs')}</span>
          </button>

          <button
            onClick={handleLogout}
            className="flex items-center space-x-2 text-gray-600 hover:text-gray-800 w-full"
          >
            <FaSignOutAlt className="text-xl" />
            <span className="text-sm">{t('dashboard.logout')}</span>
          </button>
        </div> 
      </div>

      {/* Main Content */}
      <div className="flex-1 flex flex-col h-screen box-border p-4">
        {/* Top Bar */}
        <div className="fixed top-0 left-0 right-0 bg-white shadow-md px-6 py-4 z-10 flex items-center justify-between">
          <h1 className="text-xl font-bold text-yellow-500">Golden Generation</h1>
          <div className="flex items-center gap-4">
            {/* Action Icons */}
            <div className="flex items-center gap-3">
              <FaPlusCircle 
                className="text-gray-600 text-[1.4rem] cursor-pointer hover:text-gray-800" 
                onClick={() => setSelected("add")} 
              />
              <FaBell 
                className="text-gray-600 text-[1.4rem] cursor-pointer hover:text-gray-800" 
                onClick={() => setSelected("notifications")} 
              />
              <FaComments 
                className="text-gray-600 text-[1.4rem] cursor-pointer hover:text-gray-800" 
                onClick={() => setSelected("messages")} 
              />
            </div>

            {/* Language Selector */}
            <div className="flex items-center gap-1 text-sm ml-5">
              <MdLanguage className="text-lg text-gray-600" />
              <Select
                value={language}
                onChange={changeLanguage}
                className="w-24 text-sm"
                variant={false}
              >
                <Select.Option value="en">English</Select.Option>
                <Select.Option value="he">עברית</Select.Option>
                <Select.Option value="ru">Русский</Select.Option>
                <Select.Option value="ar">العربية</Select.Option>
              </Select>
            </div>

          </div>
        </div>

        {/* Scrollable Content Area */}
        <div className="bg-white rounded-lg shadow-sm p-6 overflow-y-auto flex-1 mt-16">
          {selected === "upcoming" && <Cards userRole="admin" />}
          {selected === "main" && <AdminHomepage />}
          {selected === "retirees" && <Retirees />}
          {selected === "jobs" && <Jobs />}
          {selected === "analysis" && <Analysis />}
          {selected === "categories" && <CategoryManagement />}
          {selected === "settings" && <Settings />}
          {selected === "calendar" && <AdminCalendar />}
          {selected === "messages" && <Messages />}
          {selected === "add" && <AddEvent />}
          {selected === "notifications" && <Notifications />}
          {selected === "support" && <Support />}
          {selected === "pending" && <Pending />}
        </div>
      </div>
    </div>
=======
    <Dashboard customIcons={customIcons} customButtons={customButtons} componentsById={componentsById} />
>>>>>>> b6cf34a2
  );
};

export default AdminDashboard;<|MERGE_RESOLUTION|>--- conflicted
+++ resolved
@@ -1,30 +1,3 @@
-<<<<<<< HEAD
-import React, { useState, useEffect } from "react";
-import { FaClock, FaBell, FaCog, FaPlusCircle, FaCalendarAlt, FaComments, FaCalendarCheck, FaSignOutAlt, FaUser, FaHeadset, FaBriefcase, FaHome, FaChartBar, FaTags } from "react-icons/fa";
-import { MdLanguage } from "react-icons/md";
-import { useNavigate } from "react-router-dom";
-import { auth, getUserData } from "../../firebase";
-import { signOut } from "firebase/auth";
-import { toast } from "react-hot-toast";
-import profile from "../../assets/profile.jpeg";
-import { useLanguage } from '../../context/LanguageContext';
-import { Select } from 'antd';
-import Main from "./Main";
-import AdminHomepage from "./MainPage";
-import Retirees from "./Retirees";
-import Jobs from "./Jobs";
-import Analysis from "./Analysis";
-import Pending from "./PendingEvents";
-import Cards from "../RetireeProfile/Cards";
-import AddEvent from "../RetireeProfile/AddEvents";
-import Settings from "../RetireeProfile/SettingsCards";
-import AdminCalendar from "../Calendar/AdminCalendar";
-import Messages from "../RetireeProfile/Messages";
-import Notifications from "../RetireeProfile/Notifications";
-import Support from "../RetireeProfile/Support";
-import CategoryManagement from "./CategoryManagement";
-import { useTranslation } from 'react-i18next';
-=======
 import { FaUser, FaBriefcase, FaChartBar, FaClock } from "react-icons/fa";
 import Dashboard from '../SharedDashboard/SharedDashboard';
 import { useTranslation } from 'react-i18next';
@@ -40,7 +13,6 @@
 import Retirees from "./Retirees";
 import Jobs from "./Jobs";
 import Analysis from "./Analysis";
->>>>>>> b6cf34a2
 
 const AdminDashboard = () => {
   const { t } = useTranslation();
@@ -48,15 +20,6 @@
     { id: "retirees", label: t('dashboard.retirees'), icon: <FaUser /> },
     { id: "jobs", label: t('dashboard.volunteerRequests'), icon: <FaBriefcase /> },
     { id: "analysis", label: t('dashboard.analytics'), icon: <FaChartBar /> },
-<<<<<<< HEAD
-    { id: "categories", label: "Category Management", icon: <FaTags /> },
-    { id: "settings", label: t('dashboard.settings'), icon: <FaCog /> },
-    { id: "notifications", label: t('dashboard.notifications'), icon: <FaBell /> },
-    { id: "add", label: t('dashboard.events.addEvent'), icon: <FaPlusCircle /> },
-    { id: "calendar", label: t('dashboard.calendar'), icon: <FaCalendarAlt /> },
-    { id: "messages", label: t('dashboard.messages'), icon: <FaComments /> },
-=======
->>>>>>> b6cf34a2
     { id: "pending", label: t('dashboard.pendingEvents'), icon: <FaClock /> }
   ];
 
@@ -77,124 +40,7 @@
   };
 
   return (
-<<<<<<< HEAD
-    <div className="flex min-h-screen bg-gray-50 ">
-      {/* Sidebar */}
-      <div className="w-70 bg-gray-100 shadow-lg h-[calc(100vh-60px)] mt-15">
-
-        {/* Profile Section */}
-        <div className="p-6 border-b border-gray-200 flex flex-col items-center">
-          <img 
-            src={profile} 
-            alt="Profile" 
-            className="w-20 h-20 rounded-full mb-3"
-          />
-          <span className="text-lg font-semibold">
-            {userData?.username || "User"}
-          </span>
-        </div>
-
-        {/* Navigation Items */}
-        <nav className="py-4">
-          {icons
-            .filter(({ id }) => id !== "notifications" && id !== "messages")
-            .map(({ id, label, icon }) => (
-              <div
-                key={id}
-                onClick={() => setSelected(id)}
-                className={`flex items-center space-x-3 px-6 py-3 cursor-pointer transition duration-200 ml-2
-                  ${selected === id 
-                    ? "bg-yellow-100 text-yellow-700 border-r-4 border-yellow-500" 
-                    : "text-gray-600 hover:bg-gray-200"}`}
-              >
-                <span className="text-xl">{icon}</span>
-                <span className="text-sm font-medium">{label}</span>
-              </div>
-            ))}
-        </nav>
-
-        {/* Bottom Section */}
-        <div className="absolute bottom-0 w-64 border-t border-gray-200 bg-gray-100 p-4">
-          <button
-            onClick={() => setSelected("support")}
-            className="flex items-center space-x-2 text-gray-600 hover:text-gray-800 w-full mb-4"
-          >
-            <FaHeadset className="text-xl" />
-            <span className="text-sm">{t('dashboard.contactUs')}</span>
-          </button>
-
-          <button
-            onClick={handleLogout}
-            className="flex items-center space-x-2 text-gray-600 hover:text-gray-800 w-full"
-          >
-            <FaSignOutAlt className="text-xl" />
-            <span className="text-sm">{t('dashboard.logout')}</span>
-          </button>
-        </div> 
-      </div>
-
-      {/* Main Content */}
-      <div className="flex-1 flex flex-col h-screen box-border p-4">
-        {/* Top Bar */}
-        <div className="fixed top-0 left-0 right-0 bg-white shadow-md px-6 py-4 z-10 flex items-center justify-between">
-          <h1 className="text-xl font-bold text-yellow-500">Golden Generation</h1>
-          <div className="flex items-center gap-4">
-            {/* Action Icons */}
-            <div className="flex items-center gap-3">
-              <FaPlusCircle 
-                className="text-gray-600 text-[1.4rem] cursor-pointer hover:text-gray-800" 
-                onClick={() => setSelected("add")} 
-              />
-              <FaBell 
-                className="text-gray-600 text-[1.4rem] cursor-pointer hover:text-gray-800" 
-                onClick={() => setSelected("notifications")} 
-              />
-              <FaComments 
-                className="text-gray-600 text-[1.4rem] cursor-pointer hover:text-gray-800" 
-                onClick={() => setSelected("messages")} 
-              />
-            </div>
-
-            {/* Language Selector */}
-            <div className="flex items-center gap-1 text-sm ml-5">
-              <MdLanguage className="text-lg text-gray-600" />
-              <Select
-                value={language}
-                onChange={changeLanguage}
-                className="w-24 text-sm"
-                variant={false}
-              >
-                <Select.Option value="en">English</Select.Option>
-                <Select.Option value="he">עברית</Select.Option>
-                <Select.Option value="ru">Русский</Select.Option>
-                <Select.Option value="ar">العربية</Select.Option>
-              </Select>
-            </div>
-
-          </div>
-        </div>
-
-        {/* Scrollable Content Area */}
-        <div className="bg-white rounded-lg shadow-sm p-6 overflow-y-auto flex-1 mt-16">
-          {selected === "upcoming" && <Cards userRole="admin" />}
-          {selected === "main" && <AdminHomepage />}
-          {selected === "retirees" && <Retirees />}
-          {selected === "jobs" && <Jobs />}
-          {selected === "analysis" && <Analysis />}
-          {selected === "categories" && <CategoryManagement />}
-          {selected === "settings" && <Settings />}
-          {selected === "calendar" && <AdminCalendar />}
-          {selected === "messages" && <Messages />}
-          {selected === "add" && <AddEvent />}
-          {selected === "notifications" && <Notifications />}
-          {selected === "support" && <Support />}
-          {selected === "pending" && <Pending />}
-        </div>
-      </div>
-    </div>
-=======
     <Dashboard customIcons={customIcons} customButtons={customButtons} componentsById={componentsById} />
->>>>>>> b6cf34a2
   );
 };
 
