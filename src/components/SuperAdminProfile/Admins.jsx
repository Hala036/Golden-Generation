--- conflicted
+++ resolved
@@ -308,158 +308,6 @@
         </button>
       </div>
 
-<<<<<<< HEAD
-      {/* Admins List: Cards on mobile, table on desktop */}
-      <div>
-        {/* Mobile: cards */}
-        <div className="block sm:hidden space-y-3">
-          {admins.length === 0 ? (
-            <EmptyState
-              icon={<FaUserShield className="text-6xl text-gray-300" />}
-              title={t('emptyStates.noAdmins')}
-              message={t('emptyStates.noAdminsMessage')}
-              actionLabel={t('emptyStates.addAdmin')}
-              onAction={openAddModal}
-              className="p-8"
-            />
-          ) : (
-            admins.map((admin) => (
-              <div key={admin.id} className="bg-white rounded-lg shadow p-3 flex flex-col gap-2">
-                <div className="flex items-center gap-3 mb-1">
-                  <FaUserShield className="text-xl text-gray-400" />
-                  <div className="font-medium text-gray-900 text-base flex-1 truncate">
-                    {admin.credentials?.username || admin.idVerification?.firstName || 'N/A'}
-                  </div>
-                </div>
-                <div className="text-xs text-gray-500">
-                  <div><span className="font-semibold text-gray-700">Settlement:</span> {admin.idVerification?.settlement || admin.settlement || 'N/A'}</div>
-                  <div><span className="font-semibold text-gray-700">Email:</span> {admin.credentials?.email || 'N/A'}</div>
-                  <div><span className="font-semibold text-gray-700">Phone:</span> {admin.credentials?.phone || admin.idVerification?.phone || 'N/A'}</div>
-                  <div className="mt-1"><span className="font-semibold text-gray-700">Retirees:</span> <span className="inline-flex items-center px-2 py-0.5 rounded-full text-xs font-medium bg-blue-100 text-blue-800"><FaUsers className="mr-1" />{retireeCounts[admin.idVerification?.settlement] || 0}</span></div>
-                </div>
-                <div className="flex gap-2 mt-2 justify-end">
-                  <button
-                    onClick={() => openViewModal(admin)}
-                    className="text-blue-600 hover:text-blue-900"
-                    title="View"
-                  >
-                    <FaEye />
-                  </button>
-                  <button
-                    onClick={() => openEditModal(admin)}
-                    className="text-yellow-600 hover:text-yellow-900"
-                    title="Edit"
-                  >
-                    <FaEdit />
-                  </button>
-                  <button
-                    onClick={() => handleDeleteAdmin(admin)}
-                    className="text-red-600 hover:text-red-900 p-1 rounded hover:bg-red-50"
-                    title="Delete admin"
-                  >
-                    <FaTrash />
-                  </button>
-                </div>
-              </div>
-            ))
-          )}
-        </div>
-        {/* Desktop: table */}
-        <div className="hidden sm:block">
-          <div className="bg-white rounded-lg shadow overflow-hidden">
-            {admins.length === 0 ? (
-              <EmptyState
-                icon={<FaUserShield className="text-6xl text-gray-300" />}
-                title={t('emptyStates.noAdmins')}
-                message={t('emptyStates.noAdminsMessage')}
-                actionLabel={t('emptyStates.addAdmin')}
-                onAction={openAddModal}
-                className="p-8"
-              />
-            ) : (
-              <>
-                <table className="min-w-full divide-y divide-gray-200">
-                  <thead className="bg-gray-50">
-                    <tr>
-                      <th className="px-6 py-3 text-left text-xs font-medium text-gray-500 uppercase tracking-wider">
-                        Admin Name
-                      </th>
-                      <th className="px-6 py-3 text-left text-xs font-medium text-gray-500 uppercase tracking-wider">
-                        Settlement
-                      </th>
-                      <th className="px-6 py-3 text-left text-xs font-medium text-gray-500 uppercase tracking-wider">
-                        Email
-                      </th>
-                      <th className="px-6 py-3 text-left text-xs font-medium text-gray-500 uppercase tracking-wider">
-                        Phone
-                      </th>
-                      <th className="px-6 py-3 text-left text-xs font-medium text-gray-500 uppercase tracking-wider">
-                        Registered Retirees
-                      </th>
-                      <th className="px-6 py-3 text-left text-xs font-medium text-gray-500 uppercase tracking-wider">
-                        Actions
-                      </th>
-                    </tr>
-                  </thead>
-                  <tbody className="bg-white divide-y divide-gray-200">
-                    {admins.map((admin) => (
-                      <tr key={admin.id} className="hover:bg-gray-50">
-                        <td className="px-6 py-4 whitespace-nowrap">
-                          <div className="text-sm font-medium text-gray-900">
-                            {admin.credentials?.username || admin.idVerification?.firstName || 'N/A'}
-                          </div>
-                        </td>
-                        <td className="px-6 py-4 whitespace-nowrap">
-                          <div className="text-sm text-gray-900">
-                            {admin.idVerification?.settlement || admin.settlement || 'N/A'}
-                          </div>
-                        </td>
-                        <td className="px-6 py-4 whitespace-nowrap text-sm text-gray-500">
-                          {admin.credentials?.email || 'N/A'}
-                        </td>
-                        <td className="px-6 py-4 whitespace-nowrap text-sm text-gray-500">
-                          {admin.credentials?.phone || admin.idVerification?.phone || 'N/A'}
-                        </td>
-                        <td className="px-6 py-4 whitespace-nowrap text-sm text-gray-500">
-                          <span className="inline-flex items-center px-2.5 py-0.5 rounded-full text-xs font-medium bg-blue-100 text-blue-800">
-                            <FaUsers className="mr-1" />
-                            {retireeCounts[admin.idVerification?.settlement] || 0} retirees
-                          </span>
-                        </td>
-                        <td className="px-6 py-4 whitespace-nowrap text-sm font-medium">
-                          <div className="flex space-x-2">
-                            <button
-                              onClick={() => openViewModal(admin)}
-                              className="text-blue-600 hover:text-blue-900"
-                              title="View"
-                            >
-                              <FaEye />
-                            </button>
-                            <button
-                              onClick={() => openEditModal(admin)}
-                              className="text-yellow-600 hover:text-yellow-900"
-                              title="Edit"
-                            >
-                              <FaEdit />
-                            </button>
-                            <button
-                              onClick={() => handleDeleteAdmin(admin)}
-                              className="text-red-600 hover:text-red-900 p-1 rounded hover:bg-red-50"
-                              title="Delete admin"
-                            >
-                              <FaTrash />
-                            </button>
-                          </div>
-                        </td>
-                      </tr>
-                    ))}
-                  </tbody>
-                </table>
-              </>
-            )}
-          </div>
-        </div>
-=======
       {/* Admins Table */}
       <div className="bg-white rounded-lg shadow overflow-hidden">
         {admins.length === 0 ? (
@@ -552,7 +400,6 @@
             </table>
           </>
         )}
->>>>>>> 3aa66c69
       </div>
 
       {/* Edit Admin Modal */}
