--- conflicted
+++ resolved
@@ -127,10 +127,10 @@
     return () => unsub();
   }, [admins]);
 
-<<<<<<< HEAD
   // Helper functions for validation
   const isValidEmail = (email) => /^[^\s@]+@[^\s@]+\.[^\s@]+$/.test(email);
   const isValidPhone = (phone) => /^\d{9,15}$/.test(phone.replace(/\D/g, ''));
+  const isValidUsername = (username) => /^[A-Za-z\u0590-\u05FF0-9_ ]+$/.test(username);
 
   const isDuplicateEmail = (email, excludeId = null) => {
     return admins.some(admin =>
@@ -142,16 +142,17 @@
       (admin.idVerification?.settlement || admin.settlement) === settlement && admin.id !== excludeId
     );
   };
-=======
-  const isValidUsername = (username) => /^[A-Za-z\u0590-\u05FF0-9_ ]+$/.test(username);
->>>>>>> a303f17c
 
   const handleAddAdmin = async () => {
     if (!formData.name || !formData.email || !formData.settlement) {
       toast.error('Please fill in all required fields');
       return;
     }
-<<<<<<< HEAD
+    // Username validation: allow Hebrew, English, numbers, underscore, space
+    if (!isValidUsername(formData.name)) {
+      toast.error('שם משתמש יכול להכיל אותיות בעברית, אנגלית, מספרים, רווחים וקו תחתון בלבד');
+      return;
+    }
     if (!isValidEmail(formData.email)) {
       toast.error('Please enter a valid email address');
       return;
@@ -171,14 +172,6 @@
       toast.error('An admin is already assigned to this settlement');
       return;
     }
-
-=======
-    // Username validation: allow Hebrew, English, numbers, underscore, space
-    if (!isValidUsername(formData.name)) {
-      toast.error('שם משתמש יכול להכיל אותיות בעברית, אנגלית, מספרים, רווחים וקו תחתון בלבד');
-      return;
-    }
->>>>>>> a303f17c
     try {
       // Create admin document
       const adminData = {
@@ -219,7 +212,11 @@
       toast.error('Please fill in all required fields');
       return;
     }
-<<<<<<< HEAD
+    // Username validation: allow Hebrew, English, numbers, underscore, space
+    if (!isValidUsername(formData.name)) {
+      toast.error('שם משתמש יכול להכיל אותיות בעברית, אנגלית, מספרים, רווחים וקו תחתון בלבד');
+      return;
+    }
     if (!isValidEmail(formData.email)) {
       toast.error('Please enter a valid email address');
       return;
@@ -239,14 +236,6 @@
       toast.error('An admin is already assigned to this settlement');
       return;
     }
-
-=======
-    // Username validation: allow Hebrew, English, numbers, underscore, space
-    if (!isValidUsername(formData.name)) {
-      toast.error('שם משתמש יכול להכיל אותיות בעברית, אנגלית, מספרים, רווחים וקו תחתון בלבד');
-      return;
-    }
->>>>>>> a303f17c
     try {
       const adminRef = doc(db, 'users', selectedAdmin.id);
       await updateDoc(adminRef, {
