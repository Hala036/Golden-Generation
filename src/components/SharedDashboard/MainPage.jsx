import React, { useState, useEffect, useContext, useMemo, useRef } from "react";
import { UserContext } from "../../context/UserContext"; // Import UserContext
import { FaBell, FaPlus, FaSearch, FaUsers, FaChartBar, FaCalendarAlt, FaClock, FaExclamationTriangle, FaCheckCircle, FaUserPlus, FaHandshake, FaHandsHelping, FaCalendarCheck, FaCalendarDay, FaUserShield, FaMapMarkerAlt } from 'react-icons/fa';
import { getServiceRequests } from "../../serviceRequestsService"; // Import serviceRequests logic
import { query, collection, where, getDocs, getDoc, doc, orderBy, limit, Timestamp } from "firebase/firestore"; // Import Firestore utilities
import { auth, db } from "../../firebase"; // Import Firestore instance
import Notifications from "./Notifications"; // Import Notifications component
<<<<<<< HEAD
import { useLanguage } from "../../context/LanguageContext";

const AdminHomepage = ({ setSelected, setShowNotificationsPopup }) => {
  const { t } = useLanguage();
  console.log("MainPage mounted");
=======
import DefaultProfilePic from "../DefaultProfilePic"; // Import DefaultProfilePic component
const AdminHomepage = React.memo(({ setSelected, setShowNotificationsPopup }) => {
  const mountedRef = useRef(false);
  
  if (!mountedRef.current) {
    console.log("MainPage mounted");
    mountedRef.current = true;
  }
  
>>>>>>> 8b0df695
  const { userData, loading } = useContext(UserContext);
  const user = auth.currentUser;

  // Memoize user data calculations to prevent unnecessary re-renders
  const userInfo = useMemo(() => {
    const userSettlement = userData?.idVerification?.settlement || userData?.settlement || "";
    const userName = userData?.credentials?.username || "Admin";
    const userRole = userData?.role || "";
    return { userSettlement, userName, userRole };
  }, [userData]);

  const { userSettlement, userName, userRole } = userInfo;

  // Define colors for different user types
  const defaultColors = {
    admin: '#4F46E5', // Indigo
    superadmin: '#DC2626', // Red
    retiree: '#059669', // Green
    default: '#6B7280', // Gray
  };

  // Debug logging for user data - only log when data changes
  useEffect(() => {
    console.log("MainPage userData:", {
      userData,
      userSettlement,
      userName,
      userRole,
      idVerificationSettlement: userData?.idVerification?.settlement,
      directSettlement: userData?.settlement
    });
  }, [userData, userSettlement, userName, userRole]);
  
  const [currentTime, setCurrentTime] = useState(new Date());
  const [pendingRequestsCount, setPendingRequestsCount] = useState(0);
  const [retireesRegisteredCount, setRetireesRegisteredCount] = useState(0); // State for retirees registered this week
  const [activeEventsCount, setActiveEventsCount] = useState(0); // State for active events
  const [volunteerMatchesCount, setVolunteerMatchesCount] = useState(0); // State for volunteer matches
  const [pendingEventsCount, setPendingEventsCount] = useState(0); // State for pending event requests

  const [notifications, setNotifications] = useState([]);
  const [recentActivity, setRecentActivity] = useState([]); // State for recent activity

  // Define recentActivity array
  const defaultRecentActivity = [
    { id: 1, action: 'Ruth Cohen joined the community', time: '5 minutes ago', type: 'join' },
    { id: 2, action: 'Moshe Levi created the event "Garden Event"', time: '12 minutes ago', type: 'apply' },
    { id: 3, action: 'Sarah Davis completed volunteer service', time: '1 hour ago', type: 'complete' },
    { id: 4, action: 'New service request: Home cleaning', time: '2 hours ago', type: 'request' },
    { id: 5, action: 'Event "Music Workshop" fully booked', time: '3 hours ago', type: 'event' }
  ];

  useEffect(() => {
    const timer = setInterval(() => setCurrentTime(new Date()), 1000);
    return () => {
      clearInterval(timer);
      mountedRef.current = false;
    };
  }, []);

  { /* Fetch information to display on overview cards, alerts and recent activity */ }
  useEffect(() => {
    console.log("MainPage useEffect running, userSettlement:", userSettlement);
    
    // Don't run if still loading or if userData is null
    if (loading || !userData) return;
    
    // For admin users without settlement, show global data
    // For retiree users, require settlement
    if (!userSettlement && userRole !== 'admin' && userRole !== 'superadmin') return;

    // Pending Service Requests
    const fetchPendingRequestsCount = async () => {
      try {
        const allRequests = await getServiceRequests();
        const pendingRequests = allRequests.filter((request) => request.status === "pending");
        setPendingRequestsCount(pendingRequests.length);
      } catch (error) {
        console.error("Error fetching pending requests count:", error);
      }
    };

    // Registered Retirees This Week
    const fetchRetireesRegisteredCount = async () => {
      try {
        const lastWeek = new Date();
        lastWeek.setDate(lastWeek.getDate() - 7);

        let allDocs = [];
        
        if (userSettlement) {
          // Query by idVerification.settlement
          const allUsersQuery1 = query(
            collection(db, "users"),
            where("role", "==", "retiree"),
            where("idVerification.settlement", "==", userSettlement)
          );
          const querySnapshot1 = await getDocs(allUsersQuery1);
          // Query by settlement (root)
          const allUsersQuery2 = query(
            collection(db, "users"),
            where("role", "==", "retiree"),
            where("settlement", "==", userSettlement)
          );
          const querySnapshot2 = await getDocs(allUsersQuery2);
          // Merge and deduplicate
          allDocs = [...querySnapshot1.docs, ...querySnapshot2.docs.filter(doc2 => !querySnapshot1.docs.some(doc1 => doc1.id === doc2.id))];
        } else {
          // For admin users without settlement, get all retirees
          const allUsersQuery = query(
            collection(db, "users"),
            where("role", "==", "retiree")
          );
          const querySnapshot = await getDocs(allUsersQuery);
          allDocs = querySnapshot.docs;
        }
        
        // Filter users manually based on the `createdAt` field
        const retireesRegisteredThisWeek = allDocs.filter((doc) => {
          let createdAt = doc.data().createdAt;
          if (createdAt && createdAt.toDate) {
            createdAt = createdAt.toDate();
          } else if (typeof createdAt === 'string') {
            createdAt = new Date(createdAt);
          }
          return createdAt && createdAt >= lastWeek;
        });
        setRetireesRegisteredCount(retireesRegisteredThisWeek.length);
      } catch (error) {
        console.error("Error fetching retirees registered count:", error);
      }
    };

    // Active Events
    const fetchActiveEventsCount = async () => {
      try {
        const activeEventsQuery = query(
          collection(db, "events"),
          where("status", "==", "active") // Query for active events
        );

        const querySnapshot = await getDocs(activeEventsQuery);

        setActiveEventsCount(querySnapshot.size); // Set the count of active events
      } catch (error) {
        console.error("Error fetching active events count:", error);
      }
    };

    // Volunteer Matches
    const fetchVolunteerMatchesCount = async () => {
      try {
        const uid = user?.uid || null;
        const volunteerMatchesQuery = query(
          collection(db, "jobRequests"),
          where("status", "==", "Active"), // Query for active job requests
          where("createdBy", "==", uid) // Filter by current user's UID
        );

        const querySnapshot = await getDocs(volunteerMatchesQuery);

        setVolunteerMatchesCount(querySnapshot.size); // Set the count of volunteer matches
      } catch (error) {
        console.error("Error fetching volunteer matches count:", error);
      }
    };

    // Pending Event Requests Count
    const fetchPendingEventRequestsCount = async () => {
      try {
        let pendingEventsQuery;
        if (userSettlement) {
          pendingEventsQuery = query(
            collection(db, "events"),
            where("status", "==", "pending"), // Query for pending events
            where("settlement", "==", userSettlement)
          );
        } else {
          // For admin users without settlement, get all pending events
          pendingEventsQuery = query(
            collection(db, "events"),
            where("status", "==", "pending") // Query for pending events
          );
        }
        const querySnapshot = await getDocs(pendingEventsQuery);
        setPendingEventsCount(querySnapshot.size);
      } catch (error) {
        console.error("Error fetching pending event requests count:", error);
        return 0; // Return 0 in case of error
      }
    };

    // Fetch recent notifications
    const fetchRecentNotifications = async () => {
      try {
        const userDoc = await getDoc(doc(db, "users", user.uid));
        const userData = userDoc.data();
        const userNotifications = userData?.notifs || [];
    
        const enrichedNotifications = await Promise.all(
          userNotifications.map(async (notif) => {
            const notifDoc = await getDoc(doc(db, "notifications", notif.id));
            return {
              id: notif.id,
              ...notifDoc.data(),
              read: notif.read,
            };
          })
        );
    
        setNotifications(enrichedNotifications);
      } catch (err) {
        console.error("Error fetching notifications:", err);
      }
    };

    // Recent Activity

    const today = new Date();
    today.setHours(0, 0, 0, 0); // Set to start of the day

    const fetchRecentActivity = async () => {
      const activity = [];

      try {
        // Fetch actions from service requests
        const allRequests = await getServiceRequests();
        const todayRequests = allRequests.filter((request) => {
          const requestDate = request.createdAt instanceof Timestamp 
            ? request.createdAt.toDate() // Convert Firestore Timestamp to JavaScript Date
            : new Date(request.createdAt); // Parse as a regular date string if not a Timestamp
          return requestDate >= today; // Compare with today's date
        });
        todayRequests.forEach((request) => {
          activity.push({
            id: request.id,
            action: `New service request: ${request.title}`,
            time: (() => {
            const createdAtDate =
              request.createdAt instanceof Timestamp
                ? request.createdAt.toDate() // Convert Firestore Timestamp to JavaScript Date
                : new Date(request.createdAt); // Parse as a regular date string if not a Timestamp

            if (isNaN(createdAtDate.getTime())) {
              return "Invalid date";
            }    
              const diffInMs = new Date() - createdAtDate; // Difference in milliseconds
              const diffInMinutes = Math.floor(diffInMs / (1000 * 60)); // Convert to minutes
              const diffInHours = Math.floor(diffInMinutes / 60); // Convert to hours

              if (diffInMinutes < 60) {
                return `${diffInMinutes} minutes ago`;
              } else {
                return `${diffInHours} hours ago`;
              }
            })(),
            type: "request",
          });
        });

        // Fetch actions from retirees
        const lastWeek = new Date();
        lastWeek.setDate(lastWeek.getDate() - 7);
        
        let allDocs = [];
        if (userSettlement) {
          // Query by idVerification.settlement
          const allUsersQuery1 = query(
            collection(db, "users"),
            where("role", "==", "retiree"),
            where("idVerification.settlement", "==", userSettlement)
          );
          const querySnapshot1 = await getDocs(allUsersQuery1);
          // Query by settlement (root)
          const allUsersQuery2 = query(
            collection(db, "users"),
            where("role", "==", "retiree"),
            where("settlement", "==", userSettlement)
          );
          const querySnapshot2 = await getDocs(allUsersQuery2);
          // Merge and deduplicate
          allDocs = [...querySnapshot1.docs, ...querySnapshot2.docs.filter(doc2 => !querySnapshot1.docs.some(doc1 => doc1.id === doc2.id))];
        } else {
          // For admin users without settlement, get all retirees
          const allUsersQuery = query(
            collection(db, "users"),
            where("role", "==", "retiree")
          );
          const querySnapshot = await getDocs(allUsersQuery);
          allDocs = querySnapshot.docs;
        }
        
        const lastWeekForActivity = new Date();
        lastWeekForActivity.setDate(lastWeekForActivity.getDate() - 7);
        const recentRetirees = allDocs.filter((doc) => {
          let createdAt = doc.data().createdAt;
          if (createdAt && createdAt.toDate) {
            createdAt = createdAt.toDate();
          } else if (typeof createdAt === 'string') {
            createdAt = new Date(createdAt);
          }
          return createdAt && createdAt >= lastWeekForActivity;
        });
        recentRetirees.forEach((retiree) => {
          activity.push({
            id: retiree.id,
            action: `${retiree.data().credentials?.username || retiree.data().username || 'Retiree'} joined the community`,
            time: (() => {
              let createdAtDate = retiree.data().createdAt;
              if (createdAtDate && createdAtDate.toDate) {
                createdAtDate = createdAtDate.toDate();
              } else if (typeof createdAtDate === 'string') {
                createdAtDate = new Date(createdAtDate);
              }
              if (isNaN(createdAtDate?.getTime?.() || createdAtDate?.getTime?.() === undefined)) {
                return "Invalid date";
              }
              const diffInMs = new Date() - createdAtDate;
              const diffInMinutes = Math.floor(diffInMs / (1000 * 60));
              const diffInHours = Math.floor(diffInMinutes / 60);
              const diffInDays = Math.floor(diffInHours / 24);
              if (diffInMinutes < 60) {
                return `${diffInMinutes} minutes ago`;
              } else if (diffInHours < 24) {
                return `${diffInHours} hours ago`;
              } else {
                return `${diffInDays} days ago`;
              }
            })(),
            type: "join",
          });
        });

        // Fetch actions from events
        const activeEventsQuery = query(
          collection(db, "events"),
          where("status", "==", "active")
        );
        const eventsSnapshot = await getDocs(activeEventsQuery);
        const recentEvents = eventsSnapshot.docs.filter((doc) => {
          let eventDate = doc.data().createdAt;
          if (eventDate && eventDate.toDate) {
            eventDate = eventDate.toDate();
          } else if (typeof eventDate === 'string') {
            eventDate = new Date(eventDate);
          }
          return eventDate && eventDate >= lastWeekForActivity;
        });
        recentEvents.forEach((event) => {
          activity.push({
            id: event.id,
            action: `Event "${event.data().title}" created`,
            time: (() => {
              let createdAtDate = event.data().createdAt;
              if (createdAtDate && createdAtDate.toDate) {
                createdAtDate = createdAtDate.toDate();
              } else if (typeof createdAtDate === 'string') {
                createdAtDate = new Date(createdAtDate);
              }
              if (isNaN(createdAtDate?.getTime?.() || createdAtDate?.getTime?.() === undefined)) {
                return "Invalid date";
              }
              const diffInMs = new Date() - createdAtDate;
              const diffInMinutes = Math.floor(diffInMs / (1000 * 60));
              const diffInHours = Math.floor(diffInMinutes / 60);
              const diffInDays = Math.floor(diffInHours / 24);
              if (diffInMinutes < 60) {
                return `${diffInMinutes} minutes ago`;
              } else if (diffInHours < 24) {
                return `${diffInHours} hours ago`;
              } else {
                return `${diffInDays} days ago`;
              }
            })(),
            type: "event",
          });
        });

        // Fetch actions from volunteer matches
        const volunteerMatchesQuery = query(
          collection(db, "jobRequests"),
          where("status", "==", "Active"),
          where("createdBy", "==", user?.uid || null)
        );
        const matchesSnapshot = await getDocs(volunteerMatchesQuery);
        const todayMatches = matchesSnapshot.docs.filter((doc) => {
          const matchDate = doc.data().createdAt instanceof Timestamp
            ? doc.data().createdAt.toDate()
            : new Date(doc.data().createdAt);
          return matchDate >= today;
        });
        todayMatches.forEach((match) => {
          activity.push({
            id: match.id,
            action: `Volunteer match created for "${match.data().title}"`,
            time: (() => {
              const createdAtDate =
                match.data().createdAt instanceof Timestamp
                  ? match.data().createdAt.toDate() // Convert Firestore Timestamp to JavaScript Date
                  : new Date(match.data().createdAt); // Parse as a regular date string if not a Timestamp

              if (isNaN(createdAtDate.getTime())) {
                return "Invalid date";
              }

              const diffInMs = new Date() - createdAtDate; // Difference in milliseconds
              const diffInMinutes = Math.floor(diffInMs / (1000 * 60)); // Convert to minutes
              const diffInHours = Math.floor(diffInMinutes / 60); // Convert to hours

              if (diffInMinutes < 60) {
                return `${diffInMinutes} minutes ago`;
              } else {
                return `${diffInHours} hours ago`;
              }
            })(),
            type: "apply",
          });
        });

        // Update recentActivity state
        setRecentActivity(activity);
      } catch (error) {
        console.error("Error fetching recent activity:", error);
      }
    };

    fetchPendingEventRequestsCount();
    fetchRecentNotifications();
    fetchPendingRequestsCount();
    fetchRetireesRegisteredCount();
    fetchActiveEventsCount();
    fetchVolunteerMatchesCount();
    fetchRecentActivity();
  }, [userSettlement, user?.uid, userRole, loading]); // Include loading dependency

  // Loading check after all hooks are declared
  if (loading) return <div>Loading...</div>;

  const overviewCards = [
    {
      title: t('dashboard.main.cards.pendingServiceRequests'),
      value: pendingRequestsCount, // Dynamically update the value
      icon: <FaClock className="text-2xl md:text-3xl text-orange-500" />, // Adjust icon size
      color: "bg-orange-50 border-orange-200",
      urgent: true,
      onClick: () => setSelected("service"), // Set selected to "service"
    },
    {
      title: t('dashboard.main.cards.signupsThisWeek'),
      value: retireesRegisteredCount, // Dynamically update the value
      icon: <FaUserPlus className="text-2xl md:text-3xl text-green-500" />, // Adjust icon size
      color: "bg-green-50 border-green-200",
      urgent: false,
      onClick: () => setSelected("retirees"),
    },
    {
      title: t('dashboard.main.cards.activeEvents'),
      value: activeEventsCount, // Dynamically update the value
      icon: <FaCalendarCheck className="text-2xl md:text-3xl text-blue-500" />, // Adjust icon size
      color: "bg-blue-50 border-blue-200",
      urgent: false,
      onClick: () => setSelected("upcoming"), // Set selected to "events"
    },
    {
      title: t('dashboard.main.cards.volunteerMatchesPending'),
      value: volunteerMatchesCount, // Dynamically update the value
      icon: <FaHandsHelping className="text-2xl md:text-3xl text-purple-500" />, // Adjust icon size
      color: "bg-purple-50 border-purple-200",
      urgent: true,
      onClick: () => setSelected("jobs"), // Set selected to "Jobs"
    },
    {
      title: t('dashboard.main.cards.pendingEventRequests'),
      value: pendingEventsCount, // Replace with dynamic value if available
      icon: <FaCalendarAlt className="text-2xl md:text-3xl text-red-500" />, // Adjust icon size
      color: "bg-red-50 border-red-200",
      urgent: true,
      onClick: () => setSelected("eventRequests"), // Set selected to "eventRequests"
    },
  ];

  const quickActions = [
    { title: t('dashboard.main.quickActions.calendar'), icon: <FaCalendarAlt />, color: 'bg-green-500 hover:bg-green-600', onClick: () => setSelected("calendar") },
    { title: t('dashboard.main.quickActions.viewAllRequests'), icon: <FaSearch />, color: 'bg-blue-500 hover:bg-blue-600', onClick: () => setSelected("service") },
    { title: t('dashboard.main.quickActions.manageRetirees'), icon: <FaUsers />, color: 'bg-purple-500 hover:bg-purple-600', onClick: () => setSelected("retirees") },
    { title: t('dashboard.main.quickActions.reportsAnalytics'), icon: <FaChartBar />, color: 'bg-orange-500 hover:bg-orange-600', onClick: () => setSelected("analysis") },
  ];

  // SuperAdmin-only quick actions
  const superAdminQuickActions = [
    { title: t('dashboard.main.quickActions.adminManagement'), icon: <FaUserShield />, color: 'bg-red-500 hover:bg-red-600', onClick: () => setSelected("admins") },
    { title: t('dashboard.main.quickActions.addSettlements'), icon: <FaMapMarkerAlt />, color: 'bg-indigo-500 hover:bg-indigo-600', onClick: () => setSelected("addSettlements") },
  ];

  // Only show for superadmin
  const allQuickActions = (userRole && userRole.toLowerCase() === 'superadmin')
    ? [...quickActions, ...superAdminQuickActions]
    : quickActions;

  const getActivityIcon = (type) => {
    switch (type) {
      case 'join': return <FaUserPlus className="text-green-500" />;
      case 'apply': return <FaHandshake className="text-blue-500" />;
      case 'complete': return <FaCheckCircle className="text-green-600" />;
      case 'request': return <FaClock className="text-orange-500" />;
      case 'event': return <FaCalendarAlt className="text-purple-500" />;
      default: return <FaBell className="text-gray-500" />;
    }
  };

<<<<<<< HEAD
  // Dynamic activity string helpers
  const getActivityAction = (activity) => {
    switch (activity.type) {
      case 'join':
        return t('dashboard.main.activity.joinedCommunity', { username: activity.username || 'Retiree' });
      case 'apply':
        return t('dashboard.main.activity.volunteerMatchCreated', { title: activity.title });
      case 'complete':
        return t('dashboard.main.activity.completedVolunteerService', { username: activity.username || 'Volunteer' });
      case 'request':
        return t('dashboard.main.activity.newServiceRequest', { title: activity.title });
      case 'event':
        return t('dashboard.main.activity.createdEvent', { title: activity.title });
      default:
        return activity.action;
    }
  };

  // Dynamic time string helpers
  const getTimeAgo = (minutes, hours, days, invalid) => {
    if (invalid) return t('dashboard.main.time.invalidDate');
    if (minutes < 60) return t('dashboard.main.time.minutesAgo', { count: minutes });
    if (hours < 24) return t('dashboard.main.time.hoursAgo', { count: hours });
    return t('dashboard.main.time.daysAgo', { count: days });
=======
  // Function to extract name from activity action
  const extractNameFromAction = (action) => {
    // Match pattern: starts with any word characters up to a space or 'joined'
    const match = action.match(/^([^\s]+)(?=\s|joined)/);
    return match ? match[1] : '';
>>>>>>> 8b0df695
  };

  return (
    <div className="min-h-screen bg-gradient-to-br from-gray-50 to-gray-100 p-2 md:p-6">
      {/* Header */}
      <div className="mb-4 md:mb-8">
        <div className="flex items-center justify-between">
<<<<<<< HEAD
          <div>
            <h1 className="text-3xl font-bold text-gray-800 mb-2">{t('dashboard.main.welcome', { userName })}</h1>
            <p className="text-gray-600">{t('dashboard.main.communityToday')}</p>
=======
          <div className="flex items-center gap-2 md:gap-4">
            {/* <DefaultProfilePic 
              name={userName} 
              size={50} 
              fontSize="1.8rem"
              bgColor={defaultColors[userRole?.toLowerCase()] || defaultColors.default}
            /> */}
            <div>
              <h1 className="text-xl md:text-3xl font-bold text-gray-800 mb-1 md:mb-2">Welcome, {userName} 👋</h1>
              <p className="text-xs md:text-base text-gray-600">Here's what's happening in your community today</p>
            </div>
>>>>>>> 8b0df695
          </div>
          {/* Quick Actions */}
          <div className={`grid gap-1 md:gap-2 w-full max-w-s md:mr-3 md:ml-3 grid-cols-2 xs:grid-cols-3 sm:grid-cols-4`}>
            {allQuickActions.map((action, index) => (
              <button
                key={index}
                onClick={action.onClick}
                className={`${action.color} text-white p-1 md:p-3 rounded-md transition-all duration-200 hover:shadow-md hover:scale-105 flex flex-col items-center space-y-0.5 md:space-y-1`}
              >
                <span className="text-base md:text-xl">{action.icon}</span>
                <span className="text-[9px] md:text-xs font-small text-center">{action.title}</span>
              </button>
            ))}
          </div>
<<<<<<< HEAD
          <div className="text-right">
            <div className="text-sm text-gray-500">{t('dashboard.main.currentTime')}</div>
=======
          {/* Clock for desktop only */}
          <div className="text-right hidden md:block">
            <div className="text-sm text-gray-500">Current Time</div>
>>>>>>> 8b0df695
            <div className="text-lg font-semibold text-gray-700">
              {currentTime.toLocaleTimeString()}
            </div>
          </div>
        </div>
      </div>

      {/* Overview Cards */}
      <div className="grid grid-cols-2 xs:grid-cols-3 md:grid-cols-3 lg:grid-cols-5 gap-2 md:gap-4 mb-4 md:mb-6">
        {overviewCards.map((card, index) => (
          <div
            key={index}
            onClick={card.onClick} // Handle card click
            className={`${card.color} border-2 rounded-lg p-2 md:p-6 transition-all duration-300 hover:shadow-lg hover:scale-105 cursor-pointer relative`}
          >
            <div className="flex flex-col items-center justify-between h-full mb-1">
              {/* Title and Icon */}
              <div className="flex items-center justify-between w-full">
                <p className="text-[11px] md:text-sm font-medium text-gray-600">{card.title}</p>
                <div className="text-base md:text-3xl">{card.icon}</div>
              </div>
              {/* Value */}
              <p className="text-lg md:text-3xl font-bold text-gray-800 text-center">{card.value}</p>
            </div>
          </div>
        ))}
      </div>

      <div className="grid gap-4 md:gap-8 lg:grid-cols-3">
        {/* Recent Activity Feed */}
        <div className="lg:col-span-2">
          <div className="bg-white rounded-xl shadow-sm border border-gray-200 p-2 md:p-6">
            <h2 className="text-base md:text-xl font-semibold text-gray-800 mb-2 md:mb-4 flex items-center">
              <FaClock className="mr-2 text-blue-500" />
              {t('dashboard.main.recentActivityFeed')}
            </h2>
            <div className="space-y-2 md:space-y-4 max-h-56 md:max-h-80 overflow-y-auto">
              {recentActivity.length === 0 && (
<<<<<<< HEAD
                <div className="text-center text-gray-500 py-4">
                  {t('dashboard.main.noRecentActivity')}
=======
                <div className="text-center text-gray-500 py-2 md:py-4">
                  No recent activity to show.
>>>>>>> 8b0df695
                </div>
              )}
              {recentActivity.map((activity) => (
                <div key={activity.id} className="flex items-start space-x-2 md:space-x-3 p-2 md:p-3 bg-gray-50 rounded-lg hover:bg-gray-100 transition-colors">
                  <div className="flex-shrink-0 mt-1">
                    {activity.type === 'join' ? (
                      <div className="w-8 h-8">
                        <DefaultProfilePic 
                          name={extractNameFromAction(activity.action)} 
                          size={32} 
                          fontSize="0.9rem"
                          bgColor={defaultColors['retiree']}
                        />
                      </div>
                    ) : (
                      getActivityIcon(activity.type)
                    )}
                  </div>
                  <div className="flex-grow">
<<<<<<< HEAD
                    <p className="text-sm text-gray-800">{getActivityAction(activity)}</p>
                    <p className="text-xs text-gray-500 mt-1">{getTimeAgo(/* pass correct values here based on activity.time */)}</p>
=======
                    <p className="text-xs md:text-sm text-gray-800">{activity.action}</p>
                    <p className="text-[10px] md:text-xs text-gray-500 mt-1">{activity.time}</p>
>>>>>>> 8b0df695
                  </div>
                </div>
              ))}
            </div>
          </div>
        </div>

        {/* Alerts & Quick Actions */}
        <div className="lg:col-span-1">
          <div className="bg-white rounded-xl shadow-sm border border-gray-200 p-2 md:p-6">
            <h2 className="text-base md:text-xl font-semibold text-gray-800 mb-1 md:p-3 flex items-center">
              <FaBell className="mr-2 text-red-500" />
              {t('dashboard.main.alertsAndNotifications')}
            </h2>
            <div className="space-y-2 md:space-y-4 max-h-56 md:max-h-80 overflow-y-auto">
              <Notifications 
                setSelectedTab={setSelected} 
                setShowNotificationsPopup={setShowNotificationsPopup} 
                limit={3}
              />
            </div>
          </div>
        </div>
      </div>
    </div>
  );
});

export default AdminHomepage;<|MERGE_RESOLUTION|>--- conflicted
+++ resolved
@@ -5,13 +5,9 @@
 import { query, collection, where, getDocs, getDoc, doc, orderBy, limit, Timestamp } from "firebase/firestore"; // Import Firestore utilities
 import { auth, db } from "../../firebase"; // Import Firestore instance
 import Notifications from "./Notifications"; // Import Notifications component
-<<<<<<< HEAD
 import { useLanguage } from "../../context/LanguageContext";
 
-const AdminHomepage = ({ setSelected, setShowNotificationsPopup }) => {
   const { t } = useLanguage();
-  console.log("MainPage mounted");
-=======
 import DefaultProfilePic from "../DefaultProfilePic"; // Import DefaultProfilePic component
 const AdminHomepage = React.memo(({ setSelected, setShowNotificationsPopup }) => {
   const mountedRef = useRef(false);
@@ -21,7 +17,7 @@
     mountedRef.current = true;
   }
   
->>>>>>> 8b0df695
+
   const { userData, loading } = useContext(UserContext);
   const user = auth.currentUser;
 
@@ -532,7 +528,6 @@
     }
   };
 
-<<<<<<< HEAD
   // Dynamic activity string helpers
   const getActivityAction = (activity) => {
     switch (activity.type) {
@@ -557,13 +552,11 @@
     if (minutes < 60) return t('dashboard.main.time.minutesAgo', { count: minutes });
     if (hours < 24) return t('dashboard.main.time.hoursAgo', { count: hours });
     return t('dashboard.main.time.daysAgo', { count: days });
-=======
   // Function to extract name from activity action
   const extractNameFromAction = (action) => {
     // Match pattern: starts with any word characters up to a space or 'joined'
     const match = action.match(/^([^\s]+)(?=\s|joined)/);
     return match ? match[1] : '';
->>>>>>> 8b0df695
   };
 
   return (
@@ -571,23 +564,10 @@
       {/* Header */}
       <div className="mb-4 md:mb-8">
         <div className="flex items-center justify-between">
-<<<<<<< HEAD
           <div>
             <h1 className="text-3xl font-bold text-gray-800 mb-2">{t('dashboard.main.welcome', { userName })}</h1>
             <p className="text-gray-600">{t('dashboard.main.communityToday')}</p>
-=======
-          <div className="flex items-center gap-2 md:gap-4">
-            {/* <DefaultProfilePic 
-              name={userName} 
-              size={50} 
-              fontSize="1.8rem"
-              bgColor={defaultColors[userRole?.toLowerCase()] || defaultColors.default}
-            /> */}
-            <div>
-              <h1 className="text-xl md:text-3xl font-bold text-gray-800 mb-1 md:mb-2">Welcome, {userName} 👋</h1>
-              <p className="text-xs md:text-base text-gray-600">Here's what's happening in your community today</p>
-            </div>
->>>>>>> 8b0df695
+
           </div>
           {/* Quick Actions */}
           <div className={`grid gap-1 md:gap-2 w-full max-w-s md:mr-3 md:ml-3 grid-cols-2 xs:grid-cols-3 sm:grid-cols-4`}>
@@ -602,14 +582,9 @@
               </button>
             ))}
           </div>
-<<<<<<< HEAD
           <div className="text-right">
             <div className="text-sm text-gray-500">{t('dashboard.main.currentTime')}</div>
-=======
-          {/* Clock for desktop only */}
-          <div className="text-right hidden md:block">
-            <div className="text-sm text-gray-500">Current Time</div>
->>>>>>> 8b0df695
+
             <div className="text-lg font-semibold text-gray-700">
               {currentTime.toLocaleTimeString()}
             </div>
@@ -648,13 +623,9 @@
             </h2>
             <div className="space-y-2 md:space-y-4 max-h-56 md:max-h-80 overflow-y-auto">
               {recentActivity.length === 0 && (
-<<<<<<< HEAD
                 <div className="text-center text-gray-500 py-4">
                   {t('dashboard.main.noRecentActivity')}
-=======
-                <div className="text-center text-gray-500 py-2 md:py-4">
-                  No recent activity to show.
->>>>>>> 8b0df695
+
                 </div>
               )}
               {recentActivity.map((activity) => (
@@ -674,13 +645,9 @@
                     )}
                   </div>
                   <div className="flex-grow">
-<<<<<<< HEAD
                     <p className="text-sm text-gray-800">{getActivityAction(activity)}</p>
                     <p className="text-xs text-gray-500 mt-1">{getTimeAgo(/* pass correct values here based on activity.time */)}</p>
-=======
-                    <p className="text-xs md:text-sm text-gray-800">{activity.action}</p>
-                    <p className="text-[10px] md:text-xs text-gray-500 mt-1">{activity.time}</p>
->>>>>>> 8b0df695
+
                   </div>
                 </div>
               ))}
