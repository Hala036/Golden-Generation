import React, { useState, useEffect, useContext, useMemo, useRef } from "react";
import { UserContext } from "../../context/UserContext"; // Import UserContext
import { FaBell, FaPlus, FaSearch, FaUsers, FaChartBar, FaCalendarAlt, FaClock, FaExclamationTriangle, FaCheckCircle, FaUserPlus, FaHandshake, FaHandsHelping, FaCalendarCheck, FaCalendarDay, FaUserShield, FaMapMarkerAlt } from 'react-icons/fa';
import { getServiceRequests } from "../../serviceRequestsService"; // Import serviceRequests logic
import { query, collection, where, getDocs, getDoc, doc, orderBy, limit, Timestamp } from "firebase/firestore"; // Import Firestore utilities
import { auth, db } from "../../firebase"; // Import Firestore instance
import Notifications from "./Notifications"; // Import Notifications component
import { useLanguage } from "../../context/LanguageContext";
import i18n from "i18next"; // Import i18next for translations

import DefaultProfilePic from "../DefaultProfilePic"; // Import DefaultProfilePic component
const AdminHomepage = React.memo(({ setSelected, setShowNotificationsPopup }) => {
  const mountedRef = useRef(false);
  const { t } = useLanguage();
  
  if (!mountedRef.current) {
    mountedRef.current = true;
  }
  
  const { userData, loading } = useContext(UserContext);
  const user = auth.currentUser;

  // Memoize user data calculations to prevent unnecessary re-renders
  const userInfo = useMemo(() => {
    const userSettlement = userData?.idVerification?.settlement || userData?.settlement || "";
    const userName = userData?.credentials?.username || "Admin";
    const userRole = userData?.role || "";
    return { userSettlement, userName, userRole };
  }, [userData, user]);

  const { userSettlement, userName, userRole } = userInfo;

  // Define colors for different user types
  const defaultColors = {
    admin: '#4F46E5', // Indigo
    superadmin: '#DC2626', // Red
    retiree: '#059669', // Green
    default: '#6B7280', // Gray
  };

  const [currentTime, setCurrentTime] = useState(new Date());
  const [pendingRequestsCount, setPendingRequestsCount] = useState(0);
  const [retireesRegisteredCount, setRetireesRegisteredCount] = useState(0); // State for retirees registered this week
  const [activeEventsCount, setActiveEventsCount] = useState(0); // State for active events
  const [volunteerMatchesCount, setVolunteerMatchesCount] = useState(0); // State for volunteer matches
  const [pendingEventsCount, setPendingEventsCount] = useState(0); // State for pending event requests

  const [notifications, setNotifications] = useState([]);
  const [recentActivity, setRecentActivity] = useState([]); // State for recent activity

  // Define recentActivity array
  const defaultRecentActivity = [
    { id: 1, action: 'Ruth Cohen joined the community', time: '5 minutes ago', type: 'join' },
    { id: 2, action: 'Moshe Levi created the event "Garden Event"', time: '12 minutes ago', type: 'apply' },
    { id: 3, action: 'Sarah Davis completed volunteer service', time: '1 hour ago', type: 'complete' },
    { id: 4, action: 'New service request: Home cleaning', time: '2 hours ago', type: 'request' },
    { id: 5, action: 'Event "Music Workshop" fully booked', time: '3 hours ago', type: 'event' }
  ];

  useEffect(() => {
    const timer = setInterval(() => setCurrentTime(new Date()), 1000);
    return () => {
      clearInterval(timer);
      mountedRef.current = false;
    };
  }, []);

  { /* Fetch information to display on overview cards, alerts and recent activity */ }
  useEffect(() => {    
    // Don't run if still loading or if userData is null
    if (loading || !userData) return;
    
    // For admin users without settlement, show global data
    // For retiree users, require settlement
    if (!userSettlement && userRole !== 'admin' && userRole !== 'superadmin') return;

    // Pending Service Requests
    const fetchPendingRequestsCount = async () => {
      try {
        const allRequests = await getServiceRequests();
        const pendingRequests = allRequests.filter((request) => request.status === "pending");
        setPendingRequestsCount(pendingRequests.length);
      } catch (error) {
        console.error("Error fetching pending requests count:", error);
      }
    };

    // Registered Retirees This Week
    const fetchRetireesRegisteredCount = async () => {
      try {
        const lastWeek = new Date();
        lastWeek.setDate(lastWeek.getDate() - 7);

        let allDocs = [];
        
        if (userSettlement) {
          // Query by idVerification.settlement
          const allUsersQuery1 = query(
            collection(db, "users"),
            where("role", "==", "retiree"),
            where("idVerification.settlement", "==", userSettlement)
          );
          const querySnapshot1 = await getDocs(allUsersQuery1);
          // Query by settlement (root)
          const allUsersQuery2 = query(
            collection(db, "users"),
            where("role", "==", "retiree"),
            where("settlement", "==", userSettlement)
          );
          const querySnapshot2 = await getDocs(allUsersQuery2);
          // Merge and deduplicate
          allDocs = [...querySnapshot1.docs, ...querySnapshot2.docs.filter(doc2 => !querySnapshot1.docs.some(doc1 => doc1.id === doc2.id))];
        } else {
          // For admin users without settlement, get all retirees
          const allUsersQuery = query(
            collection(db, "users"),
            where("role", "==", "retiree")
          );
          const querySnapshot = await getDocs(allUsersQuery);
          allDocs = querySnapshot.docs;
        }
        
        // Filter users manually based on the `createdAt` field
        const retireesRegisteredThisWeek = allDocs.filter((doc) => {
          let createdAt = doc.data().createdAt;
          if (createdAt && createdAt.toDate) {
            createdAt = createdAt.toDate();
          } else if (typeof createdAt === 'string') {
            createdAt = new Date(createdAt);
          }
          return createdAt && createdAt >= lastWeek;
        });
        setRetireesRegisteredCount(retireesRegisteredThisWeek.length);
      } catch (error) {
        console.error("Error fetching retirees registered count:", error);
      }
    };

    // Active Events
    const fetchActiveEventsCount = async () => {
      try {
        const activeEventsQuery = query(
          collection(db, "events"),
          where("status", "==", "active") // Query for active events
        );

        const querySnapshot = await getDocs(activeEventsQuery);

        setActiveEventsCount(querySnapshot.size); // Set the count of active events
      } catch (error) {
        console.error("Error fetching active events count:", error);
      }
    };

    // Volunteer Matches
    const fetchVolunteerMatchesCount = async () => {
      try {
        const uid = user?.uid || null;
        const volunteerMatchesQuery = query(
          collection(db, "jobRequests"),
          where("status", "==", "Active"), // Query for active job requests
          where("createdBy", "==", uid) // Filter by current user's UID
        );

        const querySnapshot = await getDocs(volunteerMatchesQuery);

        setVolunteerMatchesCount(querySnapshot.size); // Set the count of volunteer matches
      } catch (error) {
        console.error("Error fetching volunteer matches count:", error);
      }
    };

    // Pending Event Requests Count
    const fetchPendingEventRequestsCount = async () => {
      try {
        let pendingEventsQuery;
        if (userSettlement) {
          pendingEventsQuery = query(
            collection(db, "events"),
            where("status", "==", "pending"), // Query for pending events
            where("settlement", "==", userSettlement)
          );
        } else {
          // For admin users without settlement, get all pending events
          pendingEventsQuery = query(
            collection(db, "events"),
            where("status", "==", "pending") // Query for pending events
          );
        }
        const querySnapshot = await getDocs(pendingEventsQuery);
        setPendingEventsCount(querySnapshot.size);
      } catch (error) {
        console.error("Error fetching pending event requests count:", error);
        return 0; // Return 0 in case of error
      }
    };

    // Fetch recent notifications
    const fetchRecentNotifications = async () => {
      try {
        const userDoc = await getDoc(doc(db, "users", user.uid));
        const userData = userDoc.data();
        const userNotifications = userData?.notifs || [];
    
        const enrichedNotifications = await Promise.all(
          userNotifications.map(async (notif) => {
            const notifDoc = await getDoc(doc(db, "notifications", notif.id));
            return {
              id: notif.id,
              ...notifDoc.data(),
              read: notif.read,
            };
          })
        );
    
        setNotifications(enrichedNotifications);
      } catch (err) {
        console.error("Error fetching notifications:", err);
      }
    };

    // Recent Activity

    const today = new Date();
    today.setHours(0, 0, 0, 0); // Set to start of the day

    const fetchRecentActivity = async () => {
      const activity = [];

      try {
        // Fetch actions from service requests
        const allRequests = await getServiceRequests();
        const todayRequests = allRequests.filter((request) => {
          const requestDate = request.createdAt instanceof Timestamp 
            ? request.createdAt.toDate() // Convert Firestore Timestamp to JavaScript Date
            : new Date(request.createdAt); // Parse as a regular date string if not a Timestamp
          return requestDate >= today; // Compare with today's date
        });
        todayRequests.forEach((request) => {
          activity.push({
            id: request.id,
            title: request.title,
            action: `New service request: ${request.title}`,
            time: (() => {
              const createdAtDate =
                request.createdAt instanceof Timestamp
                  ? request.createdAt.toDate() // Convert Firestore Timestamp to JavaScript Date
                  : new Date(request.createdAt); // Parse as a regular date string if not a Timestamp

              return createdAtDate;
            })(),
            type: "request",
          });
        });

        // Fetch actions from retirees
        const lastWeek = new Date();
        lastWeek.setDate(lastWeek.getDate() - 7);
        
        let allDocs = [];
        if (userSettlement) {
          // Query by idVerification.settlement
          const allUsersQuery1 = query(
            collection(db, "users"),
            where("role", "==", "retiree"),
            where("idVerification.settlement", "==", userSettlement)
          );
          const querySnapshot1 = await getDocs(allUsersQuery1);
          // Query by settlement (root)
          const allUsersQuery2 = query(
            collection(db, "users"),
            where("role", "==", "retiree"),
            where("settlement", "==", userSettlement)
          );
          const querySnapshot2 = await getDocs(allUsersQuery2);
          // Merge and deduplicate
          allDocs = [...querySnapshot1.docs, ...querySnapshot2.docs.filter(doc2 => !querySnapshot1.docs.some(doc1 => doc1.id === doc2.id))];
        } else {
          // For admin users without settlement, get all retirees
          const allUsersQuery = query(
            collection(db, "users"),
            where("role", "==", "retiree")
          );
          const querySnapshot = await getDocs(allUsersQuery);
          allDocs = querySnapshot.docs;
        }
        
        const lastWeekForActivity = new Date();
        lastWeekForActivity.setDate(lastWeekForActivity.getDate() - 7);
        const recentRetirees = allDocs.filter((doc) => {
          let createdAt = doc.data().createdAt;
          if (createdAt && createdAt.toDate) {
            createdAt = createdAt.toDate();
          } else if (typeof createdAt === 'string') {
            createdAt = new Date(createdAt);
          }
          return createdAt && createdAt >= lastWeekForActivity;
        });
        recentRetirees.forEach((retiree) => {
          activity.push({
            id: retiree.id,
            title: retiree.data().credentials?.username || retiree.data().username || 'Retiree',
            action: `${retiree.data().credentials?.username || retiree.data().username || 'Retiree'} joined the community`,
            time: (() => {
              let createdAtDate = retiree.data().createdAt;
              if (createdAtDate && createdAtDate.toDate) {
                createdAtDate = createdAtDate.toDate();
              } else if (typeof createdAtDate === 'string') {
                createdAtDate = new Date(createdAtDate);
              }
              if (isNaN(createdAtDate?.getTime?.() || createdAtDate?.getTime?.() === undefined)) {
                return "Invalid date";
              }
              return createdAtDate;
              const diffInMs = new Date() - createdAtDate;
              const diffInMinutes = Math.floor(diffInMs / (1000 * 60));
              const diffInHours = Math.floor(diffInMinutes / 60);
              const diffInDays = Math.floor(diffInHours / 24);
              if (diffInMinutes < 60) {
                return `${diffInMinutes} minutes ago`;
              } else if (diffInHours < 24) {
                return `${diffInHours} hours ago`;
              } else {
                return `${diffInDays} days ago`;
              }
            })(),
            type: "join",
          });
        });

        // Fetch actions from events
        const activeEventsQuery = query(
          collection(db, "events"),
          where("status", "==", "active")
        );
        const eventsSnapshot = await getDocs(activeEventsQuery);
        const recentEvents = eventsSnapshot.docs.filter((doc) => {
          let eventDate = doc.data().createdAt;
          if (eventDate && eventDate.toDate) {
            eventDate = eventDate.toDate();
          } else if (typeof eventDate === 'string') {
            eventDate = new Date(eventDate);
          }
          return eventDate && eventDate >= lastWeekForActivity;
        });
        recentEvents.forEach((event) => {
          activity.push({
            id: event.id,
            title: event.data().title || 'Event',
            action: `Event "${event.data().title}" created`,
            time: (() => {
              let createdAtDate = event.data().createdAt;
              if (createdAtDate && createdAtDate.toDate) {
                createdAtDate = createdAtDate.toDate();
              } else if (typeof createdAtDate === 'string') {
                createdAtDate = new Date(createdAtDate);
              }
              if (isNaN(createdAtDate?.getTime?.() || createdAtDate?.getTime?.() === undefined)) {
                return "Invalid date";
              }
              return createdAtDate;
              const diffInMs = new Date() - createdAtDate;
              const diffInMinutes = Math.floor(diffInMs / (1000 * 60));
              const diffInHours = Math.floor(diffInMinutes / 60);
              const diffInDays = Math.floor(diffInHours / 24);
              if (diffInMinutes < 60) {
                return `${diffInMinutes} minutes ago`;
              } else if (diffInHours < 24) {
                return `${diffInHours} hours ago`;
              } else {
                return `${diffInDays} days ago`;
              }
            })(),
            type: "event",
          });
        });

        // Fetch actions from volunteer matches
        const volunteerMatchesQuery = query(
          collection(db, "jobRequests"),
          where("status", "==", "Active"),
          where("createdBy", "==", user?.uid || null)
        );
        const matchesSnapshot = await getDocs(volunteerMatchesQuery);
        const todayMatches = matchesSnapshot.docs.filter((doc) => {
          const matchDate = doc.data().createdAt instanceof Timestamp
            ? doc.data().createdAt.toDate()
            : new Date(doc.data().createdAt);
          return matchDate >= today;
        });
        todayMatches.forEach((match) => {
          activity.push({
            id: match.id,
            title: match.data().title || 'Volunteer Match',
            action: `Volunteer match created for "${match.data().title}"`,
            time: (() => {
              const createdAtDate =
                match.data().createdAt instanceof Timestamp
                  ? match.data().createdAt.toDate() // Convert Firestore Timestamp to JavaScript Date
                  : new Date(match.data().createdAt); // Parse as a regular date string if not a Timestamp

              if (isNaN(createdAtDate.getTime())) {
                return "Invalid date";
              }
              return createdAtDate;

              const diffInMs = new Date() - createdAtDate; // Difference in milliseconds
              const diffInMinutes = Math.floor(diffInMs / (1000 * 60)); // Convert to minutes
              const diffInHours = Math.floor(diffInMinutes / 60); // Convert to hours

              if (diffInMinutes < 60) {
                return `${diffInMinutes} minutes ago`;
              } else {
                return `${diffInHours} hours ago`;
              }
            })(),
            type: "apply",
          });
        });

        // Update recentActivity state
        setRecentActivity(activity);
      } catch (error) {
        console.error("Error fetching recent activity:", error);
      }
    };

    fetchPendingEventRequestsCount();
    fetchRecentNotifications();
    fetchPendingRequestsCount();
    fetchRetireesRegisteredCount();
    fetchActiveEventsCount();
    fetchVolunteerMatchesCount();
    fetchRecentActivity();
  }, [userSettlement, user?.uid, userRole, loading]); // Include loading dependency

  // Loading check after all hooks are declared
  if (loading) return <div>Loading...</div>;

  const overviewCards = [
    {
      title: t('dashboard.main.cards.pendingServiceRequests'),
      value: pendingRequestsCount, // Dynamically update the value
      icon: <FaClock className="text-2xl md:text-3xl text-orange-500" />, // Adjust icon size
      color: "bg-orange-50 border-orange-200",
      urgent: true,
      onClick: () => setSelected("service"), // Set selected to "service"
    },
    {
      title: t('dashboard.main.cards.signupsThisWeek'),
      value: retireesRegisteredCount, // Dynamically update the value
      icon: <FaUserPlus className="text-2xl md:text-3xl text-green-500" />, // Adjust icon size
      color: "bg-green-50 border-green-200",
      urgent: false,
      onClick: () => setSelected("retirees"),
    },
    {
      title: t('dashboard.main.cards.activeEvents'),
      value: activeEventsCount, // Dynamically update the value
      icon: <FaCalendarCheck className="text-2xl md:text-3xl text-blue-500" />, // Adjust icon size
      color: "bg-blue-50 border-blue-200",
      urgent: false,
      onClick: () => setSelected("upcoming"), // Set selected to "events"
    },
    {
      title: t('dashboard.main.cards.volunteerMatchesPending'),
      value: volunteerMatchesCount, // Dynamically update the value
      icon: <FaHandsHelping className="text-2xl md:text-3xl text-purple-500" />, // Adjust icon size
      color: "bg-purple-50 border-purple-200",
      urgent: true,
      onClick: () => setSelected("jobs"), // Set selected to "Jobs"
    },
    {
      title: t('dashboard.main.cards.pendingEventRequests'),
      value: pendingEventsCount, // Replace with dynamic value if available
      icon: <FaCalendarAlt className="text-2xl md:text-3xl text-red-500" />, // Adjust icon size
      color: "bg-red-50 border-red-200",
      urgent: true,
      onClick: () => setSelected("eventRequests"), // Set selected to "eventRequests"
    },
  ];

  const quickActions = [
    { title: t('dashboard.main.quickActions.calendar'), icon: <FaCalendarAlt />, color: 'bg-green-500 hover:bg-green-600', onClick: () => setSelected("calendar") },
    { title: t('dashboard.main.quickActions.viewAllRequests'), icon: <FaSearch />, color: 'bg-blue-500 hover:bg-blue-600', onClick: () => setSelected("service") },
    { title: t('dashboard.main.quickActions.manageRetirees'), icon: <FaUsers />, color: 'bg-purple-500 hover:bg-purple-600', onClick: () => setSelected("retirees") },
    { title: t('dashboard.main.quickActions.reportsAnalytics'), icon: <FaChartBar />, color: 'bg-orange-500 hover:bg-orange-600', onClick: () => setSelected("analysis") },
  ];

  // SuperAdmin-only quick actions
  const superAdminQuickActions = [
    { title: t('dashboard.main.quickActions.adminManagement'), icon: <FaUserShield />, color: 'bg-red-500 hover:bg-red-600', onClick: () => setSelected("admins") },
    { title: t('dashboard.main.quickActions.addSettlements'), icon: <FaMapMarkerAlt />, color: 'bg-indigo-500 hover:bg-indigo-600', onClick: () => setSelected("addSettlements") },
  ];

  // Only show for superadmin
  const allQuickActions = (userRole && userRole.toLowerCase() === 'superadmin')
    ? [...quickActions, ...superAdminQuickActions]
    : quickActions;

  const getActivityIcon = (type) => {
    switch (type) {
      case 'join': return <FaUserPlus className="text-green-500" />;
      case 'apply': return <FaHandshake className="text-blue-500" />;
      case 'complete': return <FaCheckCircle className="text-green-600" />;
      case 'request': return <FaClock className="text-orange-500" />;
      case 'event': return <FaCalendarAlt className="text-purple-500" />;
      default: return <FaBell className="text-gray-500" />;
    }
  };

  // Function to extract name from activity action
  const extractNameFromAction = (action) => {
    // Match pattern: starts with any word characters up to a space or 'joined'
    const match = action.match(/^([^\s]+)(?=\s|joined)/);
    return match ? match[1] : '';
  };

  // Dynamic activity string helpers
  const getActivityAction = (activity) => {
    switch (activity.type) {
      case 'join':
        return i18n.t('dashboard.main.activity.joinedCommunity', { username: activity.title || 'Retiree' });
      case 'apply':
        return i18n.t('dashboard.main.activity.volunteerMatchCreated', { title: activity.title });
      case 'complete':
        return i18n.t('dashboard.main.activity.completedVolunteerService', { username: activity.title || 'Volunteer' });
      case 'request':
        return i18n.t('dashboard.main.activity.newServiceRequest', { title: activity.title });
      case 'event':
        return i18n.t('dashboard.main.activity.createdEvent', { title: activity.title || 'Event' });
      default:
        return activity.action;
    }
  };

  // Dynamic time string helpers
  const getTimeAgo = (date) => {
    if (!date || isNaN(date.getTime())) return t('dashboard.main.time.invalidDate');
    const now = new Date();
    const diffInMs = now - date;
    const minutes = Math.floor(diffInMs / (1000 * 60));
    const hours = Math.floor(minutes / 60);
    const days = Math.floor(hours / 24);

    if (minutes < 60) return i18n.t('dashboard.main.time.minutesAgo', { count: minutes });
    if (hours < 24) return i18n.t('dashboard.main.time.hoursAgo', { count: hours });
    return i18n.t('dashboard.main.time.daysAgo', { count: days });
  };

  return (
    <div className="min-h-screen bg-gradient-to-br from-gray-50 to-gray-100 p-2 md:p-6 w-full">
      {/* Header */}
      <div className="mb-4 md:mb-8 w-full">
        <div className="flex flex-col md:flex-row md:items-center md:justify-between w-full gap-2 md:gap-0">
          <div className="flex items-center gap-2 md:gap-4 w-full md:w-auto">
            {/* <DefaultProfilePic 
              name={userName} 
              size={50} 
              fontSize="1.8rem"
              bgColor={defaultColors[userRole?.toLowerCase()] || defaultColors.default}
            /> */}
<<<<<<< HEAD
            <div className="flex-1 min-w-0">
              <h1 className="text-xl md:text-3xl font-bold text-gray-800 mb-1 md:mb-2 truncate">Welcome, {userName} 👋</h1>
              <p className="text-xs md:text-base text-gray-600 truncate">Here's what's happening in your community today</p>
=======
            <div>
              <h1 className="text-xl md:text-3xl font-bold text-gray-800 mb-1 md:mb-2">
                {i18n.t('dashboard.main.welcome', { userName: userName })}
              </h1>
              <p className="text-xs md:text-base text-gray-600">
                {t('dashboard.main.communityToday')}
              </p>
>>>>>>> 7f9e16d9
            </div>
          </div>
          {/* Quick Actions */}
          <div className="grid gap-1 md:gap-2 w-full md:w-auto grid-cols-2 xs:grid-cols-3 sm:grid-cols-4 flex-shrink-0">
            {allQuickActions.map((action, index) => (
              <button
                key={index}
                onClick={action.onClick}
                className={`${action.color} text-white p-1 md:p-3 rounded-md transition-all duration-200 hover:shadow-md hover:scale-105 flex flex-col items-center space-y-0.5 md:space-y-1 w-full`}
                style={{ minWidth: 0 }}
              >
                <span className="text-base md:text-xl">{action.icon}</span>
                <span className="text-[9px] md:text-xs font-small text-center truncate">{action.title}</span>
              </button>
            ))}
          </div>
          {/* Clock for desktop only */}
<<<<<<< HEAD
          <div className="text-right hidden md:block flex-shrink-0">
            <div className="text-sm text-gray-500">Current Time</div>
=======
          <div className="text-right hidden md:block">
            <div className="text-sm text-gray-500">
              {t('dashboard.main.currentTime')}
            </div>
>>>>>>> 7f9e16d9
            <div className="text-lg font-semibold text-gray-700">
              {currentTime.toLocaleTimeString()}
            </div>
          </div>
        </div>
      </div>

      {/* Overview Cards */}
      <div className="grid grid-cols-2 xs:grid-cols-3 md:grid-cols-3 lg:grid-cols-5 gap-2 md:gap-4 mb-4 md:mb-6 w-full">
        {overviewCards.map((card, index) => (
          <div
            key={index}
            onClick={card.onClick}
            className={`${card.color} border-2 rounded-lg p-2 md:p-6 transition-all duration-300 hover:shadow-lg hover:scale-105 cursor-pointer relative w-full min-w-0`}
            style={{ minWidth: 0 }}
          >
            <div className="flex flex-col items-center justify-between h-full mb-1 w-full">
              {/* Title and Icon */}
              <div className="flex items-center justify-between w-full">
                <p className="text-[11px] md:text-sm font-medium text-gray-600 truncate">{card.title}</p>
                <div className="text-base md:text-3xl">{card.icon}</div>
              </div>
              {/* Value */}
              <p className="text-lg md:text-3xl font-bold text-gray-800 text-center break-words">{card.value}</p>
            </div>
          </div>
        ))}
      </div>

      <div className="grid gap-4 md:gap-8 lg:grid-cols-3 w-full">
        {/* Recent Activity Feed */}
        <div className="lg:col-span-2 w-full">
          <div className="bg-white rounded-xl shadow-sm border border-gray-200 p-2 md:p-6 w-full">
            <h2 className="text-base md:text-xl font-semibold text-gray-800 mb-2 md:mb-4 flex items-center">
              <FaClock className="mr-2 text-blue-500" />
              {t('dashboard.main.recentActivityFeed')}
            </h2>
            <div className="space-y-2 md:space-y-4 max-h-56 md:max-h-80 overflow-y-auto w-full">
              {recentActivity.length === 0 && (
                <div className="text-center text-gray-500 py-2 md:py-4">
                  {t('dashboard.main.noRecentActivity')}
                </div>
              )}
              {recentActivity.map((activity) => (
                <div key={activity.id} className="flex items-start space-x-2 md:space-x-3 p-2 md:p-3 bg-gray-50 rounded-lg hover:bg-gray-100 transition-colors w-full">
                  <div className="flex-shrink-0 mt-1">
                    {activity.type === 'join' ? (
                      <div className="w-8 h-8">
                        <DefaultProfilePic 
                          name={extractNameFromAction(activity.action)} 
                          size={32} 
                          fontSize="0.9rem"
                          bgColor={defaultColors['retiree']}
                        />
                      </div>
                    ) : (
                      getActivityIcon(activity.type)
                    )}
                  </div>
<<<<<<< HEAD
                  <div className="flex-grow min-w-0">
                    <p className="text-xs md:text-sm text-gray-800 truncate">{activity.action}</p>
                    <p className="text-[10px] md:text-xs text-gray-500 mt-1 truncate">{activity.time}</p>
=======
                  <div className="flex-grow">
                    <p className="text-xs md:text-sm text-gray-800">{getActivityAction(activity)}</p>
                    <p className="text-[10px] md:text-xs text-gray-500 mt-1">{getTimeAgo(new Date(activity.time))}</p>
>>>>>>> 7f9e16d9
                  </div>
                </div>
              ))}
            </div>
          </div>
        </div>

        {/* Alerts & Quick Actions */}
<<<<<<< HEAD
        <div className="lg:col-span-1 flex flex-col w-full min-w-0">
          <div className="bg-white rounded-xl shadow-sm border border-gray-200 p-2 md:p-6 flex flex-col w-full min-w-0">
            <h2 className="text-base md:text-xl font-semibold text-gray-800 mb-1 md:p-3 flex items-center min-w-0">
              <FaBell className="mr-2 text-red-500 flex-shrink-0" />
              <span className="truncate">Alerts & Notifications</span>
=======
        <div className="lg:col-span-1">
          <div className="bg-white rounded-xl shadow-sm border border-gray-200 p-2 md:p-6">
            <h2 className="text-base md:text-xl font-semibold text-gray-800 mb-1 md:p-3 flex items-center">
              <FaBell className="mr-2 text-red-500" />
              {t('dashboard.main.alertsAndNotifications')}
>>>>>>> 7f9e16d9
            </h2>
            <div className="space-y-2 md:space-y-4 max-h-56 md:max-h-80 overflow-y-auto w-full min-w-0">
              <Notifications 
                setSelectedTab={setSelected} 
                setShowNotificationsPopup={setShowNotificationsPopup} 
                limit={3}
              />
            </div>
          </div>
        </div>
      </div>
    </div>
  );
});

export default AdminHomepage;<|MERGE_RESOLUTION|>--- conflicted
+++ resolved
@@ -560,19 +560,13 @@
               fontSize="1.8rem"
               bgColor={defaultColors[userRole?.toLowerCase()] || defaultColors.default}
             /> */}
-<<<<<<< HEAD
-            <div className="flex-1 min-w-0">
-              <h1 className="text-xl md:text-3xl font-bold text-gray-800 mb-1 md:mb-2 truncate">Welcome, {userName} 👋</h1>
-              <p className="text-xs md:text-base text-gray-600 truncate">Here's what's happening in your community today</p>
-=======
             <div>
-              <h1 className="text-xl md:text-3xl font-bold text-gray-800 mb-1 md:mb-2">
+              <h1 className="text-xl md:text-3xl font-bold text-gray-800 mb-1 md:mb-2 truncate">
                 {i18n.t('dashboard.main.welcome', { userName: userName })}
               </h1>
-              <p className="text-xs md:text-base text-gray-600">
+              <p className="text-xs md:text-base text-gray-600 truncate">
                 {t('dashboard.main.communityToday')}
               </p>
->>>>>>> 7f9e16d9
             </div>
           </div>
           {/* Quick Actions */}
@@ -590,15 +584,10 @@
             ))}
           </div>
           {/* Clock for desktop only */}
-<<<<<<< HEAD
           <div className="text-right hidden md:block flex-shrink-0">
-            <div className="text-sm text-gray-500">Current Time</div>
-=======
-          <div className="text-right hidden md:block">
             <div className="text-sm text-gray-500">
               {t('dashboard.main.currentTime')}
             </div>
->>>>>>> 7f9e16d9
             <div className="text-lg font-semibold text-gray-700">
               {currentTime.toLocaleTimeString()}
             </div>
@@ -658,15 +647,9 @@
                       getActivityIcon(activity.type)
                     )}
                   </div>
-<<<<<<< HEAD
                   <div className="flex-grow min-w-0">
-                    <p className="text-xs md:text-sm text-gray-800 truncate">{activity.action}</p>
-                    <p className="text-[10px] md:text-xs text-gray-500 mt-1 truncate">{activity.time}</p>
-=======
-                  <div className="flex-grow">
-                    <p className="text-xs md:text-sm text-gray-800">{getActivityAction(activity)}</p>
-                    <p className="text-[10px] md:text-xs text-gray-500 mt-1">{getTimeAgo(new Date(activity.time))}</p>
->>>>>>> 7f9e16d9
+                    <p className="text-xs md:text-sm text-gray-800 truncate">{getActivityAction(activity)}</p>
+                    <p className="text-[10px] md:text-xs text-gray-500 mt-1 truncate">{getTimeAgo(new Date(activity.time))}</p>
                   </div>
                 </div>
               ))}
@@ -675,19 +658,11 @@
         </div>
 
         {/* Alerts & Quick Actions */}
-<<<<<<< HEAD
         <div className="lg:col-span-1 flex flex-col w-full min-w-0">
           <div className="bg-white rounded-xl shadow-sm border border-gray-200 p-2 md:p-6 flex flex-col w-full min-w-0">
             <h2 className="text-base md:text-xl font-semibold text-gray-800 mb-1 md:p-3 flex items-center min-w-0">
               <FaBell className="mr-2 text-red-500 flex-shrink-0" />
-              <span className="truncate">Alerts & Notifications</span>
-=======
-        <div className="lg:col-span-1">
-          <div className="bg-white rounded-xl shadow-sm border border-gray-200 p-2 md:p-6">
-            <h2 className="text-base md:text-xl font-semibold text-gray-800 mb-1 md:p-3 flex items-center">
-              <FaBell className="mr-2 text-red-500" />
               {t('dashboard.main.alertsAndNotifications')}
->>>>>>> 7f9e16d9
             </h2>
             <div className="space-y-2 md:space-y-4 max-h-56 md:max-h-80 overflow-y-auto w-full min-w-0">
               <Notifications 
