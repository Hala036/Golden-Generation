--- conflicted
+++ resolved
@@ -17,19 +17,25 @@
   
   const { userData, loading } = useContext(UserContext);
   const user = auth.currentUser;
-<<<<<<< HEAD
-  
+
   // Memoize user data calculations to prevent unnecessary re-renders
   const userInfo = useMemo(() => {
     const userSettlement = userData?.idVerification?.settlement || userData?.settlement || "";
     const userName = userData?.credentials?.username || "Admin";
     const userRole = userData?.role || "";
-    
     return { userSettlement, userName, userRole };
   }, [userData]);
-  
+
   const { userSettlement, userName, userRole } = userInfo;
-  
+
+  // Define colors for different user types
+  const defaultColors = {
+    admin: '#4F46E5', // Indigo
+    superadmin: '#DC2626', // Red
+    retiree: '#059669', // Green
+    default: '#6B7280', // Gray
+  };
+
   // Debug logging for user data - only log when data changes
   useEffect(() => {
     console.log("MainPage userData:", {
@@ -42,20 +48,6 @@
     });
   }, [userData, userSettlement, userName, userRole]);
   
-=======
-  const userSettlement = userData?.idVerification?.settlement || userData?.settlement || "";
-  const [userName, setUserName] = useState(""); // State for username
-  const userRole = userData?.role || "";
-  
-  // Define colors for different user types
-  const defaultColors = {
-    admin: '#4F46E5', // Indigo
-    superadmin: '#DC2626', // Red
-    retiree: '#059669', // Green
-    default: '#6B7280', // Gray
-  };
-
->>>>>>> 691b5431
   const [currentTime, setCurrentTime] = useState(new Date());
   const [pendingRequestsCount, setPendingRequestsCount] = useState(0);
   const [retireesRegisteredCount, setRetireesRegisteredCount] = useState(0); // State for retirees registered this week
