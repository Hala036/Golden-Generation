import React, { useState, useEffect, useContext, useMemo, useRef } from "react";
import { UserContext } from "../../context/UserContext"; // Import UserContext
import { FaBell, FaPlus, FaSearch, FaUsers, FaChartBar, FaCalendarAlt, FaClock, FaExclamationTriangle, FaCheckCircle, FaUserPlus, FaHandshake, FaHandsHelping, FaCalendarCheck, FaCalendarDay, FaUserShield, FaMapMarkerAlt } from 'react-icons/fa';
import { getServiceRequests } from "../../serviceRequestsService"; // Import serviceRequests logic
import { query, collection, where, getDocs, getDoc, doc, orderBy, limit, Timestamp } from "firebase/firestore"; // Import Firestore utilities
import { auth, db } from "../../firebase"; // Import Firestore instance
import Notifications from "./Notifications"; // Import Notifications component
import DefaultProfilePic from "../DefaultProfilePic"; // Import DefaultProfilePic component

<<<<<<< HEAD
const AdminHomepage = ({ setSelected, setShowNotificationsPopup }) => {
=======
const AdminHomepage = React.memo(({ setSelected, setShowNotificationsPopup }) => {
  const mountedRef = useRef(false);
  
  if (!mountedRef.current) {
    console.log("MainPage mounted");
    mountedRef.current = true;
  }
  
>>>>>>> 8fc4ad73
  const { userData, loading } = useContext(UserContext);
  const user = auth.currentUser;

  // Memoize user data calculations to prevent unnecessary re-renders
  const userInfo = useMemo(() => {
    const userSettlement = userData?.idVerification?.settlement || userData?.settlement || "";
    const userName = userData?.credentials?.username || "Admin";
    const userRole = userData?.role || "";
    return { userSettlement, userName, userRole };
  }, [userData]);

  const { userSettlement, userName, userRole } = userInfo;

  // Define colors for different user types
  const defaultColors = {
    admin: '#4F46E5', // Indigo
    superadmin: '#DC2626', // Red
    retiree: '#059669', // Green
    default: '#6B7280', // Gray
  };

  // Debug logging for user data - only log when data changes
  useEffect(() => {
    console.log("MainPage userData:", {
      userData,
      userSettlement,
      userName,
      userRole,
      idVerificationSettlement: userData?.idVerification?.settlement,
      directSettlement: userData?.settlement
    });
  }, [userData, userSettlement, userName, userRole]);
  
  const [currentTime, setCurrentTime] = useState(new Date());
  const [pendingRequestsCount, setPendingRequestsCount] = useState(0);
  const [retireesRegisteredCount, setRetireesRegisteredCount] = useState(0); // State for retirees registered this week
  const [activeEventsCount, setActiveEventsCount] = useState(0); // State for active events
  const [volunteerMatchesCount, setVolunteerMatchesCount] = useState(0); // State for volunteer matches
  const [pendingEventsCount, setPendingEventsCount] = useState(0); // State for pending event requests

  const [notifications, setNotifications] = useState([]);
  const [recentActivity, setRecentActivity] = useState([]); // State for recent activity

  // Define recentActivity array
  const defaultRecentActivity = [
    { id: 1, action: 'Ruth Cohen joined the community', time: '5 minutes ago', type: 'join' },
    { id: 2, action: 'Moshe Levi created the event "Garden Event"', time: '12 minutes ago', type: 'apply' },
    { id: 3, action: 'Sarah Davis completed volunteer service', time: '1 hour ago', type: 'complete' },
    { id: 4, action: 'New service request: Home cleaning', time: '2 hours ago', type: 'request' },
    { id: 5, action: 'Event "Music Workshop" fully booked', time: '3 hours ago', type: 'event' }
  ];

  useEffect(() => {
    const timer = setInterval(() => setCurrentTime(new Date()), 1000);
    return () => {
      clearInterval(timer);
      mountedRef.current = false;
    };
  }, []);

  { /* Fetch information to display on overview cards, alerts and recent activity */ }
  useEffect(() => {
<<<<<<< HEAD
    if (!userSettlement) return;
=======
    console.log("MainPage useEffect running, userSettlement:", userSettlement);
    
    // Don't run if still loading or if userData is null
    if (loading || !userData) return;
    
    // For admin users without settlement, show global data
    // For retiree users, require settlement
    if (!userSettlement && userRole !== 'admin' && userRole !== 'superadmin') return;
>>>>>>> 8fc4ad73

    // Pending Service Requests
    const fetchPendingRequestsCount = async () => {
      try {
        const allRequests = await getServiceRequests();
        const pendingRequests = allRequests.filter((request) => request.status === "pending");
        setPendingRequestsCount(pendingRequests.length);
      } catch (error) {
        console.error("Error fetching pending requests count:", error);
      }
    };

    // Registered Retirees This Week
    const fetchRetireesRegisteredCount = async () => {
      try {
        const lastWeek = new Date();
        lastWeek.setDate(lastWeek.getDate() - 7);

        let allDocs = [];
        
        if (userSettlement) {
          // Query by idVerification.settlement
          const allUsersQuery1 = query(
            collection(db, "users"),
            where("role", "==", "retiree"),
            where("idVerification.settlement", "==", userSettlement)
          );
          const querySnapshot1 = await getDocs(allUsersQuery1);
          // Query by settlement (root)
          const allUsersQuery2 = query(
            collection(db, "users"),
            where("role", "==", "retiree"),
            where("settlement", "==", userSettlement)
          );
          const querySnapshot2 = await getDocs(allUsersQuery2);
          // Merge and deduplicate
          allDocs = [...querySnapshot1.docs, ...querySnapshot2.docs.filter(doc2 => !querySnapshot1.docs.some(doc1 => doc1.id === doc2.id))];
        } else {
          // For admin users without settlement, get all retirees
          const allUsersQuery = query(
            collection(db, "users"),
            where("role", "==", "retiree")
          );
          const querySnapshot = await getDocs(allUsersQuery);
          allDocs = querySnapshot.docs;
        }
        
        // Filter users manually based on the `createdAt` field
        const retireesRegisteredThisWeek = allDocs.filter((doc) => {
          let createdAt = doc.data().createdAt;
          if (createdAt && createdAt.toDate) {
            createdAt = createdAt.toDate();
          } else if (typeof createdAt === 'string') {
            createdAt = new Date(createdAt);
          }
          return createdAt && createdAt >= lastWeek;
        });
        setRetireesRegisteredCount(retireesRegisteredThisWeek.length);
      } catch (error) {
        console.error("Error fetching retirees registered count:", error);
      }
    };

    // Active Events
    const fetchActiveEventsCount = async () => {
      try {
        const activeEventsQuery = query(
          collection(db, "events"),
          where("status", "==", "active") // Query for active events
        );

        const querySnapshot = await getDocs(activeEventsQuery);

        setActiveEventsCount(querySnapshot.size); // Set the count of active events
      } catch (error) {
        console.error("Error fetching active events count:", error);
      }
    };

    // Volunteer Matches
    const fetchVolunteerMatchesCount = async () => {
      try {
        const uid = user?.uid || null;
        const volunteerMatchesQuery = query(
          collection(db, "jobRequests"),
          where("status", "==", "Active"), // Query for active job requests
          where("createdBy", "==", uid) // Filter by current user's UID
        );

        const querySnapshot = await getDocs(volunteerMatchesQuery);

        setVolunteerMatchesCount(querySnapshot.size); // Set the count of volunteer matches
      } catch (error) {
        console.error("Error fetching volunteer matches count:", error);
      }
    };

    // Pending Event Requests Count
    const fetchPendingEventRequestsCount = async () => {
      try {
        let pendingEventsQuery;
        if (userSettlement) {
          pendingEventsQuery = query(
            collection(db, "events"),
            where("status", "==", "pending"), // Query for pending events
            where("settlement", "==", userSettlement)
          );
        } else {
          // For admin users without settlement, get all pending events
          pendingEventsQuery = query(
            collection(db, "events"),
            where("status", "==", "pending") // Query for pending events
          );
        }
        const querySnapshot = await getDocs(pendingEventsQuery);
        setPendingEventsCount(querySnapshot.size);
      } catch (error) {
        console.error("Error fetching pending event requests count:", error);
        return 0; // Return 0 in case of error
      }
    };

    // Fetch recent notifications
    const fetchRecentNotifications = async () => {
      try {
        const userDoc = await getDoc(doc(db, "users", user.uid));
        const userData = userDoc.data();
        const userNotifications = userData?.notifs || [];
    
        const enrichedNotifications = await Promise.all(
          userNotifications.map(async (notif) => {
            const notifDoc = await getDoc(doc(db, "notifications", notif.id));
            return {
              id: notif.id,
              ...notifDoc.data(),
              read: notif.read,
            };
          })
        );
    
        setNotifications(enrichedNotifications);
      } catch (err) {
        console.error("Error fetching notifications:", err);
      }
    };

    // Recent Activity

    const today = new Date();
    today.setHours(0, 0, 0, 0); // Set to start of the day

    const fetchRecentActivity = async () => {
      const activity = [];

      try {
        // Fetch actions from service requests
        const allRequests = await getServiceRequests();
        const todayRequests = allRequests.filter((request) => {
          const requestDate = request.createdAt instanceof Timestamp 
            ? request.createdAt.toDate() // Convert Firestore Timestamp to JavaScript Date
            : new Date(request.createdAt); // Parse as a regular date string if not a Timestamp
          return requestDate >= today; // Compare with today's date
        });
        todayRequests.forEach((request) => {
          activity.push({
            id: request.id,
            action: `New service request: ${request.title}`,
            time: (() => {
            const createdAtDate =
              request.createdAt instanceof Timestamp
                ? request.createdAt.toDate() // Convert Firestore Timestamp to JavaScript Date
                : new Date(request.createdAt); // Parse as a regular date string if not a Timestamp

            if (isNaN(createdAtDate.getTime())) {
              return "Invalid date";
            }    
              const diffInMs = new Date() - createdAtDate; // Difference in milliseconds
              const diffInMinutes = Math.floor(diffInMs / (1000 * 60)); // Convert to minutes
              const diffInHours = Math.floor(diffInMinutes / 60); // Convert to hours

              if (diffInMinutes < 60) {
                return `${diffInMinutes} minutes ago`;
              } else {
                return `${diffInHours} hours ago`;
              }
            })(),
            type: "request",
          });
        });

        // Fetch actions from retirees
        const lastWeek = new Date();
        lastWeek.setDate(lastWeek.getDate() - 7);
        
        let allDocs = [];
        if (userSettlement) {
          // Query by idVerification.settlement
          const allUsersQuery1 = query(
            collection(db, "users"),
            where("role", "==", "retiree"),
            where("idVerification.settlement", "==", userSettlement)
          );
          const querySnapshot1 = await getDocs(allUsersQuery1);
          // Query by settlement (root)
          const allUsersQuery2 = query(
            collection(db, "users"),
            where("role", "==", "retiree"),
            where("settlement", "==", userSettlement)
          );
          const querySnapshot2 = await getDocs(allUsersQuery2);
          // Merge and deduplicate
          allDocs = [...querySnapshot1.docs, ...querySnapshot2.docs.filter(doc2 => !querySnapshot1.docs.some(doc1 => doc1.id === doc2.id))];
        } else {
          // For admin users without settlement, get all retirees
          const allUsersQuery = query(
            collection(db, "users"),
            where("role", "==", "retiree")
          );
          const querySnapshot = await getDocs(allUsersQuery);
          allDocs = querySnapshot.docs;
        }
        
        const lastWeekForActivity = new Date();
        lastWeekForActivity.setDate(lastWeekForActivity.getDate() - 7);
        const recentRetirees = allDocs.filter((doc) => {
          let createdAt = doc.data().createdAt;
          if (createdAt && createdAt.toDate) {
            createdAt = createdAt.toDate();
          } else if (typeof createdAt === 'string') {
            createdAt = new Date(createdAt);
          }
          return createdAt && createdAt >= lastWeekForActivity;
        });
        recentRetirees.forEach((retiree) => {
          activity.push({
            id: retiree.id,
            action: `${retiree.data().credentials?.username || retiree.data().username || 'Retiree'} joined the community`,
            time: (() => {
              let createdAtDate = retiree.data().createdAt;
              if (createdAtDate && createdAtDate.toDate) {
                createdAtDate = createdAtDate.toDate();
              } else if (typeof createdAtDate === 'string') {
                createdAtDate = new Date(createdAtDate);
              }
              if (isNaN(createdAtDate?.getTime?.() || createdAtDate?.getTime?.() === undefined)) {
                return "Invalid date";
              }
              const diffInMs = new Date() - createdAtDate;
              const diffInMinutes = Math.floor(diffInMs / (1000 * 60));
              const diffInHours = Math.floor(diffInMinutes / 60);
              const diffInDays = Math.floor(diffInHours / 24);
              if (diffInMinutes < 60) {
                return `${diffInMinutes} minutes ago`;
              } else if (diffInHours < 24) {
                return `${diffInHours} hours ago`;
              } else {
                return `${diffInDays} days ago`;
              }
            })(),
            type: "join",
          });
        });

        // Fetch actions from events
        const activeEventsQuery = query(
          collection(db, "events"),
          where("status", "==", "active")
        );
        const eventsSnapshot = await getDocs(activeEventsQuery);
        const recentEvents = eventsSnapshot.docs.filter((doc) => {
          let eventDate = doc.data().createdAt;
          if (eventDate && eventDate.toDate) {
            eventDate = eventDate.toDate();
          } else if (typeof eventDate === 'string') {
            eventDate = new Date(eventDate);
          }
          return eventDate && eventDate >= lastWeekForActivity;
        });
        recentEvents.forEach((event) => {
          activity.push({
            id: event.id,
            action: `Event "${event.data().title}" created`,
            time: (() => {
              let createdAtDate = event.data().createdAt;
              if (createdAtDate && createdAtDate.toDate) {
                createdAtDate = createdAtDate.toDate();
              } else if (typeof createdAtDate === 'string') {
                createdAtDate = new Date(createdAtDate);
              }
              if (isNaN(createdAtDate?.getTime?.() || createdAtDate?.getTime?.() === undefined)) {
                return "Invalid date";
              }
              const diffInMs = new Date() - createdAtDate;
              const diffInMinutes = Math.floor(diffInMs / (1000 * 60));
              const diffInHours = Math.floor(diffInMinutes / 60);
              const diffInDays = Math.floor(diffInHours / 24);
              if (diffInMinutes < 60) {
                return `${diffInMinutes} minutes ago`;
              } else if (diffInHours < 24) {
                return `${diffInHours} hours ago`;
              } else {
                return `${diffInDays} days ago`;
              }
            })(),
            type: "event",
          });
        });

        // Fetch actions from volunteer matches
        const volunteerMatchesQuery = query(
          collection(db, "jobRequests"),
          where("status", "==", "Active"),
          where("createdBy", "==", user?.uid || null)
        );
        const matchesSnapshot = await getDocs(volunteerMatchesQuery);
        const todayMatches = matchesSnapshot.docs.filter((doc) => {
          const matchDate = doc.data().createdAt instanceof Timestamp
            ? doc.data().createdAt.toDate()
            : new Date(doc.data().createdAt);
          return matchDate >= today;
        });
        todayMatches.forEach((match) => {
          activity.push({
            id: match.id,
            action: `Volunteer match created for "${match.data().title}"`,
            time: (() => {
              const createdAtDate =
                match.data().createdAt instanceof Timestamp
                  ? match.data().createdAt.toDate() // Convert Firestore Timestamp to JavaScript Date
                  : new Date(match.data().createdAt); // Parse as a regular date string if not a Timestamp

              if (isNaN(createdAtDate.getTime())) {
                return "Invalid date";
              }

              const diffInMs = new Date() - createdAtDate; // Difference in milliseconds
              const diffInMinutes = Math.floor(diffInMs / (1000 * 60)); // Convert to minutes
              const diffInHours = Math.floor(diffInMinutes / 60); // Convert to hours

              if (diffInMinutes < 60) {
                return `${diffInMinutes} minutes ago`;
              } else {
                return `${diffInHours} hours ago`;
              }
            })(),
            type: "apply",
          });
        });

        // Update recentActivity state
        setRecentActivity(activity);
      } catch (error) {
        console.error("Error fetching recent activity:", error);
      }
    };

    fetchPendingEventRequestsCount();
    fetchRecentNotifications();
    fetchPendingRequestsCount();
    fetchRetireesRegisteredCount();
    fetchActiveEventsCount();
    fetchVolunteerMatchesCount();
    fetchRecentActivity();
  }, [userSettlement, user?.uid, userRole, loading]); // Include loading dependency

  // Loading check after all hooks are declared
  if (loading) return <div>Loading...</div>;

  const overviewCards = [
    {
      title: "Pending Service Requests",
      value: pendingRequestsCount, // Dynamically update the value
      icon: <FaClock className="text-2xl md:text-3xl text-orange-500" />, // Adjust icon size
      color: "bg-orange-50 border-orange-200",
      urgent: true,
      onClick: () => setSelected("service"), // Set selected to "service"
    },
    {
      title: "Signups This Week",
      value: retireesRegisteredCount, // Dynamically update the value
      icon: <FaUserPlus className="text-2xl md:text-3xl text-green-500" />, // Adjust icon size
      color: "bg-green-50 border-green-200",
      urgent: false,
      onClick: () => setSelected("retirees"),
    },
    {
      title: "Active Events",
      value: activeEventsCount, // Dynamically update the value
      icon: <FaCalendarCheck className="text-2xl md:text-3xl text-blue-500" />, // Adjust icon size
      color: "bg-blue-50 border-blue-200",
      urgent: false,
      onClick: () => setSelected("upcoming"), // Set selected to "events"
    },
    {
      title: "Volunteer Matches Pending",
      value: volunteerMatchesCount, // Dynamically update the value
      icon: <FaHandsHelping className="text-2xl md:text-3xl text-purple-500" />, // Adjust icon size
      color: "bg-purple-50 border-purple-200",
      urgent: true,
      onClick: () => setSelected("jobs"), // Set selected to "Jobs"
    },
    {
      title: "Pending Event Requests",
      value: pendingEventsCount, // Replace with dynamic value if available
      icon: <FaCalendarAlt className="text-2xl md:text-3xl text-red-500" />, // Adjust icon size
      color: "bg-red-50 border-red-200",
      urgent: true,
      onClick: () => setSelected("eventRequests"), // Set selected to "eventRequests"
    },
  ];

  const quickActions = [
    { title: 'Calendar', icon: <FaCalendarAlt />, color: 'bg-green-500 hover:bg-green-600', onClick: () => setSelected("calendar") },
    { title: 'View All Requests', icon: <FaSearch />, color: 'bg-blue-500 hover:bg-blue-600', onClick: () => setSelected("service") },
    { title: 'Manage Retirees', icon: <FaUsers />, color: 'bg-purple-500 hover:bg-purple-600', onClick: () => setSelected("retirees") },
    { title: 'Reports & Analytics', icon: <FaChartBar />, color: 'bg-orange-500 hover:bg-orange-600', onClick: () => setSelected("analysis") },
  ];

  // SuperAdmin-only quick actions
  const superAdminQuickActions = [
    { title: 'Admin Management', icon: <FaUserShield />, color: 'bg-red-500 hover:bg-red-600', onClick: () => setSelected("admins") },
    { title: 'Add Settlements', icon: <FaMapMarkerAlt />, color: 'bg-indigo-500 hover:bg-indigo-600', onClick: () => setSelected("addSettlements") },
  ];

  // Only show for superadmin
  const allQuickActions = (userRole && userRole.toLowerCase() === 'superadmin')
    ? [...quickActions, ...superAdminQuickActions]
    : quickActions;

  const getActivityIcon = (type) => {
    switch (type) {
      case 'join': return <FaUserPlus className="text-green-500" />;
      case 'apply': return <FaHandshake className="text-blue-500" />;
      case 'complete': return <FaCheckCircle className="text-green-600" />;
      case 'request': return <FaClock className="text-orange-500" />;
      case 'event': return <FaCalendarAlt className="text-purple-500" />;
      default: return <FaBell className="text-gray-500" />;
    }
  };

  // Function to extract name from activity action
  const extractNameFromAction = (action) => {
    // Match pattern: starts with any word characters up to a space or 'joined'
    const match = action.match(/^([^\s]+)(?=\s|joined)/);
    return match ? match[1] : '';
  };

  return (
    <div className="min-h-screen bg-gradient-to-br from-gray-50 to-gray-100 p-2 md:p-6">
      {/* Header */}
      <div className="mb-4 md:mb-8">
        <div className="flex items-center justify-between">
          <div className="flex items-center gap-2 md:gap-4">
            {/* <DefaultProfilePic 
              name={userName} 
              size={50} 
              fontSize="1.8rem"
              bgColor={defaultColors[userRole?.toLowerCase()] || defaultColors.default}
            /> */}
            <div>
              <h1 className="text-xl md:text-3xl font-bold text-gray-800 mb-1 md:mb-2">Welcome, {userName} 👋</h1>
              <p className="text-xs md:text-base text-gray-600">Here's what's happening in your community today</p>
            </div>
          </div>
          {/* Quick Actions */}
          <div className={`grid gap-1 md:gap-2 w-full max-w-s md:mr-3 md:ml-3 grid-cols-2 xs:grid-cols-3 sm:grid-cols-4`}>
            {allQuickActions.map((action, index) => (
              <button
                key={index}
                onClick={action.onClick}
                className={`${action.color} text-white p-1 md:p-3 rounded-md transition-all duration-200 hover:shadow-md hover:scale-105 flex flex-col items-center space-y-0.5 md:space-y-1`}
              >
                <span className="text-base md:text-xl">{action.icon}</span>
                <span className="text-[9px] md:text-xs font-small text-center">{action.title}</span>
              </button>
            ))}
          </div>
          {/* Clock for desktop only */}
          <div className="text-right hidden md:block">
            <div className="text-sm text-gray-500">Current Time</div>
            <div className="text-lg font-semibold text-gray-700">
              {currentTime.toLocaleTimeString()}
            </div>
          </div>
        </div>
      </div>

      {/* Overview Cards */}
      <div className="grid grid-cols-2 xs:grid-cols-3 md:grid-cols-3 lg:grid-cols-5 gap-2 md:gap-4 mb-4 md:mb-6">
        {overviewCards.map((card, index) => (
          <div
            key={index}
            onClick={card.onClick} // Handle card click
            className={`${card.color} border-2 rounded-lg p-2 md:p-6 transition-all duration-300 hover:shadow-lg hover:scale-105 cursor-pointer relative`}
          >
            <div className="flex flex-col items-center justify-between h-full mb-1">
              {/* Title and Icon */}
              <div className="flex items-center justify-between w-full">
                <p className="text-[11px] md:text-sm font-medium text-gray-600">{card.title}</p>
                <div className="text-base md:text-3xl">{card.icon}</div>
              </div>
              {/* Value */}
              <p className="text-lg md:text-3xl font-bold text-gray-800 text-center">{card.value}</p>
            </div>
          </div>
        ))}
      </div>

      <div className="grid gap-4 md:gap-8 lg:grid-cols-3">
        {/* Recent Activity Feed */}
        <div className="lg:col-span-2">
          <div className="bg-white rounded-xl shadow-sm border border-gray-200 p-2 md:p-6">
            <h2 className="text-base md:text-xl font-semibold text-gray-800 mb-2 md:mb-4 flex items-center">
              <FaClock className="mr-2 text-blue-500" />
              Recent Activity Feed
            </h2>
            <div className="space-y-2 md:space-y-4 max-h-56 md:max-h-80 overflow-y-auto">
              {recentActivity.length === 0 && (
                <div className="text-center text-gray-500 py-2 md:py-4">
                  No recent activity to show.
                </div>
              )}
              {recentActivity.map((activity) => (
                <div key={activity.id} className="flex items-start space-x-2 md:space-x-3 p-2 md:p-3 bg-gray-50 rounded-lg hover:bg-gray-100 transition-colors">
                  <div className="flex-shrink-0 mt-1">
                    {activity.type === 'join' ? (
                      <div className="w-8 h-8">
                        <DefaultProfilePic 
                          name={extractNameFromAction(activity.action)} 
                          size={32} 
                          fontSize="0.9rem"
                          bgColor={defaultColors['retiree']}
                        />
                      </div>
                    ) : (
                      getActivityIcon(activity.type)
                    )}
                  </div>
                  <div className="flex-grow">
                    <p className="text-xs md:text-sm text-gray-800">{activity.action}</p>
                    <p className="text-[10px] md:text-xs text-gray-500 mt-1">{activity.time}</p>
                  </div>
                </div>
              ))}
            </div>
          </div>
        </div>

        {/* Alerts & Quick Actions */}
        <div className="lg:col-span-1">
          <div className="bg-white rounded-xl shadow-sm border border-gray-200 p-2 md:p-6">
            <h2 className="text-base md:text-xl font-semibold text-gray-800 mb-1 md:p-3 flex items-center">
              <FaBell className="mr-2 text-red-500" />
              Alerts & Notifications
            </h2>
            <div className="space-y-2 md:space-y-4 max-h-56 md:max-h-80 overflow-y-auto">
              <Notifications 
                setSelectedTab={setSelected} 
                setShowNotificationsPopup={setShowNotificationsPopup} 
                limit={3}
              />
            </div>
          </div>
        </div>
      </div>
    </div>
  );
});

export default AdminHomepage;<|MERGE_RESOLUTION|>--- conflicted
+++ resolved
@@ -6,10 +6,6 @@
 import { auth, db } from "../../firebase"; // Import Firestore instance
 import Notifications from "./Notifications"; // Import Notifications component
 import DefaultProfilePic from "../DefaultProfilePic"; // Import DefaultProfilePic component
-
-<<<<<<< HEAD
-const AdminHomepage = ({ setSelected, setShowNotificationsPopup }) => {
-=======
 const AdminHomepage = React.memo(({ setSelected, setShowNotificationsPopup }) => {
   const mountedRef = useRef(false);
   
@@ -18,7 +14,6 @@
     mountedRef.current = true;
   }
   
->>>>>>> 8fc4ad73
   const { userData, loading } = useContext(UserContext);
   const user = auth.currentUser;
 
@@ -81,9 +76,6 @@
 
   { /* Fetch information to display on overview cards, alerts and recent activity */ }
   useEffect(() => {
-<<<<<<< HEAD
-    if (!userSettlement) return;
-=======
     console.log("MainPage useEffect running, userSettlement:", userSettlement);
     
     // Don't run if still loading or if userData is null
@@ -92,7 +84,6 @@
     // For admin users without settlement, show global data
     // For retiree users, require settlement
     if (!userSettlement && userRole !== 'admin' && userRole !== 'superadmin') return;
->>>>>>> 8fc4ad73
 
     // Pending Service Requests
     const fetchPendingRequestsCount = async () => {
