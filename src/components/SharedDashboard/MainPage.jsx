import React, { useState, useEffect, useContext } from "react";
import { UserContext } from "../../context/UserContext"; // Import UserContext
import { FaBell, FaPlus, FaSearch, FaUsers, FaChartBar, FaCalendarAlt, FaClock, FaExclamationTriangle, FaCheckCircle, FaUserPlus, FaHandshake, FaHandsHelping, FaCalendarCheck, FaCalendarDay, FaUserShield, FaMapMarkerAlt } from 'react-icons/fa';
import { getServiceRequests } from "../../serviceRequestsService"; // Import serviceRequests logic
import { query, collection, where, getDocs, getDoc, doc, orderBy, limit, Timestamp } from "firebase/firestore"; // Import Firestore utilities
import { auth, db } from "../../firebase"; // Import Firestore instance
import Notifications from "./Notifications"; // Import Notifications component
import DefaultProfilePic from "../DefaultProfilePic"; // Import DefaultProfilePic component

const AdminHomepage = ({ setSelected, setShowNotificationsPopup }) => {
  const { userData, loading } = useContext(UserContext);
  if (loading) return <div>Loading...</div>;
  const user = auth.currentUser;
  const userSettlement = userData?.idVerification?.settlement || userData?.settlement || "";
  const [userName, setUserName] = useState(""); // State for username
  const userRole = userData?.role || "";
  
  // Define colors for different user types
  const defaultColors = {
    admin: '#4F46E5', // Indigo
    superadmin: '#DC2626', // Red
    retiree: '#059669', // Green
    default: '#6B7280', // Gray
  };

  const [currentTime, setCurrentTime] = useState(new Date());
  const [pendingRequestsCount, setPendingRequestsCount] = useState(0);
  const [retireesRegisteredCount, setRetireesRegisteredCount] = useState(0); // State for retirees registered this week
  const [activeEventsCount, setActiveEventsCount] = useState(0); // State for active events
  const [volunteerMatchesCount, setVolunteerMatchesCount] = useState(0); // State for volunteer matches
  const [pendingEventsCount, setPendingEventsCount] = useState(0); // State for pending event requests

  const [notifications, setNotifications] = useState([]);
  const [recentActivity, setRecentActivity] = useState([]); // State for recent activity

  // Define recentActivity array
  const defaultRecentActivity = [
    { id: 1, action: 'Ruth Cohen joined the community', time: '5 minutes ago', type: 'join' },
    { id: 2, action: 'Moshe Levi created the event "Garden Event"', time: '12 minutes ago', type: 'apply' },
    { id: 3, action: 'Sarah Davis completed volunteer service', time: '1 hour ago', type: 'complete' },
    { id: 4, action: 'New service request: Home cleaning', time: '2 hours ago', type: 'request' },
    { id: 5, action: 'Event "Music Workshop" fully booked', time: '3 hours ago', type: 'event' }
  ];

  useState(() => {
    const timer = setInterval(() => setCurrentTime(new Date()), 1000);
    return () => clearInterval(timer);
  }, []);

  // Fetch username from Firestore
  useEffect(() => {
    const fetchUserName = async () => {
      if (!user?.uid) return;
      
      try {
        const userDoc = await getDoc(doc(db, "users", user.uid));
        if (userDoc.exists()) {
          const userData = userDoc.data();
          // Try to get display name from different possible locations in the user document
          const name = userData?.personalDetails?.firstName || // First try to get first name
                      userData?.credentials?.username?.split(/[_\s]/)[0] || // Then try username's first part
                      userData?.username?.split(/[_\s]/)[0] || // Then try root username's first part
                      userData?.name?.split(/[_\s]/)[0] || // Then try name's first part
                      "User";
          setUserName(name);
        } else {
          setUserName("User");
        }
      } catch (error) {
        console.error("Error fetching username:", error);
        setUserName("User");
      }
    };

    fetchUserName();
  }, [user?.uid]);

  { /* Fetch information to display on overview cards, alerts and recent activity */ }
  useEffect(() => {
    if (!userSettlement) return;

    // Pending Service Requests
    const fetchPendingRequestsCount = async () => {
      try {
        const allRequests = await getServiceRequests();
        const pendingRequests = allRequests.filter((request) => request.status === "pending");
        setPendingRequestsCount(pendingRequests.length);
      } catch (error) {
        console.error("Error fetching pending requests count:", error);
      }
    };

    // Registered Retirees This Week
    const fetchRetireesRegisteredCount = async () => {
      try {
        const lastWeek = new Date();
        lastWeek.setDate(lastWeek.getDate() - 7);

        // Query by idVerification.settlement
        const allUsersQuery1 = query(
          collection(db, "users"),
          where("role", "==", "retiree"),
          where("idVerification.settlement", "==", userSettlement)
        );
        const querySnapshot1 = await getDocs(allUsersQuery1);
        // Query by settlement (root)
        const allUsersQuery2 = query(
          collection(db, "users"),
          where("role", "==", "retiree"),
          where("settlement", "==", userSettlement)
        );
        const querySnapshot2 = await getDocs(allUsersQuery2);
        // Merge and deduplicate
        const allDocs = [...querySnapshot1.docs, ...querySnapshot2.docs.filter(doc2 => !querySnapshot1.docs.some(doc1 => doc1.id === doc2.id))];
        // Filter users manually based on the `createdAt` field
        const retireesRegisteredThisWeek = allDocs.filter((doc) => {
          let createdAt = doc.data().createdAt;
          if (createdAt && createdAt.toDate) {
            createdAt = createdAt.toDate();
          } else if (typeof createdAt === 'string') {
            createdAt = new Date(createdAt);
          }
          return createdAt && createdAt >= lastWeek;
        });
        setRetireesRegisteredCount(retireesRegisteredThisWeek.length);
      } catch (error) {
        console.error("Error fetching retirees registered count:", error);
      }
    };

    // Active Events
    const fetchActiveEventsCount = async () => {
      try {
        const activeEventsQuery = query(
          collection(db, "events"),
          where("status", "==", "active") // Query for active events
        );

        const querySnapshot = await getDocs(activeEventsQuery);

        setActiveEventsCount(querySnapshot.size); // Set the count of active events
      } catch (error) {
        console.error("Error fetching active events count:", error);
      }
    };

    // Volunteer Matches
    const fetchVolunteerMatchesCount = async () => {
      try {
        const uid = user?.uid || null;
        const volunteerMatchesQuery = query(
          collection(db, "jobRequests"),
          where("status", "==", "Active"), // Query for active job requests
          where("createdBy", "==", uid) // Filter by current user's UID
        );

        const querySnapshot = await getDocs(volunteerMatchesQuery);

        setVolunteerMatchesCount(querySnapshot.size); // Set the count of volunteer matches
      } catch (error) {
        console.error("Error fetching volunteer matches count:", error);
      }
    };

    // Pending Event Requests Count
    const fetchPendingEventRequestsCount = async () => {
      try {
        const pendingEventsQuery = query(
          collection(db, "events"),
          where("status", "==", "pending"), // Query for pending events
          where("settlement", "==", userSettlement)
        );
        const querySnapshot = await getDocs(pendingEventsQuery);
        setPendingEventsCount(querySnapshot.size);
      } catch (error) {
        console.error("Error fetching pending event requests count:", error);
        return 0; // Return 0 in case of error
      }
    };

    // Fetch recent notifications
    const fetchRecentNotifications = async () => {
      try {
        const userDoc = await getDoc(doc(db, "users", user.uid));
        const userData = userDoc.data();
        const userNotifications = userData?.notifs || [];
    
        const enrichedNotifications = await Promise.all(
          userNotifications.map(async (notif) => {
            const notifDoc = await getDoc(doc(db, "notifications", notif.id));
            return {
              id: notif.id,
              ...notifDoc.data(),
              read: notif.read,
            };
          })
        );
    
        setNotifications(enrichedNotifications);
      } catch (err) {
        console.error("Error fetching notifications:", err);
      }
    };

    // Recent Activity

    const today = new Date();
    today.setHours(0, 0, 0, 0); // Set to start of the day

    const fetchRecentActivity = async () => {
      const activity = [];

      try {
        // Fetch actions from service requests
        const allRequests = await getServiceRequests();
        const todayRequests = allRequests.filter((request) => {
          const requestDate = request.createdAt instanceof Timestamp 
            ? request.createdAt.toDate() // Convert Firestore Timestamp to JavaScript Date
            : new Date(request.createdAt); // Parse as a regular date string if not a Timestamp
          return requestDate >= today; // Compare with today's date
        });
        todayRequests.forEach((request) => {
          activity.push({
            id: request.id,
            action: `New service request: ${request.title}`,
            time: (() => {
            const createdAtDate =
              request.createdAt instanceof Timestamp
                ? request.createdAt.toDate() // Convert Firestore Timestamp to JavaScript Date
                : new Date(request.createdAt); // Parse as a regular date string if not a Timestamp

            if (isNaN(createdAtDate.getTime())) {
              return "Invalid date";
            }    
              const diffInMs = new Date() - createdAtDate; // Difference in milliseconds
              const diffInMinutes = Math.floor(diffInMs / (1000 * 60)); // Convert to minutes
              const diffInHours = Math.floor(diffInMinutes / 60); // Convert to hours

              if (diffInMinutes < 60) {
                return `${diffInMinutes} minutes ago`;
              } else {
                return `${diffInHours} hours ago`;
              }
            })(),
            type: "request",
          });
        });

        // Fetch actions from retirees
        const lastWeek = new Date();
        lastWeek.setDate(lastWeek.getDate() - 7);
        // Query by idVerification.settlement
        const allUsersQuery1 = query(
          collection(db, "users"),
          where("role", "==", "retiree"),
          where("idVerification.settlement", "==", userSettlement)
        );
        const querySnapshot1 = await getDocs(allUsersQuery1);
        // Query by settlement (root)
        const allUsersQuery2 = query(
          collection(db, "users"),
          where("role", "==", "retiree"),
          where("settlement", "==", userSettlement)
        );
        const querySnapshot2 = await getDocs(allUsersQuery2);
        // Merge and deduplicate
        const allDocs = [...querySnapshot1.docs, ...querySnapshot2.docs.filter(doc2 => !querySnapshot1.docs.some(doc1 => doc1.id === doc2.id))];
        const lastWeekForActivity = new Date();
        lastWeekForActivity.setDate(lastWeekForActivity.getDate() - 7);
        const recentRetirees = allDocs.filter((doc) => {
          let createdAt = doc.data().createdAt;
          if (createdAt && createdAt.toDate) {
            createdAt = createdAt.toDate();
          } else if (typeof createdAt === 'string') {
            createdAt = new Date(createdAt);
          }
          return createdAt && createdAt >= lastWeekForActivity;
        });
        recentRetirees.forEach((retiree) => {
          activity.push({
            id: retiree.id,
            action: `${retiree.data().credentials?.username || retiree.data().username || 'Retiree'} joined the community`,
            time: (() => {
              let createdAtDate = retiree.data().createdAt;
              if (createdAtDate && createdAtDate.toDate) {
                createdAtDate = createdAtDate.toDate();
              } else if (typeof createdAtDate === 'string') {
                createdAtDate = new Date(createdAtDate);
              }
              if (isNaN(createdAtDate?.getTime?.() || createdAtDate?.getTime?.() === undefined)) {
                return "Invalid date";
              }
              const diffInMs = new Date() - createdAtDate;
              const diffInMinutes = Math.floor(diffInMs / (1000 * 60));
              const diffInHours = Math.floor(diffInMinutes / 60);
              const diffInDays = Math.floor(diffInHours / 24);
              if (diffInMinutes < 60) {
                return `${diffInMinutes} minutes ago`;
              } else if (diffInHours < 24) {
                return `${diffInHours} hours ago`;
              } else {
                return `${diffInDays} days ago`;
              }
            })(),
            type: "join",
          });
        });

        // Fetch actions from events
        const activeEventsQuery = query(
          collection(db, "events"),
          where("status", "==", "active")
        );
        const eventsSnapshot = await getDocs(activeEventsQuery);
        const recentEvents = eventsSnapshot.docs.filter((doc) => {
          let eventDate = doc.data().createdAt;
          if (eventDate && eventDate.toDate) {
            eventDate = eventDate.toDate();
          } else if (typeof eventDate === 'string') {
            eventDate = new Date(eventDate);
          }
          return eventDate && eventDate >= lastWeekForActivity;
        });
        recentEvents.forEach((event) => {
          activity.push({
            id: event.id,
            action: `Event "${event.data().title}" created`,
            time: (() => {
              let createdAtDate = event.data().createdAt;
              if (createdAtDate && createdAtDate.toDate) {
                createdAtDate = createdAtDate.toDate();
              } else if (typeof createdAtDate === 'string') {
                createdAtDate = new Date(createdAtDate);
              }
              if (isNaN(createdAtDate?.getTime?.() || createdAtDate?.getTime?.() === undefined)) {
                return "Invalid date";
              }
              const diffInMs = new Date() - createdAtDate;
              const diffInMinutes = Math.floor(diffInMs / (1000 * 60));
              const diffInHours = Math.floor(diffInMinutes / 60);
              const diffInDays = Math.floor(diffInHours / 24);
              if (diffInMinutes < 60) {
                return `${diffInMinutes} minutes ago`;
              } else if (diffInHours < 24) {
                return `${diffInHours} hours ago`;
              } else {
                return `${diffInDays} days ago`;
              }
            })(),
            type: "event",
          });
        });

        // Fetch actions from volunteer matches
        const volunteerMatchesQuery = query(
          collection(db, "jobRequests"),
          where("status", "==", "Active"),
          where("createdBy", "==", user?.uid || null)
        );
        const matchesSnapshot = await getDocs(volunteerMatchesQuery);
        const todayMatches = matchesSnapshot.docs.filter((doc) => {
          const matchDate = doc.data().createdAt instanceof Timestamp
            ? doc.data().createdAt.toDate()
            : new Date(doc.data().createdAt);
          return matchDate >= today;
        });
        todayMatches.forEach((match) => {
          activity.push({
            id: match.id,
            action: `Volunteer match created for "${match.data().title}"`,
            time: (() => {
              const createdAtDate =
                match.data().createdAt instanceof Timestamp
                  ? match.data().createdAt.toDate() // Convert Firestore Timestamp to JavaScript Date
                  : new Date(match.data().createdAt); // Parse as a regular date string if not a Timestamp

              if (isNaN(createdAtDate.getTime())) {
                return "Invalid date";
              }

              const diffInMs = new Date() - createdAtDate; // Difference in milliseconds
              const diffInMinutes = Math.floor(diffInMs / (1000 * 60)); // Convert to minutes
              const diffInHours = Math.floor(diffInMinutes / 60); // Convert to hours

              if (diffInMinutes < 60) {
                return `${diffInMinutes} minutes ago`;
              } else {
                return `${diffInHours} hours ago`;
              }
            })(),
            type: "apply",
          });
        });

        // Update recentActivity state
        setRecentActivity(activity);
      } catch (error) {
        console.error("Error fetching recent activity:", error);
      }
    };

    fetchPendingEventRequestsCount();
    fetchRecentNotifications();
    fetchPendingRequestsCount();
    fetchRetireesRegisteredCount();
    fetchActiveEventsCount();
    fetchVolunteerMatchesCount();
    fetchRecentActivity();
  }, [userSettlement, userData?.uid]); // Dependencies on userSettlement and current user's UID

  const overviewCards = [
    {
      title: "Pending Service Requests",
      value: pendingRequestsCount, // Dynamically update the value
      icon: <FaClock className="text-2xl md:text-3xl text-orange-500" />, // Adjust icon size
      color: "bg-orange-50 border-orange-200",
      urgent: true,
      onClick: () => setSelected("service"), // Set selected to "service"
    },
    {
      title: "Signups This Week",
      value: retireesRegisteredCount, // Dynamically update the value
      icon: <FaUserPlus className="text-2xl md:text-3xl text-green-500" />, // Adjust icon size
      color: "bg-green-50 border-green-200",
      urgent: false,
      onClick: () => setSelected("retirees"),
    },
    {
      title: "Active Events",
      value: activeEventsCount, // Dynamically update the value
      icon: <FaCalendarCheck className="text-2xl md:text-3xl text-blue-500" />, // Adjust icon size
      color: "bg-blue-50 border-blue-200",
      urgent: false,
      onClick: () => setSelected("upcoming"), // Set selected to "events"
    },
    {
      title: "Volunteer Matches Pending",
      value: volunteerMatchesCount, // Dynamically update the value
      icon: <FaHandsHelping className="text-2xl md:text-3xl text-purple-500" />, // Adjust icon size
      color: "bg-purple-50 border-purple-200",
      urgent: true,
      onClick: () => setSelected("jobs"), // Set selected to "Jobs"
    },
    {
      title: "Pending Event Requests",
      value: pendingEventsCount, // Replace with dynamic value if available
      icon: <FaCalendarAlt className="text-2xl md:text-3xl text-red-500" />, // Adjust icon size
      color: "bg-red-50 border-red-200",
      urgent: true,
      onClick: () => setSelected("eventRequests"), // Set selected to "eventRequests"
    },
  ];

  const quickActions = [
    { title: 'Calendar', icon: <FaCalendarAlt />, color: 'bg-green-500 hover:bg-green-600', onClick: () => setSelected("calendar") },
    { title: 'View All Requests', icon: <FaSearch />, color: 'bg-blue-500 hover:bg-blue-600', onClick: () => setSelected("service") },
    { title: 'Manage Retirees', icon: <FaUsers />, color: 'bg-purple-500 hover:bg-purple-600', onClick: () => setSelected("retirees") },
    { title: 'Reports & Analytics', icon: <FaChartBar />, color: 'bg-orange-500 hover:bg-orange-600', onClick: () => setSelected("analysis") },
  ];

  // SuperAdmin-only quick actions
  const superAdminQuickActions = [
    { title: 'Admin Management', icon: <FaUserShield />, color: 'bg-red-500 hover:bg-red-600', onClick: () => setSelected("admins") },
    { title: 'Add Settlements', icon: <FaMapMarkerAlt />, color: 'bg-indigo-500 hover:bg-indigo-600', onClick: () => setSelected("addSettlements") },
  ];

  // Only show for superadmin
  const allQuickActions = (userRole && userRole.toLowerCase() === 'superadmin')
    ? [...quickActions, ...superAdminQuickActions]
    : quickActions;

  const getActivityIcon = (type) => {
    switch (type) {
      case 'join': return <FaUserPlus className="text-green-500" />;
      case 'apply': return <FaHandshake className="text-blue-500" />;
      case 'complete': return <FaCheckCircle className="text-green-600" />;
      case 'request': return <FaClock className="text-orange-500" />;
      case 'event': return <FaCalendarAlt className="text-purple-500" />;
      default: return <FaBell className="text-gray-500" />;
    }
  };

  // Function to extract name from activity action
  const extractNameFromAction = (action) => {
    // Match pattern: starts with any word characters up to a space or 'joined'
    const match = action.match(/^([^\s]+)(?=\s|joined)/);
    return match ? match[1] : '';
  };

  return (
    <div className="min-h-screen bg-gradient-to-br from-gray-50 to-gray-100 p-2 md:p-6">
      {/* Header */}
<<<<<<< HEAD
      <div className="mb-4 md:mb-8">
        {/* Clock for desktop only (md and up) */}
        <div className="flex flex-col md:flex-row md:items-center md:justify-between gap-4 md:gap-0">
          <div>
            <h1 className="text-xl md:text-3xl font-bold text-gray-800 mb-1 md:mb-2">Welcome, {userName} 👋</h1>
            <p className="text-xs md:text-base text-gray-600">Here's what's happening in your community today</p>
=======
      <div className="mb-8">
        <div className="flex items-center justify-between">
          <div className="flex items-center gap-4">
            <DefaultProfilePic 
              name={userName} 
              size={50} 
              fontSize="1.8rem"
              bgColor={defaultColors[userRole?.toLowerCase()] || defaultColors.default}
            />
            <div>
              <h1 className="text-3xl font-bold text-gray-800 mb-2">Welcome, {userName} 👋</h1>
              <p className="text-gray-600">Here's what's happening in your community today</p>
            </div>
>>>>>>> 691b5431
          </div>
          {/* Quick Actions */}
          <div className={`grid gap-1 md:gap-2 w-full max-w-s md:mr-3 md:ml-3 grid-cols-2 xs:grid-cols-3 sm:grid-cols-4`}>
            {allQuickActions.map((action, index) => (
              <button
                key={index}
                onClick={action.onClick}
                className={`${action.color} text-white p-1 md:p-3 rounded-md transition-all duration-200 hover:shadow-md hover:scale-105 flex flex-col items-center space-y-0.5 md:space-y-1`}
              >
                <span className="text-base md:text-xl">{action.icon}</span>
                <span className="text-[9px] md:text-xs font-small text-center">{action.title}</span>
              </button>
            ))}
          </div>
          {/* Clock for desktop only */}
          <div className="text-right hidden md:block">
            <div className="text-sm text-gray-500">Current Time</div>
            <div className="text-lg font-semibold text-gray-700">
              {currentTime.toLocaleTimeString()}
            </div>
          </div>
        </div>
      </div>

      {/* Overview Cards */}
      <div className="grid grid-cols-2 xs:grid-cols-3 md:grid-cols-3 lg:grid-cols-5 gap-2 md:gap-4 mb-4 md:mb-6">
        {overviewCards.map((card, index) => (
          <div
            key={index}
            onClick={card.onClick} // Handle card click
            className={`${card.color} border-2 rounded-lg p-2 md:p-6 transition-all duration-300 hover:shadow-lg hover:scale-105 cursor-pointer relative`}
          >
            <div className="flex flex-col items-center justify-between h-full mb-1">
              {/* Title and Icon */}
              <div className="flex items-center justify-between w-full">
                <p className="text-[11px] md:text-sm font-medium text-gray-600">{card.title}</p>
                <div className="text-base md:text-3xl">{card.icon}</div>
              </div>
              {/* Value */}
              <p className="text-lg md:text-3xl font-bold text-gray-800 text-center">{card.value}</p>
            </div>
          </div>
        ))}
      </div>

      <div className="grid gap-4 md:gap-8 lg:grid-cols-3">
        {/* Recent Activity Feed */}
        <div className="lg:col-span-2">
          <div className="bg-white rounded-xl shadow-sm border border-gray-200 p-2 md:p-6">
            <h2 className="text-base md:text-xl font-semibold text-gray-800 mb-2 md:mb-4 flex items-center">
              <FaClock className="mr-2 text-blue-500" />
              Recent Activity Feed
            </h2>
            <div className="space-y-2 md:space-y-4 max-h-56 md:max-h-80 overflow-y-auto">
              {recentActivity.length === 0 && (
                <div className="text-center text-gray-500 py-2 md:py-4">
                  No recent activity to show.
                </div>
              )}
              {recentActivity.map((activity) => (
                <div key={activity.id} className="flex items-start space-x-2 md:space-x-3 p-2 md:p-3 bg-gray-50 rounded-lg hover:bg-gray-100 transition-colors">
                  <div className="flex-shrink-0 mt-1">
                    {activity.type === 'join' ? (
                      <div className="w-8 h-8">
                        <DefaultProfilePic 
                          name={extractNameFromAction(activity.action)} 
                          size={32} 
                          fontSize="0.9rem"
                          bgColor={defaultColors['retiree']}
                        />
                      </div>
                    ) : (
                      getActivityIcon(activity.type)
                    )}
                  </div>
                  <div className="flex-grow">
                    <p className="text-xs md:text-sm text-gray-800">{activity.action}</p>
                    <p className="text-[10px] md:text-xs text-gray-500 mt-1">{activity.time}</p>
                  </div>
                </div>
              ))}
            </div>
          </div>
        </div>

        {/* Alerts & Quick Actions */}
        <div className="lg:col-span-1">
          <div className="bg-white rounded-xl shadow-sm border border-gray-200 p-2 md:p-6">
            <h2 className="text-base md:text-xl font-semibold text-gray-800 mb-1 md:p-3 flex items-center">
              <FaBell className="mr-2 text-red-500" />
              Alerts & Notifications
            </h2>
            <div className="space-y-2 md:space-y-4 max-h-56 md:max-h-80 overflow-y-auto">
              <Notifications 
                setSelectedTab={setSelected} 
                setShowNotificationsPopup={setShowNotificationsPopup} 
                limit={3}
              />
            </div>
          </div>
        </div>
      </div>
    </div>
  );
};

export default AdminHomepage;<|MERGE_RESOLUTION|>--- conflicted
+++ resolved
@@ -490,17 +490,9 @@
   return (
     <div className="min-h-screen bg-gradient-to-br from-gray-50 to-gray-100 p-2 md:p-6">
       {/* Header */}
-<<<<<<< HEAD
       <div className="mb-4 md:mb-8">
-        {/* Clock for desktop only (md and up) */}
-        <div className="flex flex-col md:flex-row md:items-center md:justify-between gap-4 md:gap-0">
-          <div>
-            <h1 className="text-xl md:text-3xl font-bold text-gray-800 mb-1 md:mb-2">Welcome, {userName} 👋</h1>
-            <p className="text-xs md:text-base text-gray-600">Here's what's happening in your community today</p>
-=======
-      <div className="mb-8">
         <div className="flex items-center justify-between">
-          <div className="flex items-center gap-4">
+          <div className="flex items-center gap-2 md:gap-4">
             <DefaultProfilePic 
               name={userName} 
               size={50} 
@@ -508,10 +500,9 @@
               bgColor={defaultColors[userRole?.toLowerCase()] || defaultColors.default}
             />
             <div>
-              <h1 className="text-3xl font-bold text-gray-800 mb-2">Welcome, {userName} 👋</h1>
-              <p className="text-gray-600">Here's what's happening in your community today</p>
+              <h1 className="text-xl md:text-3xl font-bold text-gray-800 mb-1 md:mb-2">Welcome, {userName} 👋</h1>
+              <p className="text-xs md:text-base text-gray-600">Here's what's happening in your community today</p>
             </div>
->>>>>>> 691b5431
           </div>
           {/* Quick Actions */}
           <div className={`grid gap-1 md:gap-2 w-full max-w-s md:mr-3 md:ml-3 grid-cols-2 xs:grid-cols-3 sm:grid-cols-4`}>
