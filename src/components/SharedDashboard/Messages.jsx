--- conflicted
+++ resolved
@@ -11,11 +11,8 @@
 import Skeleton from 'react-loading-skeleton'; // Import Skeleton
 import 'react-loading-skeleton/dist/skeleton.css'; // Import Skeleton CSS
 import i18n from 'i18next';
-<<<<<<< HEAD
 import { useLocation } from 'react-router-dom';
-=======
 import { useCall } from '../../context/callContext'; // Import global call context
->>>>>>> f2327c3d
 
 // Ringtone audio URL
 const RINGTONE_URL = '/ringtone.mp3'; // Ensure this file is in your public folder
@@ -180,11 +177,8 @@
   const { theme } = useTheme();
   const [loadingMessages, setLoadingMessages] = useState(false);
   const [typing, setTyping] = useState(false);
-<<<<<<< HEAD
   const location = useLocation();
-=======
   const { startCall } = useCall(); // Get startCall from context
->>>>>>> f2327c3d
 
   // Fetch friend requests
   useEffect(() => {
