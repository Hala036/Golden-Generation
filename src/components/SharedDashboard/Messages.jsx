import React, { useState, useEffect, useRef } from 'react';
import { db, auth, getUserData } from '../../firebase';
import { collection, query, where, orderBy, onSnapshot, addDoc, serverTimestamp, getDocs, updateDoc, doc, setDoc, deleteDoc } from 'firebase/firestore';
import { useLanguage } from '../../context/LanguageContext';
import { FaPaperPlane, FaSearch, FaEllipsisV, FaPhone, FaComments } from 'react-icons/fa';
import { toast } from 'react-hot-toast';
import profile from '../../assets/profile.jpeg';
import { useTheme } from '../../context/ThemeContext';
import { triggerNotification } from './TriggerNotifications'; // Import the triggerNotification function
<<<<<<< HEAD
=======
import EmptyState from '../EmptyState'; // Import EmptyState component
import Skeleton from 'react-loading-skeleton'; // Import Skeleton
import 'react-loading-skeleton/dist/skeleton.css'; // Import Skeleton CSS
import i18n from 'i18next';
>>>>>>> c809547f

// Ringtone audio URL
const RINGTONE_URL = '/ringtone.mp3'; // Ensure this file is in your public folder

// Agora audio call hook (in this file for simplicity)
function useAgoraAudioCall() {
  const [inCall, setInCall] = useState(false);
  const [isMuted, setIsMuted] = useState(false);
  const [callError, setCallError] = useState(null);
  const [incomingCall, setIncomingCall] = useState(null);
  const clientRef = useRef(null);
  const localAudioTrackRef = useRef(null);

  const startCall = async ({ channelName, uid }) => {
    setCallError(null);
    clientRef.current = AgoraRTC.createClient({ mode: 'rtc', codec: 'vp8' });
    try {
      // *** DEBUGGING LOGS START ***
      console.log("Frontend: Preparing to send token request.");
      console.log("Frontend: channelName ->", channelName);
      console.log("Frontend: uid ->", uid, typeof uid);
      // *** DEBUGGING LOGS END ***

      // Get token from backend
      const res = await fetch('/api/agora/token', {
        method: 'POST',
        headers: { 'Content-Type': 'application/json' },
        body: JSON.stringify({ channelName, uid }),
      });
      const data = await res.json();

      // *** DEBUGGING LOGS START ***
      console.log("Frontend: Received response from token endpoint:", data);
      // *** DEBUGGING LOGS END ***

      if (!data.token || !data.appId) {
        throw new Error(data.error || 'Failed to get Agora token from backend');
      }

      await clientRef.current.join(data.appId, channelName, data.token, uid);
      localAudioTrackRef.current = await AgoraRTC.createMicrophoneAudioTrack();
      await clientRef.current.publish([localAudioTrackRef.current]);

      // Listen for user joining (incoming call)
      clientRef.current.on('user-joined', (user) => {
        setIncomingCall({
          uid: user.uid,
          channelName,
        });
      });

      clientRef.current.on('user-published', async (user, mediaType) => {
        await clientRef.current.subscribe(user, mediaType);
        if (mediaType === 'audio') {
          user.audioTrack.play();
        }
      });

      setInCall(true);
    } catch (err) {
      console.error('Error starting call:', err);
      setCallError(err.message || 'Failed to start call');
      setInCall(false);
    }
  };

  const acceptCall = async () => {
    if (!incomingCall) return;
    try {
      const { channelName, uid } = incomingCall;
      await startCall({ channelName, uid });
      setIncomingCall(null);
    } catch (err) {
      console.error('Error accepting call:', err);
      setCallError(err.message || 'Failed to accept call');
    }
  };

  const rejectCall = async () => {
    if (!incomingCall) return;
    try {
      if (clientRef.current) {
        await clientRef.current.leave();
      }
      setIncomingCall(null);
    } catch (err) {
      console.error('Error rejecting call:', err);
    }
  };

  const leaveCall = async () => {
    try {
      if (localAudioTrackRef.current) {
        localAudioTrackRef.current.close();
      }
      if (clientRef.current) {
        await clientRef.current.leave();
      }
    } catch {}
    setInCall(false);
    setIsMuted(false);
    setIncomingCall(null);
  };

  const toggleMute = async () => {
    if (localAudioTrackRef.current) {
      if (isMuted) {
        await localAudioTrackRef.current.setEnabled(true);
        setIsMuted(false);
      } else {
        await localAudioTrackRef.current.setEnabled(false);
        setIsMuted(true);
      }
    }
  };

  return { inCall, startCall, leaveCall, isMuted, toggleMute, callError, incomingCall, acceptCall, rejectCall };
}

// Firestore Call State Management
const CALLS_COLLECTION = 'calls';

// Function to initiate a call (caller)
const initiateCall = async (currentUser, otherUser) => {
  if (!currentUser || !otherUser) return;
  const channelName = [currentUser.uid, otherUser.id].sort().join('_');
  const callDoc = {
    participants: [currentUser.uid, otherUser.id],
    caller: {
      uid: currentUser.uid,
      username: currentUser.displayName || currentUser.email,
      avatarUrl: currentUser.photoURL || '',
    },
    callee: {
      uid: otherUser.id,
      username: otherUser.username,
      avatarUrl: otherUser.avatarUrl || '',
    },
    channelName,
    status: 'calling', // 'calling', 'ringing', 'active', 'ended', 'rejected', 'missed'
    startedAt: serverTimestamp(),
    acceptedAt: null,
    endedAt: null,
  };
  const docRef = await addDoc(collection(db, CALLS_COLLECTION), callDoc);
  return docRef.id;
};

const Messages = () => {
  const [conversations, setConversations] = useState([]);
  const [selectedChat, setSelectedChat] = useState(null);
  const [messages, setMessages] = useState([]);
  const [newMessage, setNewMessage] = useState('');
  const [searchQuery, setSearchQuery] = useState('');
  const [users, setUsers] = useState([]);
  const [isSending, setIsSending] = useState(false);
  const [friendRequests, setFriendRequests] = useState([]);
  const [showRequestModal, setShowRequestModal] = useState(false);
  const [selectedUser, setSelectedUser] = useState(null);
  const messagesEndRef = useRef(null);
  const { language, t } = useLanguage();
  const { theme } = useTheme();
  const [loadingMessages, setLoadingMessages] = useState(false);
  const [typing, setTyping] = useState(false);
  const [userRole, setUserRole] = useState(null);

  // Fetch friend requests
  useEffect(() => {
    if (!auth.currentUser) return;

    const q = query(
      collection(db, 'friendRequests'),
      where('receiverId', '==', auth.currentUser.uid),
      where('status', '==', 'pending')
    );

    const unsubscribe = onSnapshot(q, (snapshot) => {
      const requests = snapshot.docs.map(doc => ({
        id: doc.id,
        ...doc.data()
      }));
      setFriendRequests(requests);
    });

    return () => unsubscribe();
  }, []);

  // Fetch users for chat
  useEffect(() => {
    const fetchUsers = async () => {
      const usersRef = collection(db, 'users');
      const q = query(usersRef);
      const querySnapshot = await getDocs(q);
      const usersList = querySnapshot.docs.map(doc => ({
        id: doc.id,
        ...doc.data().credentials
      }));
      setUsers(usersList);
    };
    fetchUsers();
  }, []);

  // Check if users are friends
  const areUsersFriends = async (userId1, userId2) => {
    const friendsRef = collection(db, 'friends');
    const q = query(
      friendsRef,
      where('users', 'array-contains', [userId1, userId2].sort().join('_'))
    );
    const snapshot = await getDocs(q);
    return !snapshot.empty;
  };

  // Check if request already exists
  const checkExistingRequest = async (senderId, receiverId) => {
    const requestsRef = collection(db, 'friendRequests');
    const q = query(
      requestsRef,
      where('senderId', 'in', [senderId, receiverId]),
      where('receiverId', 'in', [senderId, receiverId]),
      where('status', '==', 'pending')
    );
    const snapshot = await getDocs(q);
    return !snapshot.empty;
  };

  // Send friend request
  const sendFriendRequest = async (receiverId) => {
    try {
      // Check if request already exists
      const requestExists = await checkExistingRequest(auth.currentUser.uid, receiverId);
      if (requestExists) {
        toast.error('A friend request already exists');
        setShowRequestModal(false);
        return;
      }

      const requestData = {
        senderId: auth.currentUser.uid,
        receiverId,
        status: 'pending',
        timestamp: serverTimestamp()
      };
      await addDoc(collection(db, 'friendRequests'), requestData);
      toast.success('Friend request sent successfully');
      setShowRequestModal(false);
    } catch (error) {
      console.error('Error sending friend request:', error);
      toast.error('Failed to send friend request');
    }
  };

  // Accept friend request
  const acceptFriendRequest = async (requestId, senderId) => {
    try {
      // Update request status
      await updateDoc(doc(db, 'friendRequests', requestId), {
        status: 'accepted'
      });

      // Add to friends collection
      const friendData = {
        users: [auth.currentUser.uid, senderId].sort().join('_'),
        timestamp: serverTimestamp()
      };
      await addDoc(collection(db, 'friends'), friendData);

      // Create new conversation
      const conversationData = {
        participants: [auth.currentUser.uid, senderId],
        lastMessageTime: serverTimestamp(),
        lastMessage: '',
        createdAt: serverTimestamp()
      };
      const docRef = await addDoc(collection(db, 'conversations'), conversationData);

      // Update both users' conversations in real-time
      const conversation = { id: docRef.id, ...conversationData };
      setSelectedChat(conversation);

      toast.success('Friend request accepted');
    } catch (error) {
      console.error('Error accepting friend request:', error);
      toast.error('Failed to accept friend request');
    }
  };

  // Reject friend request
  const rejectFriendRequest = async (requestId) => {
    try {
      await updateDoc(doc(db, 'friendRequests', requestId), {
        status: 'rejected'
      });
      toast.success('Friend request rejected');
    } catch (error) {
      console.error('Error rejecting friend request:', error);
      toast.error('Failed to reject friend request');
    }
  };

  // Fetch conversations
  useEffect(() => {
    if (!auth.currentUser) return;

    const q = query(
      collection(db, 'conversations'),
      where('participants', 'array-contains', auth.currentUser.uid),
      orderBy('lastMessageTime', 'desc')
    );

    const unsubscribe = onSnapshot(q, (snapshot) => {
      const conversationsList = snapshot.docs.map(doc => ({
        id: doc.id,
        ...doc.data()
      }));
      setConversations(conversationsList);
    });

    return () => unsubscribe();
  }, []);

  // Fetch messages for selected chat
  useEffect(() => {
    if (!selectedChat) return;
    setLoadingMessages(true);
    const q = query(
      collection(db, 'messages'),
      where('conversationId', '==', selectedChat.id),
      orderBy('timestamp', 'asc')
    );
    const unsubscribe = onSnapshot(q, (snapshot) => {
      const messagesList = snapshot.docs.map(doc => ({
        id: doc.id,
        ...doc.data()
      }));
      setMessages(messagesList);
      setLoadingMessages(false);
    });
    return () => unsubscribe();
  }, [selectedChat]);

  // Scroll to bottom when new messages arrive
  useEffect(() => {
    messagesEndRef.current?.scrollIntoView({ behavior: 'smooth' });
  }, [messages]);

  const handleSendMessage = async (e) => {
    e.preventDefault();
    if (!newMessage.trim() || !selectedChat) return;

    try {
      const messageData = {
        conversationId: selectedChat.id,
        senderId: auth.currentUser.uid,
        text: newMessage.trim(),
        timestamp: serverTimestamp(),
      };

      // Add the message to Firestore
      await addDoc(collection(db, 'messages'), messageData);

      // Update the lastMessage and lastMessageTime fields in the conversation
      await updateDoc(doc(db, 'conversations', selectedChat.id), {
        lastMessage: newMessage.trim(),
        lastMessageTime: serverTimestamp(),
      });

      // Trigger a notification for the recipient
      const recipientId = selectedChat.participants.find((p) => p !== auth.currentUser.uid);
      await triggerNotification({
        message: `New message from ${auth.currentUser.displayName || 'a user'}`,
        target: [recipientId], // Send notification to the recipient
        link: `/messages/${selectedChat.id}`, // Link to the conversation
        createdBy: auth.currentUser.uid,
        type: 'message',
      });

      setNewMessage(''); // Clear the input field
    } catch (error) {
      console.error('Error sending message:', error);
      toast.error('Failed to send message');
    }
  };

  // Modified startNewChat function
  const startNewChat = async (userId) => {
    try {
      if (userRole === 'admin' || userRole === 'superadmin') {
        // Admins and superadmins can chat with anyone directly
        const existing = conversations.find(conv =>
          conv.participants.length === 2 &&
          conv.participants.includes(auth.currentUser.uid) &&
          conv.participants.includes(userId)
        );
        if (existing) {
          setSelectedChat(existing);
          return;
        }
        // Create new conversation if it doesn't exist
        const conversationData = {
          participants: [auth.currentUser.uid, userId],
          lastMessageTime: serverTimestamp(),
          lastMessage: '',
          createdAt: serverTimestamp()
        };
        const docRef = await addDoc(collection(db, 'conversations'), conversationData);
        setSelectedChat({ id: docRef.id, ...conversationData });
        return;
      }
      // Retirees: require friend request logic
      const isFriend = await areUsersFriends(auth.currentUser.uid, userId);
      const hasPendingRequest = await checkExistingRequest(auth.currentUser.uid, userId);
      if (!isFriend) {
        if (hasPendingRequest) {
          toast('A friend request is already pending');
          return;
        }
        setSelectedUser(users.find(u => u.id === userId));
        setShowRequestModal(true);
        return;
      }
      // If they are friends, find or create conversation
      const existing = conversations.find(conv =>
        conv.participants.length === 2 &&
        conv.participants.includes(auth.currentUser.uid) &&
        conv.participants.includes(userId)
      );
      if (existing) {
        setSelectedChat(existing);
        return;
      }
      // Create new conversation if it doesn't exist
      const conversationData = {
        participants: [auth.currentUser.uid, userId],
        lastMessageTime: serverTimestamp(),
        lastMessage: '',
        createdAt: serverTimestamp()
      };
      const docRef = await addDoc(collection(db, 'conversations'), conversationData);
      setSelectedChat({ id: docRef.id, ...conversationData });
    } catch (error) {
      console.error('Error in startNewChat:', error);
      toast.error('Failed to start chat');
    }
  };

  const filteredUsers = users.filter(user => 
    (user.username || '').toLowerCase().includes(searchQuery.toLowerCase()) &&
    user.id !== auth.currentUser?.uid
  );  

  // Find the other user in the selected chat
  const otherUser = selectedChat && users.find(u => u.id === selectedChat.participants.find(p => p !== auth.currentUser?.uid));

  // Handle initiating a call
  const handleInitiateCall = async () => {
    if (!otherUser) return;
    try {
      await initiateCall(auth.currentUser, otherUser);
    } catch (error) {
      console.error('Error initiating call:', error);
      toast.error('Failed to initiate call');
    }
  };

  // --- Friend Request Modal ---
  const FriendRequestModal = () => (
    <div className="fixed inset-0 z-50 flex items-center justify-center">
      {/* Backdrop with blur */}
      <div className="absolute inset-0 bg-black/30 backdrop-blur-sm" onClick={() => setShowRequestModal(false)} />
      {/* Modal content */}
      <div className={`relative w-full max-w-md mx-4 transform transition-all duration-300 ease-out ${theme === 'dark' ? 'bg-gray-800' : 'bg-white'} rounded-2xl shadow-2xl overflow-hidden`}>
        {/* Modal header */}
        <div className={`p-6 border-b ${theme === 'dark' ? 'border-gray-700' : 'border-gray-200'}`}> 
          <div className="flex items-center space-x-4">
            <div className="relative">
              <img 
                src={selectedUser?.avatarUrl || profile} 
                alt={selectedUser?.username} 
                className="w-16 h-16 rounded-full object-cover border-2 border-orange-500"
              />
              {/* <div className="absolute -bottom-1 -right-1 w-5 h-5 bg-green-500 rounded-full border-2 border-white"></div> */}
            </div>
            <div>
              <h2 className={`text-xl font-bold ${theme === 'dark' ? 'text-white' : 'text-gray-800'}`}>{selectedUser?.username}</h2>
              <p className={`text-sm ${theme === 'dark' ? 'text-gray-400' : 'text-gray-500'}`}>{selectedUser?.email}</p>
            </div>
          </div>
        </div>
        {/* Modal body */}
        <div className="p-6">
<<<<<<< HEAD
          <p className={`text-center mb-6 ${theme === 'dark' ? 'text-gray-300' : 'text-gray-600'}`}>You need to be friends with {selectedUser?.username} to start a conversation.</p>
=======
          <p className={`text-center mb-6 ${theme === 'dark' ? 'text-gray-300' : 'text-gray-600'}`}>{i18n.t('dashboard.messages.needToBeFriends', { username: selectedUser?.username })}</p>
>>>>>>> c809547f
          <div className="flex justify-end gap-3">
            <button
              onClick={() => setShowRequestModal(false)}
              className={`px-6 py-2.5 rounded-lg transition-colors ${theme === 'dark' ? 'bg-gray-700 hover:bg-gray-600 text-white' : 'bg-gray-200 hover:bg-gray-300 text-gray-800'}`}
            >
              Cancel
            </button>
            <button
              onClick={() => sendFriendRequest(selectedUser?.id)}
              className="px-6 py-2.5 rounded-lg bg-orange-500 hover:bg-orange-600 text-white transition-colors flex items-center gap-2"
            >
              <span>Send Request</span>
              <svg className="w-4 h-4" fill="none" stroke="currentColor" viewBox="0 0 24 24">
                <path strokeLinecap="round" strokeLinejoin="round" strokeWidth="2" d="M12 4v16m8-8H4" />
              </svg>
            </button>
          </div>
        </div>
      </div>
    </div>
  );

  // --- Friend Requests List ---
  const FriendRequestsList = () => (
    <div className={`absolute top-12 right-2 w-80 rounded-xl shadow-2xl transform transition-all duration-300 ease-out ${theme === 'dark' ? 'bg-gray-800' : 'bg-white'}`}>
      {/* Header */}
      <div className={`p-4 border-b ${theme === 'dark' ? 'border-gray-700' : 'border-gray-200'}`}>
        <div className="flex items-center justify-between">
          <h3 className={`font-semibold text-lg ${theme === 'dark' ? 'text-white' : 'text-gray-800'}`}>Friend Requests</h3>
          <span className={`px-2.5 py-1 rounded-full text-sm font-medium ${theme === 'dark' ? 'bg-orange-500/20 text-orange-400' : 'bg-orange-100 text-orange-600'}`}>{friendRequests.length} new</span>
        </div>
      </div>
      {/* Requests list */}
      <div className="max-h-96 overflow-y-auto">
        {friendRequests.map(request => {
          const sender = users.find(u => u.id === request.senderId);
          return (
            <div key={request.id} className={`p-4 border-b last:border-b-0 ${theme === 'dark' ? 'border-gray-700 hover:bg-gray-700/50' : 'border-gray-200 hover:bg-gray-50'} transition-colors`}>
              <div className="flex items-center justify-between">
                <div className="flex items-center space-x-3">
                  <div className="relative">
                    <img src={sender?.avatarUrl || profile} alt={sender?.username} className="w-12 h-12 rounded-full object-cover border-2 border-orange-500" />
                    {/* <div className="absolute -bottom-1 -right-1 w-4 h-4 bg-green-500 rounded-full border-2 border-white"></div> */}
                  </div>
                  <div>
                    <p className={`font-medium ${theme === 'dark' ? 'text-white' : 'text-gray-800'}`}>{sender?.username}</p>
                    <p className={`text-sm ${theme === 'dark' ? 'text-gray-400' : 'text-gray-500'}`}>{sender?.email}</p>
                  </div>
                </div>
                <div className="flex gap-2">
                  <button onClick={() => acceptFriendRequest(request.id, request.senderId)} className="px-4 py-2 rounded-lg bg-green-500 hover:bg-green-600 text-white transition-colors flex items-center gap-1.5">
                    <svg className="w-4 h-4" fill="none" stroke="currentColor" viewBox="0 0 24 24">
                      <path strokeLinecap="round" strokeLinejoin="round" strokeWidth="2" d="M5 13l4 4L19 7" />
                    </svg>
                    <span>Accept</span>
                  </button>
                  <button onClick={() => rejectFriendRequest(request.id)} className="px-4 py-2 rounded-lg bg-red-500 hover:bg-red-600 text-white transition-colors flex items-center gap-1.5">
                    <svg className="w-4 h-4" fill="none" stroke="currentColor" viewBox="0 0 24 24">
                      <path strokeLinecap="round" strokeLinejoin="round" strokeWidth="2" d="M6 18L18 6M6 6l12 12" />
                    </svg>
                    <span>Reject</span>
                  </button>
                </div>
              </div>
            </div>
          );
        })}
      </div>
    </div>
  );

<<<<<<< HEAD
  useEffect(() => {
    const fetchRole = async () => {
      if (!auth.currentUser) return;
      const userDoc = await getUserData(auth.currentUser.uid);
      setUserRole(userDoc?.role || null);
    };
    fetchRole();
  }, []);
=======
  // Loading skeleton for conversation list
  const ConversationSkeleton = () => (
    <div className="animate-pulse">
      {[1, 2, 3].map((i) => (
        <div key={i} className="flex items-center p-4 border-b border-gray-100">
          <div className="w-12 h-12 bg-gray-200 rounded-full mr-4 ml-4"></div>
          <div className="flex-1">
            <div className="h-4 bg-gray-200 rounded w-3/4 mb-2"></div>
            <div className="h-3 bg-gray-200 rounded w-1/2"></div>
          </div>
        </div>
      ))}
    </div>
  );

  // Loading skeleton for messages
  const MessagesSkeleton = () => (
    <div className="space-y-4 p-4">
      {[1, 2, 3, 4].map((i) => (
        <div key={i} className={`flex ${i % 2 === 0 ? 'justify-end' : 'justify-start'}`}>
          <div className={`max-w-[70%] ${i % 2 === 0 ? 'bg-gray-200' : 'bg-gray-300'} rounded-2xl p-3`}>
            <div className="h-4 bg-gray-300 rounded w-full mb-2"></div>
            <div className="h-3 bg-gray-300 rounded w-1/3"></div>
          </div>
        </div>
      ))}
    </div>
  );

  // Loading skeleton for users list
  const UsersSkeleton = () => (
    <div className="animate-pulse">
      {[1, 2, 3, 4].map((i) => (
        <div key={i} className="flex items-center p-4 border-b border-gray-100">
          <div className="w-12 h-12 bg-gray-200 rounded-full mr-4 ml-4"></div>
          <div className="flex-1">
            <div className="h-4 bg-gray-200 rounded w-2/3 mb-2"></div>
            <div className="h-3 bg-gray-200 rounded w-1/2"></div>
          </div>
        </div>
      ))}
    </div>
  );
>>>>>>> c809547f

  const isMediumScreen = typeof window !== 'undefined' && window.innerWidth >= 768;
  return (
    <div className={`flex h-[calc(100vh-200px)] rounded-lg shadow-lg overflow-hidden ${theme === 'dark' ? 'bg-gray-900 text-gray-100' : 'bg-white'}`}>
      {/* Friend Requests Badge */}
      {friendRequests.length > 0 && (
        <div className="absolute top-2 right-2 bg-red-500 text-white rounded-full w-6 h-6 flex items-center justify-center text-sm font-medium shadow-lg animate-bounce">
          {friendRequests.length}
        </div>
      )}

      {/* Friend Request Modal */}
      {showRequestModal && selectedUser && <FriendRequestModal />}

      {/* Friend Requests List */}
      {friendRequests.length > 0 && <FriendRequestsList />}

      {/* Chat List */}
<<<<<<< HEAD
      <div className={`w-full md:w-1/3 lg:w-1/4 border-r ${theme === 'dark' ? 'border-gray-700 bg-gray-800' : 'bg-gray-50'}`}>
        {/* Search Bar */}
        <div className={`p-4 border-b sticky top-0 z-10 ${theme === 'dark' ? 'bg-gray-900 border-gray-700' : 'bg-white'}`}>
          <div className="relative">
            <input
              type="text"
              placeholder={t('dashboard.messages.search')}
              value={searchQuery}
              onChange={(e) => setSearchQuery(e.target.value)}
              className={`w-full pl-10 pr-4 py-3 border rounded-full focus:outline-none focus:ring-2 focus:ring-orange-200 transition-all ${
                theme === 'dark' 
                  ? 'bg-gray-700 border-gray-600 text-white placeholder-gray-400 focus:border-[#FFD966]' 
                  : 'border-gray-300 bg-white placeholder-gray-500 focus:border-orange-500'
              }`}
            />
            <FaSearch className={`absolute left-4 top-1/2 transform -translate-y-1/2 ${theme === 'dark' ? 'text-gray-400' : 'text-gray-400'}`} />
          </div>
        </div>

        {/* Users List */}
        <div className="overflow-y-auto h-[calc(100%-80px)]">
          {searchQuery ? (
            filteredUsers.map(user => (
              <div
                key={user.id}
                onClick={() => startNewChat(user.id)}
                className={`flex items-center p-4 cursor-pointer transition-colors duration-200 border-b ${
=======
      {(!selectedChat || isMediumScreen) && (
        <div className={`w-full md:w-1/3 lg:w-1/4 border-r border-l ${isMediumScreen ? 'block' : 'md:block hidden'} ${theme === 'dark' ? 'border-gray-700 bg-gray-800' : 'bg-gray-50'}`}>
          {/* Search Bar */}
          <div 
            className={`p-4 border-b sticky top-0 z-10 'bg-white`}
            style={{ height: '70px' }}
          >
            <div className="relative">
              <input
                type="text"
                placeholder={t('dashboard.messages.search')}
                value={searchQuery}
                onChange={(e) => setSearchQuery(e.target.value)}
                className={`w-full pl-10 pr-4 py-2 border rounded-full focus:outline-none focus:ring-2 focus:ring-orange-200 transition-all ${
>>>>>>> c809547f
                  theme === 'dark' 
                    ? 'bg-gray-700 border-gray-600 text-white placeholder-gray-400 focus:border-[#FFD966]' 
                    : 'border-gray-300 bg-white placeholder-gray-500 focus:border-orange-500'
                }`}
              />
              <FaSearch className={`absolute left-4 top-1/2 transform -translate-y-1/2 ${theme === 'dark' ? 'text-gray-400' : 'text-gray-400'}`} />
            </div>
          </div>

          {/* Users List */}
          <div className="overflow-y-auto h-[calc(100%-80px)]">
            {loadingMessages ? (
              <UsersSkeleton />
            ) : searchQuery ? (
              filteredUsers.map(user => (
                <div
                  key={user.id}
                  onClick={() => startNewChat(user.id)}
                  className={`flex items-center p-4 cursor-pointer transition-colors duration-200 border-b ${
                    theme === 'dark' 
                      ? 'hover:bg-gray-700 border-gray-700' 
                      : 'hover:bg-gray-100 border-gray-100'
                  }`}
                >
                  <div className="relative">
                    <img src={profile} alt={user.username} className="w-12 h-12 rounded-full mr-4 ml-4 object-cover border-2 border-orange-500" />
                    {/* <span className="absolute bottom-0 right-4 w-3 h-3 bg-green-500 rounded-full border-2 border-white"></span> */}
                  </div>
                  <div className="flex-1">
                    <h3 className={`font-semibold ${theme === 'dark' ? 'text-white' : 'text-gray-800'}`}>{user.username}</h3>
                    <p className={`text-sm truncate ${theme === 'dark' ? 'text-gray-400' : 'text-gray-500'}`}>{user.email}</p>
                  </div>
                </div>
              ))
            ) : (
              conversations.map(conv => {
                const otherUser = users.find(u => 
                  u.id === conv.participants.find(p => p !== auth.currentUser?.uid)
                );
                return (
                  <div
                    key={conv.id}
                    onClick={() => setSelectedChat(conv)}
                    className={`flex items-center p-4 cursor-pointer transition-colors duration-200 border-b ${
                      theme === 'dark' 
                        ? 'border-gray-700 hover:bg-gray-700' 
                        : 'border-gray-100 hover:bg-gray-100'
                    } ${
                      selectedChat?.id === conv.id 
                        ? (theme === 'dark' ? 'bg-gray-700' : 'bg-orange-50') 
                        : ''
                    }`}
                  >
                    <div className="relative">
                      <img src={profile} alt={otherUser?.username} className="w-12 h-12 rounded-full mr-4 ml-4 object-cover border-2 border-orange-500" />
                      {/* <span className="absolute bottom-0 right-4 w-3 h-3 bg-green-500 rounded-full border-2 border-white"></span> */}
                    </div>
                    <div className="flex-1 min-w-0">
                      <div className="flex justify-between items-center">
                        <h3 className={`font-semibold truncate ${theme === 'dark' ? 'text-white' : 'text-gray-800'}`}>{otherUser?.username}</h3>
                        <span className={`text-xs ${theme === 'dark' ? 'text-gray-400' : 'text-gray-500'}`}>
                          {conv.lastMessageTime?.toDate().toLocaleTimeString([], { hour: '2-digit', minute: '2-digit' })}
                        </span>
                      </div>
                      <p className={`text-sm truncate ${theme === 'dark' ? 'text-gray-400' : 'text-gray-500'}`}>{conv.lastMessage}</p>
                    </div>
                  </div>
                );
              })
            )}
          </div>
        </div>
      )}

      {/* Chat Area */}
      {(selectedChat || isMediumScreen) && (
        <div className={`w-full md:flex flex-1 flex-col ${isMediumScreen ? 'block' : 'md:block hidden'} ${theme === 'dark' ? 'bg-gray-900' : 'bg-white'}`}>
          {selectedChat ? (
            <>
              {/* Chat Header */}
              <div 
                className={`p-4 border-b sticky top-0 z-10 flex items-center justify-between shadow-sm bg-white`}
                style={{ height: '70px' }}
              >
                <div className="flex items-center">
                  <div className="relative">
                    <img
                      src={otherUser?.avatarUrl || profile}
                      alt="Profile"
                      className="w-10 h-10 rounded-full mr-4 object-cover border-2 border-orange-500"
                    />
                    {/* <span className="absolute bottom-0 right-0 w-3 h-3 bg-green-500 rounded-full border-2 border-white"></span> */}
                  </div>
                  <div>
                    <h2 className={`font-semibold ${theme === 'dark' ? 'text-white' : 'text-gray-800'}`}>
                      {otherUser?.username}
                    </h2>
                    <p className={`text-xs ${theme === 'dark' ? 'text-gray-400' : 'text-gray-500'}`}>Online</p>
                  </div>
                </div>
                <div className="flex items-center space-x-4">
                  <button className={`p-2 transition-colors ${theme === 'dark' ? 'text-gray-400 hover:text-[#FFD966]' : 'text-gray-600 hover:text-orange-500'}`} onClick={handleInitiateCall} title="Start Audio Call">
                    <FaPhone />
                  </button>
                </div>
              </div>

<<<<<<< HEAD
            {/* Messages */}
            <div className={`flex-1 overflow-y-auto p-4 ${theme === 'dark' ? 'bg-gray-800' : 'bg-gray-50'}`}>
              {loadingMessages ? (
                <div className={`flex items-center justify-center h-full ${theme === 'dark' ? 'text-gray-400' : 'text-gray-400'}`}>Loading messages...</div>
              ) : messages.length === 0 ? (
                <div className={`flex items-center justify-center h-full ${theme === 'dark' ? 'text-gray-400' : 'text-gray-500'}`}>
                  {t('dashboard.messages.noMessages')}
                </div>
              ) : (
                messages.map(message => {
                  const isMe = message.senderId === auth.currentUser?.uid;
                  const sender = isMe ? auth.currentUser : otherUser;
                  return (
                    <div
                      key={message.id}
                      className={`flex ${isMe ? 'justify-end' : 'justify-start'} mb-4 items-end`}
                    >
                      {!isMe && (
                        <img src={otherUser?.avatarUrl || profile} alt="avatar" className="w-8 h-8 rounded-full mr-2 border border-orange-300" />
                      )}
=======
              {/* Messages */}
              <div className={`flex-1 overflow-y-auto p-4 ${theme === 'dark' ? 'bg-gray-800' : 'bg-gray-50'}`}>
                {loadingMessages ? (
                  <div className={`flex items-center justify-center h-full ${theme === 'dark' ? 'text-gray-400' : 'text-gray-400'}`}>{t('dashboard.messages.loadingMessages')}</div>

                ) : messages.length === 0 ? (
                  <EmptyState
                    icon={<FaComments className={`text-6xl ${theme === 'dark' ? 'text-gray-500' : 'text-gray-300'}`} />}
                    title={t('dashboard.messages.noMessages')}
                    message={t('dashboard.messages.startConversation')}
                    className={`h-full ${theme === 'dark' ? 'text-gray-400' : 'text-gray-500'}`}
                  />
                ) : (
                  messages.map(message => {
                    const isMe = message.senderId === auth.currentUser?.uid;
                    const sender = isMe ? auth.currentUser : otherUser;
                    return (
>>>>>>> c809547f
                      <div
                        key={message.id}
                        className={`flex ${isMe ? 'justify-end' : 'justify-start'} mb-4 items-end`}
                      >
                        {!isMe && (
                          <img src={otherUser?.avatarUrl || profile} alt="avatar" className="w-8 h-8 rounded-full ml-2 mr-2 border border-orange-300" />
                        )}
                        <div
                          className={`max-w-[70%] rounded-2xl p-3 shadow-sm ${
                            isMe
                              ? 'bg-orange-500 text-white ' + (i18n.language === 'en' ? 'rounded-tr-none' : 'rounded-tl-none')
                              : (i18n.language === 'en' ? 'rounded-tl-none' : 'rounded-tr-none')
                          }`}
                        >
                          <p className="text-sm break-words">{message.text}</p>
                          <span className={`block text-xs mt-1 ${isMe ? 'text-orange-100' : (theme === 'dark' ? 'text-gray-400' : 'text-gray-500')}`}>
                            {message.timestamp?.toDate().toLocaleTimeString([], { hour: '2-digit', minute: '2-digit' })}
                          </span>
                        </div>
                        {isMe && (
                          <img src={profile} alt="avatar" className="w-8 h-8 rounded-full ml-2 mr-2 border border-orange-300" />
                        )}
                      </div>
<<<<<<< HEAD
                      {isMe && (
                        <img src={profile} alt="avatar" className="w-8 h-8 rounded-full ml-2 border border-orange-300" />
                      )}
                    </div>
                  );
                })
              )}
              {typing && (
                <div className={`flex items-center gap-2 text-xs mt-2 ${theme === 'dark' ? 'text-gray-400' : 'text-gray-400'}`}>
                  <span className="animate-pulse">{otherUser?.username} is typing...</span>
                </div>
              )}
              <div ref={messagesEndRef} />
            </div>

            {/* Message Input */}
            <form onSubmit={handleSendMessage} className={`p-4 border-t ${theme === 'dark' ? 'bg-gray-900 border-gray-700' : 'bg-white'}`}>
              <div className="flex items-center space-x-2">
                <input
                  type="text"
                  value={newMessage}
                  onChange={(e) => setNewMessage(e.target.value)}
                  placeholder={t('dashboard.messages.typeMessage')}
                  className={`flex-1 p-3 border rounded-full focus:outline-none focus:ring-2 focus:ring-orange-200 transition-all ${
                    theme === 'dark' 
                      ? 'bg-gray-700 border-gray-600 text-white placeholder-gray-400 focus:border-[#FFD966]' 
                      : 'border-gray-300 bg-white placeholder-gray-500 focus:border-orange-500'
                  }`}
                  disabled={isSending}
                />
                <button
                  type="submit"
                  className={`p-3 rounded-full transition-colors ${isSending ? 'bg-gray-300 cursor-not-allowed' : 'bg-orange-500 hover:bg-orange-600 text-white'}`}
                  disabled={isSending}
                >
                  <FaPaperPlane className={isSending ? 'animate-pulse' : ''} />
                </button>
              </div>
            </form>
          </>
        ) : (
          <div className={`flex-1 flex items-center justify-center ${theme === 'dark' ? 'bg-gray-800 text-gray-400' : 'bg-gray-50 text-gray-500'}`}>
            <div className="text-center">
              <FaComments className={`text-6xl mb-4 ${theme === 'dark' ? 'text-gray-500' : 'text-gray-300'}`} />
              <p className="text-lg">{t('dashboard.messages.selectChat')}</p>
            </div>
          </div>
        )}
      </div>
=======
                    );
                  })
                )}
                {typing && (
                  <div className={`flex items-center gap-2 text-xs mt-2 ${theme === 'dark' ? 'text-gray-400' : 'text-gray-400'}`}>
                    <span className="animate-pulse">{i18n.t('dashboard.messages.isTyping', { username: otherUser?.username })}</span>
                  </div>
                )}
                <div ref={messagesEndRef} />
              </div>
>>>>>>> c809547f

              {/* Message Input */}
              <form onSubmit={handleSendMessage} className={`p-4 border-t ${theme === 'dark' ? 'bg-gray-900 border-gray-700' : 'bg-white'}`}>
                <div className="flex items-center space-x-2">
                  <input
                    type="text"
                    value={newMessage}
                    onChange={(e) => setNewMessage(e.target.value)}
                    placeholder={t('dashboard.messages.typeMessage')}
                    className={`flex-1 p-3 border rounded-full focus:outline-none focus:ring-2 focus:ring-orange-200 transition-all ${
                      theme === 'dark' 
                        ? 'bg-gray-700 border-gray-600 text-white placeholder-gray-400 focus:border-[#FFD966]' 
                        : 'border-gray-300 bg-white placeholder-gray-500 focus:border-orange-500'
                    }`}
                    disabled={isSending}
                  />
                  <button
                    type="submit"
                    className={`p-3 rounded-full transition-colors ${isSending ? 'bg-gray-300 cursor-not-allowed' : 'bg-orange-500 hover:bg-orange-600 text-white'}`}
                    disabled={isSending}
                  >
                    <FaPaperPlane className={isSending ? 'animate-pulse' : ''} />
                  </button>
                </div>
              </form>
            </>
          ) : (
            <EmptyState
              icon={<FaComments className={`text-6xl mb-4 ${theme === 'dark' ? 'text-gray-500' : 'text-gray-300'}`} />}
              title={t('dashboard.messages.selectChat')}
              className={`flex-1 flex items-center justify-center ${theme === 'dark' ? 'bg-gray-800 text-gray-400' : 'bg-gray-50 text-gray-500'}`}
            />
          )}
        </div>
      )}

      {/* Mobile View - Show chat list when no chat is selected */}
      <div className={`md:hidden flex-1 flex flex-col ${theme === 'dark' ? 'bg-gray-900' : 'bg-white'}`}>
        {selectedChat ? (
          <>
            {/* Mobile Chat Header */}
            <div className={`p-4 border-b sticky top-0 z-10 flex items-center justify-between ${theme === 'dark' ? 'bg-gray-900 border-gray-700' : 'bg-white'}`}>
              <div className="flex items-center">
                <button 
                  onClick={() => setSelectedChat(null)}
                  className={`mr-2 ml-2 ${theme === 'dark' ? 'text-gray-400' : 'text-gray-600'}`}
                >
                  {t('dashboard.arrowClose')}
                </button>
                <div className="relative">
                  <img
                    src={profile}
                    alt="Profile"
                    className="w-10 h-10 rounded-full mr-2 ml-2 object-cover border-2 border-orange-500"
                  />
                  {/* <span className="absolute bottom-0 right-0 w-3 h-3 bg-green-500 rounded-full border-2 border-white"></span> */}
                </div>
                <div>
                  <h2 className={`font-semibold ${theme === 'dark' ? 'text-white' : 'text-gray-800'}`}>
                    {otherUser?.username}
                  </h2>
                  <p className={`text-xs ${theme === 'dark' ? 'text-gray-400' : 'text-gray-500'}`}>Online</p>
                </div>
              </div>
              <div className="flex items-center space-x-4">
                <button className={`p-2 transition-colors 'text-gray-600 hover:text-orange-500`} onClick={handleInitiateCall} title="Start Audio Call">
                  <FaPhone />
                </button>
              </div>
            </div>

            {/* Mobile Messages */}
            <div className={`flex-1 overflow-y-auto p-4 ${theme === 'dark' ? 'bg-gray-800' : 'bg-gray-50'}`}>
              {messages.map(message => (
                <div
                  key={message.id}
                  className={`flex ${message.senderId === auth.currentUser?.uid ? 'justify-end' : 'justify-start'} mb-4`}
                >
                  <div
                    className={`max-w-[80%] rounded-2xl p-3 shadow-sm ${
                      message.senderId === auth.currentUser?.uid
                        ? 'bg-orange-500 text-white ' + (i18n.language === 'en' ? 'rounded-tr-none' : 'rounded-tl-none')
                        : (i18n.language === 'en' ? 'rounded-tl-none' : 'rounded-tr-none')
                    }`}
                  >
                    <p className="text-sm">{message.text}</p>
                    <span className={`text-xs ${message.senderId === auth.currentUser?.uid ? 'text-orange-100' : (theme === 'dark' ? 'text-gray-400' : 'text-gray-500')}`}>
                      {message.timestamp?.toDate().toLocaleTimeString([], { hour: '2-digit', minute: '2-digit' })}
                    </span>
                  </div>
                </div>
              ))}
              <div ref={messagesEndRef} />
            </div>

            {/* Mobile Message Input */}
            <form onSubmit={handleSendMessage} className={`p-4 border-t ${theme === 'dark' ? 'bg-gray-900 border-gray-700' : 'bg-white'}`}>
              <div className="flex items-center space-x-2">
                <input
                  type="text"
                  value={newMessage}
                  onChange={(e) => setNewMessage(e.target.value)}
                  placeholder={t('dashboard.messages.typeMessage')}
                  className={`flex-1 p-3 border rounded-full focus:outline-none focus:ring-2 focus:ring-orange-200 transition-all ${
                    theme === 'dark' 
                      ? 'bg-gray-700 border-gray-600 text-white placeholder-gray-400 focus:border-[#FFD966]' 
                      : 'border-gray-300 bg-white placeholder-gray-500 focus:border-orange-500'
                  }`}
                  disabled={isSending}
                />
                <button
                  type="submit"
                  className={`p-3 rounded-full transition-colors ${isSending ? 'bg-gray-300 cursor-not-allowed' : 'bg-orange-500 hover:bg-orange-600 text-white'}`}
                  disabled={isSending}
                >
                  <FaPaperPlane className={isSending ? 'animate-pulse' : ''} />
                </button>
              </div>
            </form>
          </>
        ) : (
<<<<<<< HEAD
          <div className={`flex-1 flex items-center justify-center ${theme === 'dark' ? 'bg-gray-800 text-gray-400' : 'bg-gray-50 text-gray-500'}`}>
            <div className="text-center">
              <FaComments className={`text-6xl mb-4 ${theme === 'dark' ? 'text-gray-500' : 'text-gray-300'}`} />
              <p className="text-lg">{t('dashboard.messages.selectChat')}</p>
            </div>
          </div>
=======
          <>
            {/* Search Bar for Mobile */}
            <div className={`p-4 border-b sticky top-0 z-10 ${theme === 'dark' ? 'bg-gray-900 border-gray-700' : 'bg-white'}`}>
              <div className="relative">
                <input
                  type="text"
                  placeholder={t('dashboard.messages.search')}
                  value={searchQuery}
                  onChange={(e) => setSearchQuery(e.target.value)}
                  className={`w-full pl-10 pr-4 py-3 border rounded-full focus:outline-none focus:ring-2 focus:ring-orange-200 transition-all ${
                    theme === 'dark' 
                      ? 'bg-gray-700 border-gray-600 text-white placeholder-gray-400 focus:border-[#FFD966]' 
                      : 'border-gray-300 bg-white placeholder-gray-500 focus:border-orange-500'
                  }`}
                />
                <FaSearch className={`absolute left-4 top-1/2 transform -translate-y-1/2 ${theme === 'dark' ? 'text-gray-400' : 'text-gray-400'}`} />
              </div>
            </div>

            {/* Render users list or conversations list */}
            <div className={`overflow-y-auto ${theme === 'dark' ? 'bg-gray-800' : 'bg-gray-50'}`}>
              {searchQuery ? (
                filteredUsers.map(user => (
                  <div
                    key={user.id}
                    onClick={() => startNewChat(user.id)}
                    className={`flex items-center p-4 cursor-pointer transition-colors duration-200 border-b ${
                      theme === 'dark' 
                        ? 'hover:bg-gray-700 border-gray-700' 
                        : 'hover:bg-gray-100 border-gray-100'
                    }`}
                  >
                    <div className="relative">
                      <img src={profile} alt={user.username} className="w-12 h-12 rounded-full mr-4 ml-4 object-cover border-2 border-orange-500" />
                      {/* <span className="absolute bottom-0 right-4 w-3 h-3 bg-green-500 rounded-full border-2 border-white"></span> */}
                    </div>
                    <div className="flex-1">
                      <h3 className={`font-semibold ${theme === 'dark' ? 'text-white' : 'text-gray-800'}`}>{user.username}</h3>
                      <p className={`text-sm truncate ${theme === 'dark' ? 'text-gray-400' : 'text-gray-500'}`}>{user.email}</p>
                    </div>
                  </div>
                ))
              ) : (
                conversations.map(conv => {
                  const otherUser = users.find(u => 
                    u.id === conv.participants.find(p => p !== auth.currentUser?.uid)
                  );
                  return (
                    <div
                      key={conv.id}
                      onClick={() => setSelectedChat(conv)}
                      className={`flex items-center p-4 cursor-pointer transition-colors duration-200 border-b ${
                        theme === 'dark' 
                          ? 'border-gray-700 hover:bg-gray-700' 
                          : 'border-gray-100 hover:bg-gray-100'
                      }`}
                    >
                      <div className="relative">
                        <img src={profile} alt={otherUser?.username} className="w-12 h-12 rounded-full mr-4 ml-4 object-cover border-2 border-orange-500" />
                        {/* <span className="absolute bottom-0 right-4 w-3 h-3 bg-green-500 rounded-full border-2 border-white"></span> */}
                      </div>
                      <div className="flex-1 min-w-0">
                        <h3 className={`font-semibold truncate ${theme === 'dark' ? 'text-white' : 'text-gray-800'}`}>{otherUser?.username}</h3>
                        <p className={`text-sm truncate ${theme === 'dark' ? 'text-gray-400' : 'text-gray-500'}`}>{conv.lastMessage}</p>
                      </div>
                    </div>
                  );
                })
              )}
            </div>
          </>
>>>>>>> c809547f
        )}
      </div>
    </div>
  );
};

export default Messages;<|MERGE_RESOLUTION|>--- conflicted
+++ resolved
@@ -7,13 +7,10 @@
 import profile from '../../assets/profile.jpeg';
 import { useTheme } from '../../context/ThemeContext';
 import { triggerNotification } from './TriggerNotifications'; // Import the triggerNotification function
-<<<<<<< HEAD
-=======
 import EmptyState from '../EmptyState'; // Import EmptyState component
 import Skeleton from 'react-loading-skeleton'; // Import Skeleton
 import 'react-loading-skeleton/dist/skeleton.css'; // Import Skeleton CSS
 import i18n from 'i18next';
->>>>>>> c809547f
 
 // Ringtone audio URL
 const RINGTONE_URL = '/ringtone.mp3'; // Ensure this file is in your public folder
@@ -505,11 +502,7 @@
         </div>
         {/* Modal body */}
         <div className="p-6">
-<<<<<<< HEAD
-          <p className={`text-center mb-6 ${theme === 'dark' ? 'text-gray-300' : 'text-gray-600'}`}>You need to be friends with {selectedUser?.username} to start a conversation.</p>
-=======
           <p className={`text-center mb-6 ${theme === 'dark' ? 'text-gray-300' : 'text-gray-600'}`}>{i18n.t('dashboard.messages.needToBeFriends', { username: selectedUser?.username })}</p>
->>>>>>> c809547f
           <div className="flex justify-end gap-3">
             <button
               onClick={() => setShowRequestModal(false)}
@@ -581,7 +574,6 @@
     </div>
   );
 
-<<<<<<< HEAD
   useEffect(() => {
     const fetchRole = async () => {
       if (!auth.currentUser) return;
@@ -590,7 +582,6 @@
     };
     fetchRole();
   }, []);
-=======
   // Loading skeleton for conversation list
   const ConversationSkeleton = () => (
     <div className="animate-pulse">
@@ -634,7 +625,6 @@
       ))}
     </div>
   );
->>>>>>> c809547f
 
   const isMediumScreen = typeof window !== 'undefined' && window.innerWidth >= 768;
   return (
@@ -653,35 +643,6 @@
       {friendRequests.length > 0 && <FriendRequestsList />}
 
       {/* Chat List */}
-<<<<<<< HEAD
-      <div className={`w-full md:w-1/3 lg:w-1/4 border-r ${theme === 'dark' ? 'border-gray-700 bg-gray-800' : 'bg-gray-50'}`}>
-        {/* Search Bar */}
-        <div className={`p-4 border-b sticky top-0 z-10 ${theme === 'dark' ? 'bg-gray-900 border-gray-700' : 'bg-white'}`}>
-          <div className="relative">
-            <input
-              type="text"
-              placeholder={t('dashboard.messages.search')}
-              value={searchQuery}
-              onChange={(e) => setSearchQuery(e.target.value)}
-              className={`w-full pl-10 pr-4 py-3 border rounded-full focus:outline-none focus:ring-2 focus:ring-orange-200 transition-all ${
-                theme === 'dark' 
-                  ? 'bg-gray-700 border-gray-600 text-white placeholder-gray-400 focus:border-[#FFD966]' 
-                  : 'border-gray-300 bg-white placeholder-gray-500 focus:border-orange-500'
-              }`}
-            />
-            <FaSearch className={`absolute left-4 top-1/2 transform -translate-y-1/2 ${theme === 'dark' ? 'text-gray-400' : 'text-gray-400'}`} />
-          </div>
-        </div>
-
-        {/* Users List */}
-        <div className="overflow-y-auto h-[calc(100%-80px)]">
-          {searchQuery ? (
-            filteredUsers.map(user => (
-              <div
-                key={user.id}
-                onClick={() => startNewChat(user.id)}
-                className={`flex items-center p-4 cursor-pointer transition-colors duration-200 border-b ${
-=======
       {(!selectedChat || isMediumScreen) && (
         <div className={`w-full md:w-1/3 lg:w-1/4 border-r border-l ${isMediumScreen ? 'block' : 'md:block hidden'} ${theme === 'dark' ? 'border-gray-700 bg-gray-800' : 'bg-gray-50'}`}>
           {/* Search Bar */}
@@ -696,7 +657,6 @@
                 value={searchQuery}
                 onChange={(e) => setSearchQuery(e.target.value)}
                 className={`w-full pl-10 pr-4 py-2 border rounded-full focus:outline-none focus:ring-2 focus:ring-orange-200 transition-all ${
->>>>>>> c809547f
                   theme === 'dark' 
                     ? 'bg-gray-700 border-gray-600 text-white placeholder-gray-400 focus:border-[#FFD966]' 
                     : 'border-gray-300 bg-white placeholder-gray-500 focus:border-orange-500'
@@ -804,28 +764,6 @@
                 </div>
               </div>
 
-<<<<<<< HEAD
-            {/* Messages */}
-            <div className={`flex-1 overflow-y-auto p-4 ${theme === 'dark' ? 'bg-gray-800' : 'bg-gray-50'}`}>
-              {loadingMessages ? (
-                <div className={`flex items-center justify-center h-full ${theme === 'dark' ? 'text-gray-400' : 'text-gray-400'}`}>Loading messages...</div>
-              ) : messages.length === 0 ? (
-                <div className={`flex items-center justify-center h-full ${theme === 'dark' ? 'text-gray-400' : 'text-gray-500'}`}>
-                  {t('dashboard.messages.noMessages')}
-                </div>
-              ) : (
-                messages.map(message => {
-                  const isMe = message.senderId === auth.currentUser?.uid;
-                  const sender = isMe ? auth.currentUser : otherUser;
-                  return (
-                    <div
-                      key={message.id}
-                      className={`flex ${isMe ? 'justify-end' : 'justify-start'} mb-4 items-end`}
-                    >
-                      {!isMe && (
-                        <img src={otherUser?.avatarUrl || profile} alt="avatar" className="w-8 h-8 rounded-full mr-2 border border-orange-300" />
-                      )}
-=======
               {/* Messages */}
               <div className={`flex-1 overflow-y-auto p-4 ${theme === 'dark' ? 'bg-gray-800' : 'bg-gray-50'}`}>
                 {loadingMessages ? (
@@ -843,7 +781,6 @@
                     const isMe = message.senderId === auth.currentUser?.uid;
                     const sender = isMe ? auth.currentUser : otherUser;
                     return (
->>>>>>> c809547f
                       <div
                         key={message.id}
                         className={`flex ${isMe ? 'justify-end' : 'justify-start'} mb-4 items-end`}
@@ -867,7 +804,124 @@
                           <img src={profile} alt="avatar" className="w-8 h-8 rounded-full ml-2 mr-2 border border-orange-300" />
                         )}
                       </div>
-<<<<<<< HEAD
+                    );
+                  })
+                )}
+                {typing && (
+                  <div className={`flex items-center gap-2 text-xs mt-2 ${theme === 'dark' ? 'text-gray-400' : 'text-gray-400'}`}>
+                    <span className="animate-pulse">{i18n.t('dashboard.messages.isTyping', { username: otherUser?.username })}</span>
+                  </div>
+                )}
+                <div ref={messagesEndRef} />
+              </div>
+
+              {/* Message Input */}
+              <form onSubmit={handleSendMessage} className={`p-4 border-t ${theme === 'dark' ? 'bg-gray-900 border-gray-700' : 'bg-white'}`}>
+                <div className="flex items-center space-x-2">
+                  <input
+                    type="text"
+                    value={newMessage}
+                    onChange={(e) => setNewMessage(e.target.value)}
+                    placeholder={t('dashboard.messages.typeMessage')}
+                    className={`flex-1 p-3 border rounded-full focus:outline-none focus:ring-2 focus:ring-orange-200 transition-all ${
+                      theme === 'dark' 
+                        ? 'bg-gray-700 border-gray-600 text-white placeholder-gray-400 focus:border-[#FFD966]' 
+                        : 'border-gray-300 bg-white placeholder-gray-500 focus:border-orange-500'
+                    }`}
+                    disabled={isSending}
+                  />
+                  <button
+                    type="submit"
+                    className={`p-3 rounded-full transition-colors ${isSending ? 'bg-gray-300 cursor-not-allowed' : 'bg-orange-500 hover:bg-orange-600 text-white'}`}
+                    disabled={isSending}
+                  >
+                    <FaPaperPlane className={isSending ? 'animate-pulse' : ''} />
+                  </button>
+                </div>
+              </form>
+            </>
+          ) : (
+            <EmptyState
+              icon={<FaComments className={`text-6xl mb-4 ${theme === 'dark' ? 'text-gray-500' : 'text-gray-300'}`} />}
+              title={t('dashboard.messages.selectChat')}
+              className={`flex-1 flex items-center justify-center ${theme === 'dark' ? 'bg-gray-800 text-gray-400' : 'bg-gray-50 text-gray-500'}`}
+            />
+          )}
+        </div>
+      )}
+
+      {/* Mobile View - Show chat list when no chat is selected */}
+      <div className={`md:hidden flex-1 flex flex-col ${theme === 'dark' ? 'bg-gray-900' : 'bg-white'}`}>
+        {selectedChat ? (
+          <>
+            {/* Mobile Chat Header */}
+            <div className={`p-4 border-b sticky top-0 z-10 flex items-center justify-between ${theme === 'dark' ? 'bg-gray-900 border-gray-700' : 'bg-white'}`}>
+              <div className="flex items-center">
+                <button 
+                  onClick={() => setSelectedChat(null)}
+                  className={`mr-2 ml-2 ${theme === 'dark' ? 'text-gray-400' : 'text-gray-600'}`}
+                >
+                  {t('dashboard.arrowClose')}
+                </button>
+                <div className="relative">
+                  <img
+                    src={profile}
+                    alt="Profile"
+                    className="w-10 h-10 rounded-full mr-2 ml-2 object-cover border-2 border-orange-500"
+                  />
+                  {/* <span className="absolute bottom-0 right-0 w-3 h-3 bg-green-500 rounded-full border-2 border-white"></span> */}
+                </div>
+                <div>
+                  <h2 className={`font-semibold ${theme === 'dark' ? 'text-white' : 'text-gray-800'}`}>
+                    {otherUser?.username}
+                  </h2>
+                  <p className={`text-xs ${theme === 'dark' ? 'text-gray-400' : 'text-gray-500'}`}>Online</p>
+                </div>
+              </div>
+              <div className="flex items-center space-x-4">
+                <button className={`p-2 transition-colors 'text-gray-600 hover:text-orange-500`} onClick={handleInitiateCall} title="Start Audio Call">
+                  <FaPhone />
+                </button>
+                <button className={`p-2 transition-colors ${theme === 'dark' ? 'text-gray-400 hover:text-[#FFD966]' : 'text-gray-600 hover:text-orange-500'}`}>
+                  <FaEllipsisV />
+                </button>
+              </div>
+            </div>
+
+            {/* Messages */}
+            <div className={`flex-1 overflow-y-auto p-4 ${theme === 'dark' ? 'bg-gray-800' : 'bg-gray-50'}`}>
+              {loadingMessages ? (
+                <div className={`flex items-center justify-center h-full ${theme === 'dark' ? 'text-gray-400' : 'text-gray-400'}`}>Loading messages...</div>
+              ) : messages.length === 0 ? (
+                <div className={`flex items-center justify-center h-full ${theme === 'dark' ? 'text-gray-400' : 'text-gray-500'}`}>
+                  {t('dashboard.messages.noMessages')}
+                </div>
+              ) : (
+                messages.map(message => {
+                  const isMe = message.senderId === auth.currentUser?.uid;
+                  const sender = isMe ? auth.currentUser : otherUser;
+                  return (
+                    <div
+                      key={message.id}
+                      className={`flex ${isMe ? 'justify-end' : 'justify-start'} mb-4 items-end`}
+                    >
+                      {!isMe && (
+                        <img src={otherUser?.avatarUrl || profile} alt="avatar" className="w-8 h-8 rounded-full mr-2 border border-orange-300" />
+                      )}
+                      <div
+                        className={`max-w-[70%] rounded-2xl p-3 shadow-sm ${
+                          isMe
+                            ? 'bg-orange-500 text-white rounded-tr-none'
+                            : theme === 'dark' 
+                              ? 'bg-gray-700 text-gray-200 border-gray-600 rounded-tl-none' 
+                              : 'bg-white text-gray-800 border-orange-100 rounded-tl-none'
+                        }`}
+                      >
+                        <p className="text-sm break-words">{message.text}</p>
+                        <span className={`block text-xs mt-1 ${isMe ? 'text-orange-100' : (theme === 'dark' ? 'text-gray-400' : 'text-gray-500')}`}>
+                          {message.timestamp?.toDate().toLocaleTimeString([], { hour: '2-digit', minute: '2-digit' })}
+                        </span>
+                      </div>
                       {isMe && (
                         <img src={profile} alt="avatar" className="w-8 h-8 rounded-full ml-2 border border-orange-300" />
                       )}
@@ -917,55 +971,8 @@
           </div>
         )}
       </div>
-=======
-                    );
-                  })
-                )}
-                {typing && (
-                  <div className={`flex items-center gap-2 text-xs mt-2 ${theme === 'dark' ? 'text-gray-400' : 'text-gray-400'}`}>
-                    <span className="animate-pulse">{i18n.t('dashboard.messages.isTyping', { username: otherUser?.username })}</span>
-                  </div>
-                )}
-                <div ref={messagesEndRef} />
-              </div>
->>>>>>> c809547f
-
-              {/* Message Input */}
-              <form onSubmit={handleSendMessage} className={`p-4 border-t ${theme === 'dark' ? 'bg-gray-900 border-gray-700' : 'bg-white'}`}>
-                <div className="flex items-center space-x-2">
-                  <input
-                    type="text"
-                    value={newMessage}
-                    onChange={(e) => setNewMessage(e.target.value)}
-                    placeholder={t('dashboard.messages.typeMessage')}
-                    className={`flex-1 p-3 border rounded-full focus:outline-none focus:ring-2 focus:ring-orange-200 transition-all ${
-                      theme === 'dark' 
-                        ? 'bg-gray-700 border-gray-600 text-white placeholder-gray-400 focus:border-[#FFD966]' 
-                        : 'border-gray-300 bg-white placeholder-gray-500 focus:border-orange-500'
-                    }`}
-                    disabled={isSending}
-                  />
-                  <button
-                    type="submit"
-                    className={`p-3 rounded-full transition-colors ${isSending ? 'bg-gray-300 cursor-not-allowed' : 'bg-orange-500 hover:bg-orange-600 text-white'}`}
-                    disabled={isSending}
-                  >
-                    <FaPaperPlane className={isSending ? 'animate-pulse' : ''} />
-                  </button>
-                </div>
-              </form>
-            </>
-          ) : (
-            <EmptyState
-              icon={<FaComments className={`text-6xl mb-4 ${theme === 'dark' ? 'text-gray-500' : 'text-gray-300'}`} />}
-              title={t('dashboard.messages.selectChat')}
-              className={`flex-1 flex items-center justify-center ${theme === 'dark' ? 'bg-gray-800 text-gray-400' : 'bg-gray-50 text-gray-500'}`}
-            />
-          )}
-        </div>
-      )}
-
-      {/* Mobile View - Show chat list when no chat is selected */}
+
+      {/* Mobile View - Show only chat list or chat area */}
       <div className={`md:hidden flex-1 flex flex-col ${theme === 'dark' ? 'bg-gray-900' : 'bg-white'}`}>
         {selectedChat ? (
           <>
@@ -974,17 +981,17 @@
               <div className="flex items-center">
                 <button 
                   onClick={() => setSelectedChat(null)}
-                  className={`mr-2 ml-2 ${theme === 'dark' ? 'text-gray-400' : 'text-gray-600'}`}
+                  className={`mr-2 ${theme === 'dark' ? 'text-gray-400' : 'text-gray-600'}`}
                 >
-                  {t('dashboard.arrowClose')}
+                  ←
                 </button>
                 <div className="relative">
                   <img
                     src={profile}
                     alt="Profile"
-                    className="w-10 h-10 rounded-full mr-2 ml-2 object-cover border-2 border-orange-500"
+                    className="w-10 h-10 rounded-full mr-4 object-cover border-2 border-orange-500"
                   />
-                  {/* <span className="absolute bottom-0 right-0 w-3 h-3 bg-green-500 rounded-full border-2 border-white"></span> */}
+                  <span className="absolute bottom-0 right-0 w-3 h-3 bg-green-500 rounded-full border-2 border-white"></span>
                 </div>
                 <div>
                   <h2 className={`font-semibold ${theme === 'dark' ? 'text-white' : 'text-gray-800'}`}>
@@ -992,11 +999,6 @@
                   </h2>
                   <p className={`text-xs ${theme === 'dark' ? 'text-gray-400' : 'text-gray-500'}`}>Online</p>
                 </div>
-              </div>
-              <div className="flex items-center space-x-4">
-                <button className={`p-2 transition-colors 'text-gray-600 hover:text-orange-500`} onClick={handleInitiateCall} title="Start Audio Call">
-                  <FaPhone />
-                </button>
               </div>
             </div>
 
@@ -1050,14 +1052,6 @@
             </form>
           </>
         ) : (
-<<<<<<< HEAD
-          <div className={`flex-1 flex items-center justify-center ${theme === 'dark' ? 'bg-gray-800 text-gray-400' : 'bg-gray-50 text-gray-500'}`}>
-            <div className="text-center">
-              <FaComments className={`text-6xl mb-4 ${theme === 'dark' ? 'text-gray-500' : 'text-gray-300'}`} />
-              <p className="text-lg">{t('dashboard.messages.selectChat')}</p>
-            </div>
-          </div>
-=======
           <>
             {/* Search Bar for Mobile */}
             <div className={`p-4 border-b sticky top-0 z-10 ${theme === 'dark' ? 'bg-gray-900 border-gray-700' : 'bg-white'}`}>
@@ -1129,7 +1123,6 @@
               )}
             </div>
           </>
->>>>>>> c809547f
         )}
       </div>
     </div>
