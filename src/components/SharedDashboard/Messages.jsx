--- conflicted
+++ resolved
@@ -725,11 +725,8 @@
             {/* Messages */}
             <div className={`flex-1 overflow-y-auto p-4 ${theme === 'dark' ? 'bg-gray-800' : 'bg-gray-50'}`}>
               {loadingMessages ? (
-<<<<<<< HEAD
                 <div className={`flex items-center justify-center h-full ${theme === 'dark' ? 'text-gray-400' : 'text-gray-400'}`}>{t('dashboard.messages.loadingMessages')}</div>
-=======
-                <MessagesSkeleton />
->>>>>>> 8b0df695
+
               ) : messages.length === 0 ? (
                 <EmptyState
                   icon={<FaComments className={`text-6xl ${theme === 'dark' ? 'text-gray-500' : 'text-gray-300'}`} />}
