--- conflicted
+++ resolved
@@ -1,2124 +1,1179 @@
-<<<<<<< HEAD
-import React, { useState, useEffect } from "react";
-import {
-  FiUser,
-  FiKey,
-  FiImage,
-  FiBell,
-  FiType,
-  FiAlertCircle,
-  FiSettings,
-  FiMoon,
-  FiGlobe,
-  FiEyeOff,
-  FiTrash2
-} from "react-icons/fi";
-import { toast } from "react-hot-toast";
-import { auth, storage, db } from "../../firebase";
-import { updateProfile, updateEmail, reauthenticateWithCredential, EmailAuthProvider, updatePassword, deleteUser } from "firebase/auth";
-import { ref, uploadBytes, getDownloadURL, deleteObject } from "firebase/storage";
-import { doc, updateDoc, getDoc, collection, getDocs, deleteDoc } from "firebase/firestore";
-import { getUserData } from '../../firebase';
-import { useNavigate } from "react-router-dom";
-import profile from "../../assets/profile.jpeg";
-import { useTheme } from '../../context/ThemeContext';
-import Modal from '../Modal';
-import PasswordInput from '../PasswordInput';
-import { useLanguage } from '../../context/LanguageContext';
-
-const SettingsCards = () => {
-  // Modal states
-  const [showEditProfile, setShowEditProfile] = useState(false);
-  const [showChangePassword, setShowChangePassword] = useState(false);
-  const [showProfilePicture, setShowProfilePicture] = useState(false);
-  const [showFontSize, setShowFontSize] = useState(false);
-  const [showAnnouncements, setShowAnnouncements] = useState(false);
-  const [showNotifications, setShowNotifications] = useState(false);
-  const [showTheme, setShowTheme] = useState(false);
-  const [showDeleteAccount, setShowDeleteAccount] = useState(false);
-  const [loadingProfile, setLoadingProfile] = useState(false);
-  const [reauthPassword, setReauthPassword] = useState("");
-  const [showReauth, setShowReauth] = useState(false);
-  const [pendingProfileData, setPendingProfileData] = useState(null);
-  const [announcements, setAnnouncements] = useState([]);
-  const [loadingAnnouncements, setLoadingAnnouncements] = useState(false);
-
-  // Form states
-  const [profileData, setProfileData] = useState({ name: "John Doe", username: "johndoe", phone: "", email: "john@example.com" });
-  const [passwordData, setPasswordData] = useState({ currentPassword: "", newPassword: "", confirmPassword: "" });
-  const [fontSize, setFontSize] = useState(16);
-  const [notifications, setNotifications] = useState({ email: true, push: false });
-  const [profilePic, setProfilePic] = useState(null);
-  const [profilePicPreview, setProfilePicPreview] = useState(null);
-  const [uploadingProfilePic, setUploadingProfilePic] = useState(false);
-  const [currentProfilePic, setCurrentProfilePic] = useState(null);
-  const [deleteConfirm, setDeleteConfirm] = useState("");
-  const navigate = useNavigate();
-  const [deletePassword, setDeletePassword] = useState("");
-  const [uploadProgress, setUploadProgress] = useState(0);
-
-  const { theme, setTheme } = useTheme();
-  const { t } = useLanguage();
-
-  // Mock announcements - moved inside component to access t function
-  const mockAnnouncements = [
-    { id: 1, title: t('dashboard.settings.announcements.welcome.title'), date: "2024-06-01", content: t('dashboard.settings.announcements.welcome.content') },
-    { id: 2, title: t('dashboard.settings.announcements.darkMode.title'), date: "2024-06-10", content: t('dashboard.settings.announcements.darkMode.content') },
-  ];
-
-  // Fetch preferences on mount
-  useEffect(() => {
-    const fetchPreferences = async () => {
-      const user = auth.currentUser;
-      if (!user) return;
-      try {
-        const userDoc = await getUserData(user.uid);
-        const prefs = userDoc?.preferences || {};
-        if (prefs.fontSize) setFontSize(Number(prefs.fontSize));
-        if (prefs.theme) setTheme(prefs.theme);
-        if (prefs.notifications) setNotifications(prefs.notifications);
-      } catch (err) {
-        // ignore if not logged in
-      }
-    };
-    fetchPreferences();
-    // eslint-disable-next-line
-  }, []);
-
-  // Font size effect
-  useEffect(() => {
-    document.documentElement.style.fontSize = fontSize + "px";
-  }, [fontSize]);
-
-  // Theme effect and persistence
-  useEffect(() => {
-    if (theme === "dark") {
-      document.documentElement.classList.add("dark");
-      document.body.style.background = "#18181b";
-    } else {
-      document.documentElement.classList.remove("dark");
-      document.body.style.background = "#f9fafb";
-    }
-  }, [theme]);
-
-  // Fetch current profile picture
-  useEffect(() => {
-    const fetchCurrentProfilePic = async () => {
-      const user = auth.currentUser;
-      if (!user) return;
-      try {
-        const userDoc = await getUserData(user.uid);
-        if (userDoc?.personalDetails?.photoURL) {
-          setCurrentProfilePic(userDoc.personalDetails.photoURL);
-        }
-      } catch (err) {
-        console.error(t('dashboard.settings.errors.fetchingProfilePicture'), err);
-      }
-    };
-    fetchCurrentProfilePic();
-  }, []);
-
-  // Handlers
-  const handleOpenEditProfile = async () => {
-    setLoadingProfile(true);
-    try {
-      const user = auth.currentUser;
-      if (!user) throw new Error(t('auth.errors.notLoggedIn'));
-      const userDoc = await getUserData(user.uid);
-      setProfileData({
-        name: userDoc?.personalDetails?.name || "",
-        username: userDoc?.credentials?.username || "",
-        phone: userDoc?.personalDetails?.phoneNumber || "",
-        email: userDoc?.credentials?.email || user.email || ""
-      });
-      setShowEditProfile(true);
-    } catch (err) {
-      toast.error(t('auth.dashboard.toast.failedToLoadProfile'));
-    } finally {
-      setLoadingProfile(false);
-    }
-  };
-
-  const handleProfileSave = async (e) => {
-    e.preventDefault();
-    const user = auth.currentUser;
-    if (!user) return toast.error(t('auth.dashboard.toast.notLoggedIn'));
-    try {
-      // If email changed, require re-auth
-      if (profileData.email !== user.email) {
-        setPendingProfileData({ ...profileData });
-        setShowReauth(true);
-        return;
-      }
-      await updateFirestoreProfile(user.uid, profileData);
-      toast.success(t('auth.dashboard.toast.profileUpdated'));
-      setShowEditProfile(false);
-    } catch (err) {
-      toast.error(err.message || t('auth.dashboard.toast.failedToUpdateProfile'));
-    }
-  };
-
-  const handlePasswordSave = async (e) => {
-    e.preventDefault();
-    const user = auth.currentUser;
-    if (!user) return toast.error(t('auth.dashboard.toast.notLoggedIn'));
-    if (passwordData.newPassword !== passwordData.confirmPassword) {
-      toast.error(t('auth.dashboard.toast.passwordsDoNotMatch'));
-      return;
-    }
-    try {
-      // Re-authenticate
-      const cred = EmailAuthProvider.credential(user.email, passwordData.currentPassword);
-      await reauthenticateWithCredential(user, cred);
-      await updatePassword(user, passwordData.newPassword);
-      toast.success(t('auth.dashboard.toast.passwordUpdated'));
-      setShowChangePassword(false);
-      setPasswordData({ currentPassword: "", newPassword: "", confirmPassword: "" });
-    } catch (err) {
-      toast.error(err.message || t('auth.dashboard.toast.failedToUpdatePassword'));
-    }
-  };
-  const handleProfilePicChange = (e) => {
-    const file = e.target.files[0];
-    if (!file) return;
-
-    // Validate file type
-    const validTypes = ['image/jpeg', 'image/jpg', 'image/png', 'image/gif'];
-    if (!validTypes.includes(file.type)) {
-      toast.error(t('auth.dashboard.toast.invalidImageFile'));
-      return;
-    }
-
-    // Validate file size (5MB limit)
-    const maxSize = 5 * 1024 * 1024; // 5MB in bytes
-    if (file.size > maxSize) {
-      toast.error(t('auth.dashboard.toast.fileSizeLimit'));
-      return;
-    }
-
-    setProfilePic(file);
-    setProfilePicPreview(URL.createObjectURL(file));
-  };
-
-  const uploadToCloudinary = async (file) => {
-    const formData = new FormData();
-    formData.append('file', file);
-    formData.append('upload_preset', import.meta.env.VITE_CLOUDINARY_UPLOAD_PRESET);
-    formData.append('cloud_name', import.meta.env.VITE_CLOUDINARY_CLOUD_NAME);
-
-    try {
-      const response = await fetch(
-        `https://api.cloudinary.com/v1_1/${import.meta.env.VITE_CLOUDINARY_CLOUD_NAME}/image/upload`,
-        {
-          method: 'POST',
-          body: formData,
-        }
-      );
-
-      if (!response.ok) {
-        throw new Error(t('auth.dashboard.settings.profilePicture.uploadFailed'));
-      }
-
-      const data = await response.json();
-      return data.secure_url;
-    } catch (error) {
-      console.error(t('dashboard.settings.errors.uploadingToCloudinary'), error);
-      throw error;
-    }
-  };
-
-  const handleProfilePicSave = async (e) => {
-    e.preventDefault();
-    const user = auth.currentUser;
-    if (!user) return toast.error(t('auth.dashboard.toast.notLoggedIn'));
-    if (!profilePic) return toast.error(t('auth.dashboard.toast.pleaseSelectPicture'));
-
-    setUploadingProfilePic(true);
-    setUploadProgress(0);
-
-    try {
-      // Upload to Cloudinary
-      const imageUrl = await uploadToCloudinary(profilePic);
-      
-      // Update Auth
-      await updateProfile(user, { photoURL: imageUrl });
-
-      // Update Firestore
-      const userRef = doc(db, "users", user.uid);
-      await updateDoc(userRef, { 
-        "personalDetails.photoURL": imageUrl,
-        "personalDetails.lastProfileUpdate": Date.now()
-      });
-
-      // Update local state
-      setCurrentProfilePic(imageUrl);
-      toast.success(t('auth.dashboard.toast.profilePictureUpdated'));
-      setShowProfilePicture(false);
-      setProfilePic(null);
-      setProfilePicPreview(null);
-    } catch (err) {
-      console.error(t('dashboard.settings.errors.updatingProfilePicture'), err);
-      toast.error(err.message || t('auth.dashboard.toast.failedToUpdateProfilePicture'));
-    } finally {
-      setUploadingProfilePic(false);
-      setUploadProgress(0);
-    }
-  };
-  const handleFontSizeChange = (size) => {
-    if (size < 2) size = 2;
-    if (size > 40) size = 40;
-    setFontSize(size);
-    updatePreference("fontSize", size);
-    toast.success(t('auth.dashboard.toast.fontSizeUpdated'));
-  };
-  const handleThemeChange = (mode) => {
-    setTheme(mode);
-    updatePreference("theme", mode);
-    toast.success(t('auth.dashboard.toast.themeSetTo', { mode }));
-    setShowTheme(false);
-  };
-  const handleNotificationsChange = (field) => {
-    const newNotifications = { ...notifications, [field]: !notifications[field] };
-    setNotifications(newNotifications);
-    updatePreference("notifications", newNotifications);
-    toast.success(t('auth.dashboard.toast.notificationPreferenceUpdated'));
-  };
-  const handleDeleteAccount = async (e) => {
-    e.preventDefault();
-    const user = auth.currentUser;
-    if (!user) return toast.error(t('auth.dashboard.toast.notLoggedIn'));
-    if (deleteConfirm !== "DELETE") return toast.error(t('auth.dashboard.toast.typeDeleteToConfirm'));
-    if (!deletePassword) return toast.error(t('auth.dashboard.toast.enterYourPassword'));
-    try {
-      // Re-authenticate
-      const cred = EmailAuthProvider.credential(user.email, deletePassword);
-      await reauthenticateWithCredential(user, cred);
-
-      // Delete Firestore user document first
-      await deleteDoc(doc(db, "users", user.uid));
-      
-      // Delete Auth user
-      await deleteUser(user);
-      
-      toast.success(t('auth.dashboard.toast.accountDeleted'));
-      setShowDeleteAccount(false);
-      setDeleteConfirm("");
-      setDeletePassword("");
-      navigate("/login");
-    } catch (err) {
-      console.error(t('dashboard.settings.errors.deletingAccount'), err);
-      if (err.code === 'auth/requires-recent-login') {
-        toast.error(t('auth.dashboard.toast.requiresRecentLogin'));
-      } else {
-        toast.error(err.message || t('auth.dashboard.toast.failedToDeleteAccount'));
-      }
-    }
-  };
-
-  // Update Firestore profile helper
-  const updateFirestoreProfile = async (uid, data) => {
-    const userRef = doc(db, "users", uid);
-    await updateDoc(userRef, {
-      "credentials.username": data.username,
-      "credentials.email": data.email,
-      "personalDetails.phoneNumber": data.phone,
-      "personalDetails.name": data.name
-    });
-  };
-
-  // Handle re-auth and email update
-  const handleReauthAndSave = async (e) => {
-    e.preventDefault();
-    const user = auth.currentUser;
-    if (!user || !pendingProfileData) return;
-    try {
-      const cred = EmailAuthProvider.credential(user.email, reauthPassword);
-      await reauthenticateWithCredential(user, cred);
-      await updateEmail(user, pendingProfileData.email);
-      await updateFirestoreProfile(user.uid, pendingProfileData);
-      toast.success(t('auth.dashboard.toast.profileAndEmailUpdated'));
-      setShowReauth(false);
-      setShowEditProfile(false);
-      setPendingProfileData(null);
-      setReauthPassword("");
-    } catch (err) {
-      toast.error(err.message || t('auth.dashboard.toast.reauthenticationFailed'));
-    }
-  };
-
-  // Helper to update preferences in Firestore
-  const updatePreference = async (field, value) => {
-    const user = auth.currentUser;
-    if (!user) return toast.error(t('auth.dashboard.toast.notLoggedIn'));
-    try {
-      const userRef = doc(db, "users", user.uid);
-      await updateDoc(userRef, { [`preferences.${field}`]: value });
-    } catch (err) {
-      toast.error(t('auth.dashboard.toast.failedToSavePreference'));
-    }
-  };
-
-  // Fetch announcements when modal opens
-  const handleOpenAnnouncements = async () => {
-    setShowAnnouncements(true);
-    setLoadingAnnouncements(true);
-    try {
-      const snap = await getDocs(collection(db, "announcements"));
-      const list = snap.docs.map(doc => ({ id: doc.id, ...doc.data() }));
-      setAnnouncements(list);
-    } catch (err) {
-      setAnnouncements([]);
-    } finally {
-      setLoadingAnnouncements(false);
-    }
-  };
-
-  // Move settingsOptions array here, after all handler functions
-  const settingsOptions = [
-    {
-      label: t('dashboard.settings.options.editProfile'),
-      description: t('dashboard.settings.options.editProfileDesc'),
-      icon: <FiUser className="text-2xl" />,
-      onClick: () => navigate("/edit-signup-data"),
-    },
-    {
-      label: t('dashboard.settings.options.changePassword'),
-      description: t('dashboard.settings.options.changePasswordDesc'),
-      icon: <FiKey className="text-2xl" />,
-      onClick: () => setShowChangePassword(true),
-    },
-    {
-      label: t('dashboard.settings.options.profilePicture'),
-      description: t('dashboard.settings.options.profilePictureDesc'),
-      icon: <FiImage className="text-2xl" />,
-      onClick: () => setShowProfilePicture(true),
-    },
-    {
-      label: t('dashboard.settings.options.fontSize'),
-      description: t('dashboard.settings.options.fontSizeDesc'),
-      icon: <FiType className="text-2xl" />,
-      onClick: () => setShowFontSize(true),
-    },
-    {
-      label: t('dashboard.settings.options.systemAnnouncements'),
-      description: t('dashboard.settings.options.systemAnnouncementsDesc'),
-      icon: <FiAlertCircle className="text-2xl" />,
-      onClick: handleOpenAnnouncements,
-    },
-    {
-      label: t('dashboard.settings.options.notifications'),
-      description: t('dashboard.settings.options.notificationsDesc'),
-      icon: <FiBell className="text-2xl" />,
-      onClick: () => setShowNotifications(true),
-    },
-    {
-      label: t('dashboard.settings.options.theme'),
-      description: t('dashboard.settings.options.themeDesc'),
-      icon: <FiMoon className="text-2xl" />,
-      onClick: () => setShowTheme(true),
-    },
-    {
-      label: t('dashboard.settings.options.deleteAccount'),
-      description: t('dashboard.settings.options.deleteAccountDesc'),
-      icon: <FiTrash2 className={`text-2xl ${theme === 'dark' ? 'text-red-400' : 'text-red-500'}`} />,
-      onClick: () => setShowDeleteAccount(true),
-    },
-    {
-      label: t('dashboard.settings.options.editUserInfo'),
-      description: t('dashboard.settings.options.editUserInfoDesc'),
-      icon: <FiSettings className="text-2xl" />,
-      onClick: handleOpenEditProfile,
-    },
-  ];
-
-  return (
-    <div className="space-y-8">
-      {/* Responsive Settings Cards Grid */}
-      <div className="grid grid-cols-1 sm:grid-cols-2 md:grid-cols-3 lg:grid-cols-4 gap-4 md:gap-6 lg:gap-8 px-2 sm:px-0">
-        {settingsOptions.map((option, index) => (
-          <div
-            key={index}
-            onClick={option.onClick}
-            className={`flex flex-col items-start border rounded-xl p-4 sm:p-6 shadow-lg cursor-pointer hover:shadow-2xl transition-all min-h-[120px] group w-full h-full
-              ${theme === 'dark' 
-                ? 'bg-gray-800 border-gray-700 hover:border-yellow-500 text-white' 
-                : 'bg-white border-gray-200 hover:border-yellow-400 text-gray-900'}`}
-          >
-            <div className={`mb-3 ${theme === 'dark' ? 'text-yellow-400' : 'text-yellow-500'} group-hover:scale-110 transition-transform`}>
-              {option.icon}
-            </div>
-            <div>
-              <h3 className={`font-semibold text-base sm:text-lg mb-1 transition-colors ${
-                theme === 'dark' 
-                  ? 'group-hover:text-yellow-400' 
-                  : 'group-hover:text-yellow-600'
-              }`}>
-                {option.label}
-              </h3>
-              <p className={`text-xs sm:text-sm ${
-                theme === 'dark' ? 'text-gray-400' : 'text-gray-500'
-              }`}>
-                {option.description}
-              </p>
-            </div>
-          </div>
-        ))}
-      </div>
-
-      {/* Edit Profile Modal */}
-      {showEditProfile && (
-        <Modal onClose={() => setShowEditProfile(false)} title={t('dashboard.settings.modals.editProfile')}>
-          {loadingProfile && (
-            <div className="flex justify-center items-center mb-4">
-              <div className="animate-spin rounded-full h-16 w-16 border-t-4 border-b-4 border-yellow-500"></div>
-            </div>
-          )}
-          {showReauth && (
-            <form onSubmit={handleReauthAndSave} className="space-y-4">
-              <PasswordInput
-                value={reauthPassword}
-                onChange={e => setReauthPassword(e.target.value)}
-                className={`w-full p-2 border rounded ${
-                  theme === 'dark' 
-                    ? 'bg-gray-700 border-gray-600 text-white' 
-                    : 'bg-white border-gray-300'
-                }`}
-                placeholder={t('dashboard.settings.placeholders.reauthPassword')}
-                autoComplete="current-password"
-                required
-              />
-              <div className="flex justify-end gap-2">
-                <button 
-                  type="button" 
-                  onClick={() => setShowReauth(false)} 
-                  className={`px-4 py-2 rounded ${
-                    theme === 'dark' 
-                      ? 'bg-gray-700 text-white hover:bg-gray-600' 
-                      : 'bg-gray-200 hover:bg-gray-300'
-                  }`}
-                >
-                  {t('common.cancel')}
-                </button>
-                <button 
-                  type="submit" 
-                  className="px-4 py-2 rounded bg-yellow-500 text-white hover:bg-yellow-600"
-                >
-                  {t('dashboard.settings.buttons.reauthenticate')}
-                </button>
-              </div>
-            </form>
-          )}
-          {!showReauth && (
-            <form onSubmit={handleProfileSave} className="space-y-4">
-              <input 
-                type="text" 
-                className={`w-full p-2 border rounded ${
-                  theme === 'dark' 
-                    ? 'bg-gray-700 border-gray-600 text-white' 
-                    : 'bg-white border-gray-300'
-                }`}
-                placeholder={t('dashboard.settings.placeholders.name')}
-                value={profileData.name} 
-                onChange={e => setProfileData({ ...profileData, name: e.target.value })} 
-                required 
-              />
-              <input 
-                type="text" 
-                className={`w-full p-2 border rounded ${
-                  theme === 'dark' 
-                    ? 'bg-gray-700 border-gray-600 text-white' 
-                    : 'bg-white border-gray-300'
-                }`}
-                placeholder={t('dashboard.settings.placeholders.username')}
-                value={profileData.username} 
-                onChange={e => setProfileData({ ...profileData, username: e.target.value })} 
-                required 
-              />
-              <input 
-                type="tel" 
-                className={`w-full p-2 border rounded ${
-                  theme === 'dark' 
-                    ? 'bg-gray-700 border-gray-600 text-white' 
-                    : 'bg-white border-gray-300'
-                }`}
-                placeholder={t('dashboard.settings.placeholders.phone')}
-                value={profileData.phone} 
-                onChange={e => setProfileData({ ...profileData, phone: e.target.value })} 
-              />
-              <input 
-                type="email" 
-                className={`w-full p-2 border rounded ${
-                  theme === 'dark' 
-                    ? 'bg-gray-700 border-gray-600 text-white' 
-                    : 'bg-white border-gray-300'
-                }`}
-                placeholder={t('dashboard.settings.placeholders.email')}
-                value={profileData.email} 
-                onChange={e => setProfileData({ ...profileData, email: e.target.value })} 
-                required 
-              />
-              <div className="flex justify-end gap-2">
-                <button 
-                  type="button" 
-                  onClick={() => setShowEditProfile(false)} 
-                  className={`px-4 py-2 rounded ${
-                    theme === 'dark' 
-                      ? 'bg-gray-700 text-white hover:bg-gray-600' 
-                      : 'bg-gray-200 hover:bg-gray-300'
-                  }`}
-                >
-                  {t('common.cancel')}
-                </button>
-                <button 
-                  type="submit" 
-                  className="px-4 py-2 rounded bg-yellow-500 text-white hover:bg-yellow-600"
-                >
-                  {t('common.save')}
-                </button>
-              </div>
-            </form>
-          )}
-        </Modal>
-      )}
-      {/* Change Password Modal */}
-      {showChangePassword && (
-        <Modal onClose={() => setShowChangePassword(false)} title={t('dashboard.settings.modals.changePassword')}>
-          <form onSubmit={handlePasswordSave} className="space-y-4">
-            <PasswordInput
-              value={passwordData.currentPassword}
-              onChange={e => setPasswordData({ ...passwordData, currentPassword: e.target.value })}
-              className={`w-full p-2 border rounded ${
-                theme === 'dark' 
-                  ? 'bg-gray-700 border-gray-600 text-white' 
-                  : 'bg-white border-gray-300'
-              }`}
-              placeholder={t('dashboard.settings.placeholders.currentPassword')}
-              autoComplete="current-password"
-              required
-            />
-            <PasswordInput
-              value={passwordData.newPassword}
-              onChange={e => setPasswordData({ ...passwordData, newPassword: e.target.value })}
-              className={`w-full p-2 border rounded ${
-                theme === 'dark' 
-                  ? 'bg-gray-700 border-gray-600 text-white' 
-                  : 'bg-white border-gray-300'
-              }`}
-              placeholder={t('dashboard.settings.placeholders.newPassword')}
-              autoComplete="new-password"
-              showStrengthIndicator={true}
-              required
-            />
-            <PasswordInput
-              value={passwordData.confirmPassword}
-              onChange={e => setPasswordData({ ...passwordData, confirmPassword: e.target.value })}
-              className={`w-full p-2 border rounded ${
-                theme === 'dark' 
-                  ? 'bg-gray-700 border-gray-600 text-white' 
-                  : 'bg-white border-gray-300'
-              }`}
-              placeholder={t('dashboard.settings.placeholders.confirmNewPassword')}
-              autoComplete="new-password"
-              required
-            />
-            <div className="flex justify-end gap-2">
-              <button 
-                type="button" 
-                onClick={() => setShowChangePassword(false)} 
-                className={`px-4 py-2 rounded ${
-                  theme === 'dark' 
-                    ? 'bg-gray-700 text-white hover:bg-gray-600' 
-                    : 'bg-gray-200 hover:bg-gray-300'
-                }`}
-              >
-                {t('common.cancel')}
-              </button>
-              <button 
-                type="submit" 
-                className="px-4 py-2 rounded bg-yellow-500 text-white hover:bg-yellow-600"
-              >
-                {t('common.change')}
-              </button>
-            </div>
-          </form>
-        </Modal>
-      )}
-      {/* Profile Picture Modal */}
-      {showProfilePicture && (
-        <Modal onClose={() => setShowProfilePicture(false)} title={t('dashboard.settings.modals.profilePicture')}>
-          <form onSubmit={handleProfilePicSave} className="space-y-6">
-            {/* Current Profile Picture */}
-            <div className="flex flex-col items-center">
-              <div className="relative w-32 h-32 mb-4">
-                <img 
-                  src={currentProfilePic || profile} 
-                  alt={t('auth.dashboard.settings.profilePicture.currentProfile')} 
-                  className="w-full h-full rounded-full object-cover border-2 border-yellow-500"
-                />
-              </div>
-              <p className={`text-sm mb-4 ${theme === 'dark' ? 'text-gray-400' : 'text-gray-500'}`}>
-                {t('auth.dashboard.settings.profilePicture.currentProfile')}
-              </p>
-            </div>
-
-            {/* File Upload Section */}
-            <div className="space-y-4">
-              <div className="flex flex-col items-center justify-center w-full">
-                <label className={`flex flex-col items-center justify-center w-full h-32 border-2 border-dashed rounded-lg cursor-pointer ${
-                  theme === 'dark' 
-                    ? 'border-gray-600 bg-gray-700 hover:bg-gray-600' 
-                    : 'border-gray-300 bg-gray-50 hover:bg-gray-100'
-                }`}>
-                  <div className="flex flex-col items-center justify-center pt-5 pb-6">
-                    <FiImage className={`w-8 h-8 mb-3 ${theme === 'dark' ? 'text-gray-400' : 'text-gray-400'}`} />
-                    <p className={`mb-2 text-sm ${theme === 'dark' ? 'text-gray-400' : 'text-gray-500'}`}>
-                      <span className="font-semibold">{t('auth.dashboard.settings.profilePicture.clickToUpload')}</span> {t('auth.dashboard.settings.profilePicture.orDragAndDrop')}
-                    </p>
-                    <p className={`text-xs ${theme === 'dark' ? 'text-gray-400' : 'text-gray-500'}`}>
-                      {t('auth.dashboard.settings.profilePicture.fileTypes')}
-                    </p>
-                  </div>
-                  <input 
-                    type="file" 
-                    className="hidden" 
-                    accept="image/*" 
-                    onChange={handleProfilePicChange}
-                  />
-                </label>
-              </div>
-
-              {/* Upload Progress */}
-              {uploadingProfilePic && (
-                <div className={`w-full rounded-full h-2.5 ${
-                  theme === 'dark' ? 'bg-gray-700' : 'bg-gray-200'
-                }`}>
-                  <div 
-                    className="bg-yellow-500 h-2.5 rounded-full transition-all duration-300" 
-                    style={{ width: `${uploadProgress}%` }}
-                  ></div>
-                </div>
-              )}
-
-              {/* Preview Section */}
-              {profilePicPreview && (
-                <div className="flex flex-col items-center">
-                  <div className="relative w-32 h-32">
-                    <img 
-                      src={profilePicPreview} 
-                      alt={t('auth.dashboard.settings.profilePicture.preview')} 
-                      className="w-full h-full rounded-full object-cover border-2 border-yellow-500"
-                    />
-                  </div>
-                  <p className={`text-sm mt-2 ${theme === 'dark' ? 'text-gray-400' : 'text-gray-500'}`}>
-                    {t('auth.dashboard.settings.profilePicture.newProfilePicturePreview')}
-                  </p>
-                </div>
-              )}
-            </div>
-
-            {/* Action Buttons */}
-            <div className="flex justify-end gap-2">
-              <button 
-                type="button" 
-                onClick={() => setShowProfilePicture(false)} 
-                className={`px-4 py-2 rounded ${
-                  theme === 'dark' 
-                    ? 'bg-gray-700 text-white hover:bg-gray-600' 
-                    : 'bg-gray-200 hover:bg-gray-300'
-                }`}
-                disabled={uploadingProfilePic}
-              >
-                {t('common.cancel')}
-              </button>
-              <button 
-                type="submit" 
-                className="px-4 py-2 rounded bg-yellow-500 text-white hover:bg-yellow-600 flex items-center gap-2"
-                disabled={!profilePic || uploadingProfilePic}
-              >
-                {uploadingProfilePic ? (
-                  <>
-                    <div className="w-4 h-4 border-2 border-white border-t-transparent rounded-full animate-spin"></div>
-                    {t('auth.dashboard.settings.profilePicture.uploading')}
-                  </>
-                ) : (
-                  t('dashboard.settings.buttons.saveChanges')
-                )}
-              </button>
-            </div>
-          </form>
-        </Modal>
-      )}
-      {/* Font Size Modal */}
-      {showFontSize && (
-        <Modal onClose={() => setShowFontSize(false)} title={t('dashboard.settings.modals.fontSize')}>
-          <div className="flex flex-col items-center gap-4">
-            <div className="flex items-center gap-2">
-              <button
-                onClick={() => handleFontSizeChange(fontSize - 1)}
-                className={`px-3 py-1 rounded text-xl font-bold transition ${
-                  theme === 'dark' 
-                    ? 'bg-gray-700 text-white hover:bg-gray-600' 
-                    : 'bg-gray-200 hover:bg-yellow-400'
-                }`}
-                disabled={fontSize <= 2}
-              >
-                –
-              </button>
-              <input
-                type="number"
-                min={2}
-                max={40}
-                value={fontSize}
-                onChange={e => handleFontSizeChange(Number(e.target.value))}
-                className={`w-16 text-center border rounded p-2 text-lg font-semibold ${
-                  theme === 'dark' 
-                    ? 'bg-gray-700 border-gray-600 text-white' 
-                    : 'bg-white border-gray-300'
-                }`}
-              />
-              <button
-                onClick={() => handleFontSizeChange(fontSize + 1)}
-                className={`px-3 py-1 rounded text-xl font-bold transition ${
-                  theme === 'dark' 
-                    ? 'bg-gray-700 text-white hover:bg-gray-600' 
-                    : 'bg-gray-200 hover:bg-yellow-400'
-                }`}
-                disabled={fontSize >= 40}
-              >
-                +
-              </button>
-            </div>
-            <div className="flex flex-wrap gap-2 justify-center mt-2">
-              {[8,10,12,14,16,18,20,22,24,28,32,36,40].map(size => (
-                <button
-                  key={size}
-                  onClick={() => handleFontSizeChange(size)}
-                  className={`px-3 py-1 rounded border ${
-                    fontSize === size 
-                      ? "bg-yellow-500 text-white border-yellow-500" 
-                      : theme === 'dark'
-                        ? "bg-gray-700 border-gray-600 text-white hover:bg-gray-600"
-                        : "bg-white border-gray-300 hover:bg-yellow-100"
-                  }`}
-                >
-                  {size}px
-                </button>
-              ))}
-            </div>
-            <div className={`mt-4 ${theme === 'dark' ? 'text-gray-300' : 'text-gray-600'}`} style={{ fontSize: fontSize }}>
-              {t('auth.dashboard.settings.fontSize.livePreview')}: {t('auth.dashboard.settings.fontSize.sampleText')}
-            </div>
-          </div>
-        </Modal>
-      )}
-      {/* Announcements Modal */}
-      {showAnnouncements && (
-        <Modal onClose={() => setShowAnnouncements(false)} title={t('dashboard.settings.modals.announcements')}>
-          {loadingAnnouncements ? (
-            <div className="flex justify-center items-center mb-4">
-              <div className="animate-spin rounded-full h-16 w-16 border-t-4 border-b-4 border-yellow-500"></div>
-            </div>
-          ) : (
-            <ul className="space-y-4">
-              {announcements.map(a => (
-                <li key={a.id} className={`border-b pb-2 ${theme === 'dark' ? 'border-gray-700' : 'border-gray-200'}`}>
-                  <div className={`font-semibold ${theme === 'dark' ? 'text-yellow-400' : 'text-yellow-700'}`}>
-                    {a.title}
-                  </div>
-                  <div className={`text-xs mb-1 ${theme === 'dark' ? 'text-gray-400' : 'text-gray-400'}`}>
-                    {a.date}
-                  </div>
-                  <div className={`text-sm ${theme === 'dark' ? 'text-gray-300' : 'text-gray-700'}`}>
-                    {a.content}
-                  </div>
-                </li>
-              ))}
-            </ul>
-          )}
-        </Modal>
-      )}
-      {/* Notifications Modal */}
-      {showNotifications && (
-        <Modal onClose={() => setShowNotifications(false)} title={t('dashboard.settings.modals.notifications')}>
-          <div className="space-y-4">
-            <label className={`flex items-center gap-2 ${theme === 'dark' ? 'text-gray-300' : 'text-gray-900'}`}>
-              <input 
-                type="checkbox" 
-                checked={notifications.email} 
-                onChange={() => handleNotificationsChange("email")} 
-                className={theme === 'dark' ? 'bg-gray-700 border-gray-600' : ''}
-              />
-              {t('auth.dashboard.settings.notifications.emailNotifications')}
-            </label>
-            <label className={`flex items-center gap-2 ${theme === 'dark' ? 'text-gray-300' : 'text-gray-900'}`}>
-              <input 
-                type="checkbox" 
-                checked={notifications.push} 
-                onChange={() => handleNotificationsChange("push")} 
-                className={theme === 'dark' ? 'bg-gray-700 border-gray-600' : ''}
-              />
-              {t('auth.dashboard.settings.notifications.pushNotifications')}
-            </label>
-          </div>
-        </Modal>
-      )}
-      {/* Theme Modal */}
-      {showTheme && (
-        <Modal onClose={() => setShowTheme(false)} title={t('dashboard.settings.modals.theme')}>
-          <div className="space-y-3">
-            <button 
-              onClick={() => handleThemeChange("light")} 
-              className={`w-full p-2 rounded transition-colors ${
-                theme === "light" 
-                  ? "bg-yellow-500 text-white" 
-                  : theme === "dark" 
-                    ? "bg-gray-700 text-white hover:bg-gray-600" 
-                    : "bg-gray-100 hover:bg-gray-200"
-              }`}
-            >
-              {t('auth.dashboard.settings.theme.light')}
-            </button>
-            <button 
-              onClick={() => handleThemeChange("dark")} 
-              className={`w-full p-2 rounded transition-colors ${
-                theme === "dark" 
-                  ? "bg-yellow-500 text-white" 
-                  : theme === "light" 
-                    ? "bg-gray-700 text-white hover:bg-gray-600" 
-                    : "bg-gray-100 hover:bg-gray-200"
-              }`}
-            >
-              {t('auth.dashboard.settings.theme.dark')}
-            </button>
-          </div>
-        </Modal>
-      )}
-      {/* Delete Account Modal */}
-      {showDeleteAccount && (
-        <Modal onClose={() => setShowDeleteAccount(false)} title={t('dashboard.settings.modals.deleteAccount')}>
-          <form onSubmit={handleDeleteAccount} className="space-y-4">
-            <div className={`text-red-600 font-semibold ${theme === 'dark' ? 'text-red-400' : ''}`}>
-              {t('auth.dashboard.settings.deleteAccountWarning')}
-            </div>
-            <input 
-              type="text"
-              className={`w-full p-2 border rounded ${theme === 'dark' ? 'bg-gray-700 border-gray-600 text-white' : 'bg-white border-gray-300'}`}
-              placeholder={t('dashboard.settings.placeholders.deleteConfirm')}
-              value={deleteConfirm}
-              onChange={e => setDeleteConfirm(e.target.value)}
-              required
-            />
-            <PasswordInput
-              value={deletePassword}
-              onChange={e => setDeletePassword(e.target.value)}
-              className={`w-full p-2 border rounded ${theme === 'dark' ? 'bg-gray-700 border-gray-600 text-white' : 'bg-white border-gray-300'}`}
-              placeholder={t('dashboard.settings.placeholders.enterPassword')}
-              autoComplete="current-password"
-            />
-            <div className="flex justify-end gap-2">
-              <button 
-                type="button" 
-                onClick={() => setShowDeleteAccount(false)} 
-                className={`px-4 py-2 rounded ${
-                  theme === 'dark' 
-                    ? 'bg-gray-700 text-white hover:bg-gray-600' 
-                    : 'bg-gray-200 hover:bg-gray-300'
-                }`}
-              >
-                {t('common.cancel')}
-              </button>
-              <button 
-                type="submit" 
-                className="px-4 py-2 rounded bg-red-500 text-white hover:bg-red-600"
-              >
-                {t('common.delete')}
-              </button>
-            </div>
-          </form>
-        </Modal>
-      )}
-    </div>
-  );
-};
-
-export default SettingsCards;
-=======
-import React, { useState, useEffect, useCallback } from "react";
-import {
-  FiUser,
-  FiKey,
-  FiImage,
-  FiBell,
-  FiType,
-  FiAlertCircle,
-  FiSettings,
-  FiMoon,
-  FiGlobe,
-  FiEyeOff,
-  FiTrash2
-} from "react-icons/fi";
-import { FaEnvelope, FaUser, FaPhone, FaInfoCircle } from "react-icons/fa";
-import { toast } from "react-hot-toast";
-import { auth, storage, db } from "../../firebase";
-import { updateProfile, updateEmail, reauthenticateWithCredential, EmailAuthProvider, updatePassword, deleteUser } from "firebase/auth";
-import { ref, uploadBytes, getDownloadURL, deleteObject } from "firebase/storage";
-import { doc, updateDoc, getDoc, collection, getDocs, deleteDoc } from "firebase/firestore";
-import { getUserData } from '../../firebase';
-import { useNavigate } from "react-router-dom";
-import profile from "../../assets/profile.jpeg";
-import { useTheme } from '../../context/ThemeContext';
-import Modal from '../Modal';
-import PasswordInput from '../PasswordInput';
-import { useFieldValidation } from '../../hooks/useFieldValidation';
-import { validateEmail, validateUsername, validatePhoneNumber } from '../../utils/validation';
-
-const mockAnnouncements = [
-  { id: 1, title: "Welcome to Golden Generation!", date: "2024-06-01", content: "We are excited to have you on board." },
-  { id: 2, title: "New Feature: Dark Mode", date: "2024-06-10", content: "You can now switch between light and dark themes in your settings." },
-];
-
-const SettingsCards = () => {
-  // Modal states
-  const [showEditProfile, setShowEditProfile] = useState(false);
-  const [showChangePassword, setShowChangePassword] = useState(false);
-  const [showProfilePicture, setShowProfilePicture] = useState(false);
-  const [showFontSize, setShowFontSize] = useState(false);
-  const [showAnnouncements, setShowAnnouncements] = useState(false);
-  const [showNotifications, setShowNotifications] = useState(false);
-  const [showTheme, setShowTheme] = useState(false);
-  const [showDeleteAccount, setShowDeleteAccount] = useState(false);
-  const [loadingProfile, setLoadingProfile] = useState(false);
-  const [reauthPassword, setReauthPassword] = useState("");
-  const [showReauth, setShowReauth] = useState(false);
-  const [pendingProfileData, setPendingProfileData] = useState(null);
-  const [announcements, setAnnouncements] = useState([]);
-  const [loadingAnnouncements, setLoadingAnnouncements] = useState(false);
-
-  // Form states
-  const [profileData, setProfileData] = useState({ username: "johndoe", phone: "", email: "john@example.com" });
-  const [passwordData, setPasswordData] = useState({ currentPassword: "", newPassword: "", confirmPassword: "" });
-  const [fontSize, setFontSize] = useState(16);
-  const [notifications, setNotifications] = useState({ email: true, push: false });
-  const [profilePic, setProfilePic] = useState(null);
-  const [profilePicPreview, setProfilePicPreview] = useState(null);
-  const [uploadingProfilePic, setUploadingProfilePic] = useState(false);
-  const [currentProfilePic, setCurrentProfilePic] = useState(null);
-  const [deleteConfirm, setDeleteConfirm] = useState("");
-  const navigate = useNavigate();
-  const [deletePassword, setDeletePassword] = useState("");
-  const [uploadProgress, setUploadProgress] = useState(0);
-  const [autoSaving, setAutoSaving] = useState(false);
-  const [lastSaved, setLastSaved] = useState(null);
-  const [autoSaveTimeout, setAutoSaveTimeout] = useState(null);
-
-  const { theme, setTheme } = useTheme();
-
-  // Field validation states for edit profile
-  const [touched, setTouched] = useState({ username: false, phone: false, email: false });
-
-  const usernameField = useFieldValidation({
-    validate: validateUsername,
-  });
-
-  const emailField = useFieldValidation({
-    validate: validateEmail,
-  });
-
-  const phoneField = useFieldValidation({
-    validate: validatePhoneNumber,
-  });
-
-  // Auto-save functionality
-  const debouncedAutoSave = useCallback(async (fieldName, value) => {
-    // Clear existing timeout
-    if (autoSaveTimeout) {
-      clearTimeout(autoSaveTimeout);
-    }
-
-    // Set new timeout for auto-save
-    const timeout = setTimeout(async () => {
-      const user = auth.currentUser;
-      if (!user) return;
-
-      // Only auto-save if the field is valid and has a value
-      let isValid = false;
-      if (fieldName === 'username' && !usernameField.error && usernameField.value && usernameField.value.trim()) {
-        isValid = true;
-      } else if (fieldName === 'email' && !emailField.error && emailField.value && emailField.value.trim()) {
-        isValid = true;
-      } else if (fieldName === 'phone' && !phoneField.error && phoneField.value && phoneField.value.trim()) {
-        isValid = true;
-      }
-
-      if (!isValid) return;
-
-      setAutoSaving(true);
-      try {
-        // Don't auto-save email changes (require re-auth)
-        if (fieldName === 'email' && emailField.value !== user.email) {
-          setAutoSaving(false);
-          return;
-        }
-
-        const updateData = {};
-        if (fieldName === 'username' && usernameField.value && usernameField.value.trim()) {
-          updateData.username = usernameField.value.trim();
-        } else if (fieldName === 'email' && emailField.value && emailField.value.trim()) {
-          updateData.email = emailField.value.trim();
-        } else if (fieldName === 'phone' && phoneField.value && phoneField.value.trim()) {
-          updateData.phone = phoneField.value.trim();
-        }
-
-        // Only proceed if we have valid data to update
-        if (Object.keys(updateData).length > 0) {
-          await updateFirestoreProfile(user.uid, updateData);
-          setLastSaved(new Date());
-          
-          // Show subtle success indicator
-          toast.success(`${fieldName.charAt(0).toUpperCase() + fieldName.slice(1)} updated`, {
-            duration: 2000,
-            position: 'bottom-right',
-            style: {
-              background: '#10B981',
-              color: 'white',
-            },
-          });
-        }
-      } catch (err) {
-        console.error('Auto-save failed:', err);
-        toast.error(`Failed to auto-save ${fieldName}`, {
-          duration: 3000,
-          position: 'bottom-right',
-        });
-      } finally {
-        setAutoSaving(false);
-      }
-    }, 1500); // 1.5 second delay
-
-    setAutoSaveTimeout(timeout);
-  }, [autoSaveTimeout, usernameField, emailField, phoneField]);
-
-  // Cleanup timeout on unmount
-  useEffect(() => {
-    return () => {
-      if (autoSaveTimeout) {
-        clearTimeout(autoSaveTimeout);
-      }
-    };
-  }, [autoSaveTimeout]);
-
-  // Fetch preferences on mount
-  useEffect(() => {
-    const fetchPreferences = async () => {
-      const user = auth.currentUser;
-      if (!user) return;
-      try {
-        const userDoc = await getUserData(user.uid);
-        const prefs = userDoc?.preferences || {};
-        if (prefs.fontSize) setFontSize(Number(prefs.fontSize));
-        if (prefs.theme) setTheme(prefs.theme);
-        if (prefs.notifications) setNotifications(prefs.notifications);
-      } catch (err) {
-        // ignore if not logged in
-      }
-    };
-    fetchPreferences();
-    // eslint-disable-next-line
-  }, []);
-
-  // Font size effect
-  useEffect(() => {
-    document.documentElement.style.fontSize = fontSize + "px";
-  }, [fontSize]);
-
-  // Theme effect and persistence
-  useEffect(() => {
-    if (theme === "dark") {
-      document.documentElement.classList.add("dark");
-      document.body.style.background = "#18181b";
-    } else {
-      document.documentElement.classList.remove("dark");
-      document.body.style.background = "#f9fafb";
-    }
-  }, [theme]);
-
-  // Fetch current profile picture
-  useEffect(() => {
-    const fetchCurrentProfilePic = async () => {
-      const user = auth.currentUser;
-      if (!user) return;
-      try {
-        const userDoc = await getUserData(user.uid);
-        if (userDoc?.personalDetails?.photoURL) {
-          setCurrentProfilePic(userDoc.personalDetails.photoURL);
-        }
-      } catch (err) {
-        console.error("Error fetching profile picture:", err);
-      }
-    };
-    fetchCurrentProfilePic();
-  }, []);
-
-  // Handlers
-  const handleOpenEditProfile = async () => {
-    setLoadingProfile(true);
-    try {
-      const user = auth.currentUser;
-      if (!user) throw new Error("Not logged in");
-      const userDoc = await getUserData(user.uid);
-      const data = {
-        username: userDoc?.credentials?.username || "",
-        phone: userDoc?.personalDetails?.phoneNumber || "",
-        email: userDoc?.credentials?.email || user.email || ""
-      };
-      setProfileData(data);
-      
-      // Set field values for validation
-      usernameField.setValue(data.username);
-      emailField.setValue(data.email);
-      phoneField.setValue(data.phone);
-      
-      setShowEditProfile(true);
-      setLastSaved(null);
-    } catch (err) {
-      toast.error("Failed to load profile");
-    } finally {
-      setLoadingProfile(false);
-    }
-  };
-
-  const handleBlur = (field) => {
-    setTouched((prev) => ({ ...prev, [field]: true }));
-    if (field === 'username') usernameField.onBlur();
-    if (field === 'email') emailField.onBlur();
-    if (field === 'phone') phoneField.onBlur();
-  };
-
-  // Enhanced field change handlers with auto-save
-  const handleFieldChange = (field, value, onChange) => {
-    // Create a mock event object for the onChange function
-    const mockEvent = { target: { value } };
-    onChange(mockEvent);
-    
-    // Trigger auto-save for valid fields
-    if (value && value.trim()) {
-      debouncedAutoSave(field, value);
-    }
-  };
-
-  const isValid =
-    !usernameField.error &&
-    !emailField.error &&
-    !phoneField.error &&
-    usernameField.value &&
-    emailField.value &&
-    phoneField.value;
-
-  const handleProfileSave = async (e) => {
-    e.preventDefault();
-    setTouched({ username: true, email: true, phone: true });
-    usernameField.onBlur();
-    emailField.onBlur();
-    phoneField.onBlur();
-    
-    if (!isValid) {
-      toast.error("Please fix the errors above");
-      return;
-    }
-
-    const user = auth.currentUser;
-    if (!user) return toast.error("Not logged in");
-    
-    try {
-      // If email changed, require re-auth
-      if (emailField.value !== user.email) {
-        setPendingProfileData({ 
-          username: usernameField.value,
-          phone: phoneField.value,
-          email: emailField.value
-        });
-        setShowReauth(true);
-        return;
-      }
-      
-      await updateFirestoreProfile(user.uid, {
-        username: usernameField.value,
-        phone: phoneField.value,
-        email: emailField.value
-      });
-      toast.success("Profile updated");
-      setShowEditProfile(false);
-      setLastSaved(new Date());
-    } catch (err) {
-      toast.error(err.message || "Failed to update profile");
-    }
-  };
-
-  const handlePasswordSave = async (e) => {
-    e.preventDefault();
-    const user = auth.currentUser;
-    if (!user) return toast.error("Not logged in");
-    if (passwordData.newPassword !== passwordData.confirmPassword) {
-      toast.error("Passwords do not match");
-      return;
-    }
-    try {
-      // Re-authenticate
-      const cred = EmailAuthProvider.credential(user.email, passwordData.currentPassword);
-      await reauthenticateWithCredential(user, cred);
-      await updatePassword(user, passwordData.newPassword);
-      toast.success("Password updated successfully");
-      setShowChangePassword(false);
-      setPasswordData({ currentPassword: "", newPassword: "", confirmPassword: "" });
-    } catch (err) {
-      toast.error(err.message || "Failed to update password");
-    }
-  };
-  const handleProfilePicChange = (e) => {
-    const file = e.target.files[0];
-    if (!file) return;
-
-    // Validate file type
-    const validTypes = ['image/jpeg', 'image/jpg', 'image/png', 'image/gif'];
-    if (!validTypes.includes(file.type)) {
-      toast.error('Please upload a valid image file (JPG, JPEG, PNG, or GIF)');
-      return;
-    }
-
-    // Validate file size (5MB limit)
-    const maxSize = 5 * 1024 * 1024; // 5MB in bytes
-    if (file.size > maxSize) {
-      toast.error('File size must be less than 5MB');
-      return;
-    }
-
-    setProfilePic(file);
-    setProfilePicPreview(URL.createObjectURL(file));
-  };
-
-  const uploadToCloudinary = async (file) => {
-    const formData = new FormData();
-    formData.append('file', file);
-    formData.append('upload_preset', import.meta.env.VITE_CLOUDINARY_UPLOAD_PRESET);
-    formData.append('cloud_name', import.meta.env.VITE_CLOUDINARY_CLOUD_NAME);
-
-    try {
-      const response = await fetch(
-        `https://api.cloudinary.com/v1_1/${import.meta.env.VITE_CLOUDINARY_CLOUD_NAME}/image/upload`,
-        {
-          method: 'POST',
-          body: formData,
-        }
-      );
-
-      if (!response.ok) {
-        throw new Error('Upload failed');
-      }
-
-      const data = await response.json();
-      return data.secure_url;
-    } catch (error) {
-      console.error('Error uploading to Cloudinary:', error);
-      throw error;
-    }
-  };
-
-  const handleProfilePicSave = async (e) => {
-    e.preventDefault();
-    const user = auth.currentUser;
-    if (!user) return toast.error("Not logged in");
-    if (!profilePic) return toast.error("Please select a picture");
-
-    setUploadingProfilePic(true);
-    setUploadProgress(0);
-
-    try {
-      // Upload to Cloudinary
-      const imageUrl = await uploadToCloudinary(profilePic);
-      
-      // Update Auth
-      await updateProfile(user, { photoURL: imageUrl });
-
-      // Update Firestore
-      const userRef = doc(db, "users", user.uid);
-      await updateDoc(userRef, { 
-        "personalDetails.photoURL": imageUrl,
-        "personalDetails.lastProfileUpdate": Date.now()
-      });
-
-      // Update local state
-      setCurrentProfilePic(imageUrl);
-      toast.success("Profile picture updated successfully");
-      setShowProfilePicture(false);
-      setProfilePic(null);
-      setProfilePicPreview(null);
-    } catch (err) {
-      console.error("Error updating profile picture:", err);
-      toast.error(err.message || "Failed to update profile picture");
-    } finally {
-      setUploadingProfilePic(false);
-      setUploadProgress(0);
-    }
-  };
-  const handleFontSizeChange = (size) => {
-    if (size < 2) size = 2;
-    if (size > 40) size = 40;
-    setFontSize(size);
-    updatePreference("fontSize", size);
-    toast.success("Font size updated");
-  };
-  const handleThemeChange = (mode) => {
-    setTheme(mode);
-    updatePreference("theme", mode);
-    toast.success(`Theme set to ${mode}`);
-    setShowTheme(false);
-  };
-  const handleNotificationsChange = (field) => {
-    const newNotifications = { ...notifications, [field]: !notifications[field] };
-    setNotifications(newNotifications);
-    updatePreference("notifications", newNotifications);
-    toast.success("Notification preference updated");
-  };
-  const handleDeleteAccount = async (e) => {
-    e.preventDefault();
-    const user = auth.currentUser;
-    if (!user) return toast.error("Not logged in");
-    if (deleteConfirm !== "DELETE") return toast.error("Type DELETE to confirm");
-    if (!deletePassword) return toast.error("Enter your password");
-    try {
-      // Re-authenticate
-      const cred = EmailAuthProvider.credential(user.email, deletePassword);
-      await reauthenticateWithCredential(user, cred);
-
-      // Delete Firestore user document first
-      await deleteDoc(doc(db, "users", user.uid));
-      
-      // Delete Auth user
-      await deleteUser(user);
-      
-      toast.success("Account deleted successfully");
-      setShowDeleteAccount(false);
-      setDeleteConfirm("");
-      setDeletePassword("");
-      navigate("/login");
-    } catch (err) {
-      console.error("Error deleting account:", err);
-      if (err.code === 'auth/requires-recent-login') {
-        toast.error("Please log out and log in again before deleting your account");
-      } else {
-        toast.error(err.message || "Failed to delete account");
-      }
-    }
-  };
-
-  // Update Firestore profile helper
-  const updateFirestoreProfile = async (uid, data) => {
-    const userRef = doc(db, "users", uid);
-    const updateData = {};
-    
-    // Only add fields that have valid values
-    if (data.username && data.username.trim()) {
-      updateData["credentials.username"] = data.username.trim();
-    }
-    if (data.email && data.email.trim()) {
-      updateData["credentials.email"] = data.email.trim();
-    }
-    if (data.phone && data.phone.trim()) {
-      updateData["personalDetails.phoneNumber"] = data.phone.trim();
-    }
-    
-    // Only update if there are valid fields to update
-    if (Object.keys(updateData).length > 0) {
-      await updateDoc(userRef, updateData);
-    }
-  };
-
-  // Handle re-auth and email update
-  const handleReauthAndSave = async (e) => {
-    e.preventDefault();
-    const user = auth.currentUser;
-    if (!user || !pendingProfileData) return;
-    try {
-      const cred = EmailAuthProvider.credential(user.email, reauthPassword);
-      await reauthenticateWithCredential(user, cred);
-      await updateEmail(user, pendingProfileData.email);
-      await updateFirestoreProfile(user.uid, pendingProfileData);
-      toast.success("Profile and email updated");
-      setShowReauth(false);
-      setShowEditProfile(false);
-      setPendingProfileData(null);
-      setReauthPassword("");
-    } catch (err) {
-      toast.error(err.message || "Re-authentication failed");
-    }
-  };
-
-  // Helper to update preferences in Firestore
-  const updatePreference = async (field, value) => {
-    const user = auth.currentUser;
-    if (!user) return toast.error("Not logged in");
-    try {
-      const userRef = doc(db, "users", user.uid);
-      await updateDoc(userRef, { [`preferences.${field}`]: value });
-    } catch (err) {
-      toast.error("Failed to save preference");
-    }
-  };
-
-  // Fetch announcements when modal opens
-  const handleOpenAnnouncements = async () => {
-    setShowAnnouncements(true);
-    setLoadingAnnouncements(true);
-    try {
-      const snap = await getDocs(collection(db, "announcements"));
-      const list = snap.docs.map(doc => ({ id: doc.id, ...doc.data() }));
-      setAnnouncements(list);
-    } catch (err) {
-      setAnnouncements([]);
-    } finally {
-      setLoadingAnnouncements(false);
-    }
-  };
-
-  // Move settingsOptions array here, after all handler functions
-  const settingsOptions = [
-    {
-      label: "Edit Profile",
-      description: "Update your name, username, phone, and email",
-      icon: <FiUser className="text-2xl" />,
-      onClick: () => navigate("/edit-signup-data"),
-    },
-    {
-      label: "Change Password",
-      description: "Update your account password",
-      icon: <FiKey className="text-2xl" />,
-      onClick: () => setShowChangePassword(true),
-    },
-    {
-      label: "Profile Picture",
-      description: "Update your profile picture",
-      icon: <FiImage className="text-2xl" />,
-      onClick: () => setShowProfilePicture(true),
-    },
-    {
-      label: "Font Size",
-      description: "Adjust the text size (Normal / Large / Extra large)",
-      icon: <FiType className="text-2xl" />,
-      onClick: () => setShowFontSize(true),
-    },
-    {
-      label: "System Announcements",
-      description: "View important system updates and announcements",
-      icon: <FiAlertCircle className="text-2xl" />,
-      onClick: handleOpenAnnouncements,
-    },
-    {
-      label: "Notifications",
-      description: "Manage your notification preferences",
-      icon: <FiBell className="text-2xl" />,
-      onClick: () => setShowNotifications(true),
-    },
-    {
-      label: "Theme",
-      description: "Switch between light and dark mode",
-      icon: <FiMoon className="text-2xl" />,
-      onClick: () => setShowTheme(true),
-    },
-    {
-      label: "Delete Account",
-      description: "Permanently delete your account",
-      icon: <FiTrash2 className={`text-2xl ${theme === 'dark' ? 'text-red-400' : 'text-red-500'}`} />,
-      onClick: () => setShowDeleteAccount(true),
-    },
-    {
-      label: "Edit User Information",
-      description: "Edit all information entered during sign-up",
-      icon: <FiSettings className="text-2xl" />,
-      onClick: handleOpenEditProfile,
-    },
-  ];
-
-  return (
-    <div className="space-y-8">
-      {/* Responsive Settings Cards Grid */}
-      <div className="grid grid-cols-1 sm:grid-cols-2 md:grid-cols-3 lg:grid-cols-4 gap-4 md:gap-6 lg:gap-8 px-2 sm:px-0">
-        {settingsOptions.map((option, index) => (
-          <div
-            key={index}
-            onClick={option.onClick}
-            className={`flex flex-col items-start border rounded-xl p-4 sm:p-6 shadow-lg cursor-pointer hover:shadow-2xl transition-all min-h-[120px] group w-full h-full
-              ${theme === 'dark' 
-                ? 'bg-gray-800 border-gray-700 hover:border-yellow-500 text-white' 
-                : 'bg-white border-gray-200 hover:border-yellow-400 text-gray-900'}`}
-          >
-            <div className={`mb-3 ${theme === 'dark' ? 'text-yellow-400' : 'text-yellow-500'} group-hover:scale-110 transition-transform`}>
-              {option.icon}
-            </div>
-            <div>
-              <h3 className={`font-semibold text-base sm:text-lg mb-1 transition-colors ${
-                theme === 'dark' 
-                  ? 'group-hover:text-yellow-400' 
-                  : 'group-hover:text-yellow-600'
-              }`}>
-                {option.label}
-              </h3>
-              <p className={`text-xs sm:text-sm ${
-                theme === 'dark' ? 'text-gray-400' : 'text-gray-500'
-              }`}>
-                {option.description}
-              </p>
-            </div>
-          </div>
-        ))}
-      </div>
-
-      {/* Edit Profile Modal - Unified Design */}
-      {showEditProfile && (
-        <div
-          className="fixed inset-0 flex items-center justify-center z-50"
-          role="dialog"
-          aria-modal="true"
-          aria-labelledby="edit-profile-title"
-        >
-          <div className="fixed inset-0 bg-black bg-opacity-30 z-40"></div>
-          <div className="bg-white rounded-2xl shadow-2xl p-8 w-full max-w-md relative z-50">
-            <button
-              className="absolute top-5 right-5 text-2xl text-gray-400 hover:text-gray-600"
-              onClick={() => setShowEditProfile(false)}
-              aria-label="Close"
-            >
-              &times;
-            </button>
-            <h2
-              id="edit-profile-title"
-              className="text-2xl font-bold mb-8 text-yellow-600 text-left"
-            >
-              Edit Profile
-            </h2>
-            
-            {loadingProfile && (
-              <div className="flex justify-center items-center mb-4">
-                <div className="animate-spin rounded-full h-16 w-16 border-t-4 border-b-4 border-yellow-500"></div>
-              </div>
-            )}
-            
-            {showReauth && (
-              <form onSubmit={handleReauthAndSave} className="flex flex-col gap-4">
-                <div className="relative">
-                  <label htmlFor="reauth-password" className="text-sm font-medium">Current Password</label>
-                  <PasswordInput
-                    id="reauth-password"
-                    value={reauthPassword}
-                    onChange={e => setReauthPassword(e.target.value)}
-                    className="w-full pl-3 pr-3 py-3 rounded-lg border border-gray-300 focus:outline-none focus:ring-2 focus:ring-yellow-400 transition"
-                    placeholder="Re-authenticate with current password"
-                    autoComplete="current-password"
-                    required
-                  />
-                </div>
-                <div className="flex justify-end gap-3 mt-8">
-                  <button
-                    type="button"
-                    onClick={() => setShowReauth(false)}
-                    className="bg-gray-100 text-gray-700 px-6 py-2 rounded-lg font-semibold hover:bg-gray-200"
-                  >
-                    Cancel
-                  </button>
-                  <button
-                    type="submit"
-                    className="bg-yellow-500 text-white px-6 py-2 rounded-lg font-semibold hover:bg-yellow-600"
-                  >
-                    Re-authenticate
-                  </button>
-                </div>
-              </form>
-            )}
-            
-            {!showReauth && (
-              <form onSubmit={handleProfileSave} className="flex flex-col gap-4">
-                {/* Auto-save status indicator */}
-                <div className="flex items-center justify-between text-xs text-gray-500 mb-2">
-                  <span>Auto-save enabled</span>
-                  <div className="flex items-center gap-2">
-                    {autoSaving && (
-                      <div className="flex items-center gap-1">
-                        <div className="w-3 h-3 border-2 border-yellow-500 border-t-transparent rounded-full animate-spin"></div>
-                        <span>Saving...</span>
-                      </div>
-                    )}
-                    {lastSaved && !autoSaving && (
-                      <div className="flex items-center gap-1 text-green-600">
-                        <div className="w-2 h-2 bg-green-500 rounded-full"></div>
-                        <span>Saved {lastSaved.toLocaleTimeString()}</span>
-                      </div>
-                    )}
-                  </div>
-                </div>
-
-                <div className="relative">
-                  <label htmlFor="profile-email" className="text-sm font-medium">Email</label>
-                  <FaEnvelope className="absolute left-4 top-1/2 transform -translate-y-1/2 text-gray-400 text-lg" />
-                  <input
-                    id="profile-email"
-                    name="email"
-                    type="email"
-                    placeholder="Email"
-                    value={emailField.value}
-                    onChange={(e) => handleFieldChange('email', e.target.value, emailField.onChange)}
-                    onBlur={() => handleBlur('email')}
-                    className={`pl-11 pr-3 py-3 rounded-lg border border-gray-300 w-full placeholder-gray-400 focus:outline-none focus:ring-2 focus:ring-yellow-400 transition
-                      ${touched.email && emailField.error ? 'border-red-500' : touched.email && !emailField.error && emailField.value ? 'border-green-500' : 'border-gray-300'}`}
-                    aria-label="Profile Email"
-                  />
-                </div>
-                {touched.email && emailField.isChecking && (
-                  <span className="text-xs text-gray-500 flex items-center gap-1 mt-1">
-                    <FaInfoCircle className="flex-shrink-0" />Checking...
-                  </span>
-                )}
-                {touched.email && emailField.error && (
-                  <span className="text-red-500 text-xs flex items-center gap-1 mt-1">
-                    <FaInfoCircle className="flex-shrink-0" />
-                    {emailField.error}
-                  </span>
-                )}
-
-                <div className="relative">
-                  <label htmlFor="profile-username" className="text-sm font-medium">Username</label>
-                  <FaUser className="absolute left-4 top-1/2 transform -translate-y-1/2 text-gray-400 text-lg" />
-                  <input
-                    id="profile-username"
-                    name="username"
-                    type="text"
-                    placeholder="Username"
-                    value={usernameField.value}
-                    onChange={(e) => handleFieldChange('username', e.target.value, usernameField.onChange)}
-                    onBlur={() => handleBlur('username')}
-                    className={`pl-11 pr-3 py-3 rounded-lg border border-gray-300 w-full placeholder-gray-400 focus:outline-none focus:ring-2 focus:ring-yellow-400 transition
-                      ${touched.username && usernameField.error ? 'border-red-500' : touched.username && !usernameField.error && usernameField.value ? 'border-green-500' : 'border-gray-300'}`}
-                    aria-label="Profile Username"
-                  />
-                </div>
-                {touched.username && usernameField.isChecking && (
-                  <span className="text-xs text-gray-500 flex items-center gap-1 mt-1">
-                    <FaInfoCircle className="flex-shrink-0" />Checking...
-                  </span>
-                )}
-                {touched.username && usernameField.error && (
-                  <span className="text-red-500 text-xs flex items-center gap-1 mt-1">
-                    <FaInfoCircle className="flex-shrink-0" />
-                    {usernameField.error}
-                  </span>
-                )}
-
-                <div className="relative">
-                  <label htmlFor="profile-phone" className="text-sm font-medium">Phone</label>
-                  <FaPhone className="absolute left-4 top-1/2 transform -translate-y-1/2 text-gray-400 text-lg" />
-                  <input
-                    id="profile-phone"
-                    name="phone"
-                    type="tel"
-                    placeholder="Phone"
-                    value={phoneField.value}
-                    onChange={(e) => handleFieldChange('phone', e.target.value, phoneField.onChange)}
-                    onBlur={() => handleBlur('phone')}
-                    className={`pl-11 pr-3 py-3 rounded-lg border border-gray-300 w-full placeholder-gray-400 focus:outline-none focus:ring-2 focus:ring-yellow-400 transition
-                      ${touched.phone && phoneField.error ? 'border-red-500' : touched.phone && !phoneField.error && phoneField.value ? 'border-green-500' : 'border-gray-300'}`}
-                    aria-label="Profile Phone"
-                  />
-                </div>
-                {touched.phone && phoneField.error && (
-                  <span className="text-red-500 text-xs flex items-center gap-1 mt-1">
-                    <FaInfoCircle className="flex-shrink-0" />
-                    {phoneField.error}
-                  </span>
-                )}
-
-                <div className="flex justify-end gap-3 mt-8">
-                  <button
-                    type="button"
-                    onClick={() => setShowEditProfile(false)}
-                    className="bg-gray-100 text-gray-700 px-6 py-2 rounded-lg font-semibold hover:bg-gray-200"
-                  >
-                    Cancel
-                  </button>
-                  <button
-                    type="submit"
-                    className="bg-yellow-500 text-white px-6 py-2 rounded-lg font-semibold hover:bg-yellow-600 disabled:opacity-50 flex items-center justify-center"
-                    disabled={
-                      usernameField.isChecking ||
-                      emailField.isChecking ||
-                      !isValid
-                    }
-                  >
-                    Save Changes
-                  </button>
-                </div>
-              </form>
-            )}
-          </div>
-        </div>
-      )}
-      {/* Change Password Modal */}
-      {showChangePassword && (
-        <Modal onClose={() => setShowChangePassword(false)} title="Change Password">
-          <form onSubmit={handlePasswordSave} className="space-y-4">
-            <PasswordInput
-              value={passwordData.currentPassword}
-              onChange={e => setPasswordData({ ...passwordData, currentPassword: e.target.value })}
-              className={`w-full p-2 border rounded ${
-                theme === 'dark' 
-                  ? 'bg-gray-700 border-gray-600 text-white' 
-                  : 'bg-white border-gray-300'
-              }`}
-              placeholder="Current Password"
-              autoComplete="current-password"
-              required
-            />
-            <PasswordInput
-              value={passwordData.newPassword}
-              onChange={e => setPasswordData({ ...passwordData, newPassword: e.target.value })}
-              className={`w-full p-2 border rounded ${
-                theme === 'dark' 
-                  ? 'bg-gray-700 border-gray-600 text-white' 
-                  : 'bg-white border-gray-300'
-              }`}
-              placeholder="New Password"
-              autoComplete="new-password"
-              showStrengthIndicator={true}
-              required
-            />
-            <PasswordInput
-              value={passwordData.confirmPassword}
-              onChange={e => setPasswordData({ ...passwordData, confirmPassword: e.target.value })}
-              className={`w-full p-2 border rounded ${
-                theme === 'dark' 
-                  ? 'bg-gray-700 border-gray-600 text-white' 
-                  : 'bg-white border-gray-300'
-              }`}
-              placeholder="Confirm New Password"
-              autoComplete="new-password"
-              required
-            />
-            <div className="flex justify-end gap-2">
-              <button 
-                type="button" 
-                onClick={() => setShowChangePassword(false)} 
-                className={`px-4 py-2 rounded ${
-                  theme === 'dark' 
-                    ? 'bg-gray-700 text-white hover:bg-gray-600' 
-                    : 'bg-gray-200 hover:bg-gray-300'
-                }`}
-              >
-                Cancel
-              </button>
-              <button 
-                type="submit" 
-                className="px-4 py-2 rounded bg-yellow-500 text-white hover:bg-yellow-600"
-              >
-                Change
-              </button>
-            </div>
-          </form>
-        </Modal>
-      )}
-      {/* Profile Picture Modal */}
-      {showProfilePicture && (
-        <Modal onClose={() => setShowProfilePicture(false)} title="Update Profile Picture">
-          <form onSubmit={handleProfilePicSave} className="space-y-6">
-            {/* Current Profile Picture */}
-            <div className="flex flex-col items-center">
-              <div className="relative w-32 h-32 mb-4">
-                <img 
-                  src={currentProfilePic || profile} 
-                  alt="Current Profile" 
-                  className="w-full h-full rounded-full object-cover border-2 border-yellow-500"
-                />
-              </div>
-              <p className={`text-sm mb-4 ${theme === 'dark' ? 'text-gray-400' : 'text-gray-500'}`}>
-                Current Profile Picture
-              </p>
-            </div>
-
-            {/* File Upload Section */}
-            <div className="space-y-4">
-              <div className="flex flex-col items-center justify-center w-full">
-                <label className={`flex flex-col items-center justify-center w-full h-32 border-2 border-dashed rounded-lg cursor-pointer ${
-                  theme === 'dark' 
-                    ? 'border-gray-600 bg-gray-700 hover:bg-gray-600' 
-                    : 'border-gray-300 bg-gray-50 hover:bg-gray-100'
-                }`}>
-                  <div className="flex flex-col items-center justify-center pt-5 pb-6">
-                    <FiImage className={`w-8 h-8 mb-3 ${theme === 'dark' ? 'text-gray-400' : 'text-gray-400'}`} />
-                    <p className={`mb-2 text-sm ${theme === 'dark' ? 'text-gray-400' : 'text-gray-500'}`}>
-                      <span className="font-semibold">Click to upload</span> or drag and drop
-                    </p>
-                    <p className={`text-xs ${theme === 'dark' ? 'text-gray-400' : 'text-gray-500'}`}>
-                      PNG, JPG, JPEG or GIF (MAX. 5MB)
-                    </p>
-                  </div>
-                  <input 
-                    type="file" 
-                    className="hidden" 
-                    accept="image/*" 
-                    onChange={handleProfilePicChange}
-                  />
-                </label>
-              </div>
-
-              {/* Upload Progress */}
-              {uploadingProfilePic && (
-                <div className={`w-full rounded-full h-2.5 ${
-                  theme === 'dark' ? 'bg-gray-700' : 'bg-gray-200'
-                }`}>
-                  <div 
-                    className="bg-yellow-500 h-2.5 rounded-full transition-all duration-300" 
-                    style={{ width: `${uploadProgress}%` }}
-                  ></div>
-                </div>
-              )}
-
-              {/* Preview Section */}
-              {profilePicPreview && (
-                <div className="flex flex-col items-center">
-                  <div className="relative w-32 h-32">
-                    <img 
-                      src={profilePicPreview} 
-                      alt="Preview" 
-                      className="w-full h-full rounded-full object-cover border-2 border-yellow-500"
-                    />
-                  </div>
-                  <p className={`text-sm mt-2 ${theme === 'dark' ? 'text-gray-400' : 'text-gray-500'}`}>
-                    New Profile Picture Preview
-                  </p>
-                </div>
-              )}
-            </div>
-
-            {/* Action Buttons */}
-            <div className="flex justify-end gap-2">
-              <button 
-                type="button" 
-                onClick={() => setShowProfilePicture(false)} 
-                className={`px-4 py-2 rounded ${
-                  theme === 'dark' 
-                    ? 'bg-gray-700 text-white hover:bg-gray-600' 
-                    : 'bg-gray-200 hover:bg-gray-300'
-                }`}
-                disabled={uploadingProfilePic}
-              >
-                Cancel
-              </button>
-              <button 
-                type="submit" 
-                className="px-4 py-2 rounded bg-yellow-500 text-white hover:bg-yellow-600 flex items-center gap-2"
-                disabled={!profilePic || uploadingProfilePic}
-              >
-                {uploadingProfilePic ? (
-                  <>
-                    <div className="w-4 h-4 border-2 border-white border-t-transparent rounded-full animate-spin"></div>
-                    Uploading...
-                  </>
-                ) : (
-                  'Save Changes'
-                )}
-              </button>
-            </div>
-          </form>
-        </Modal>
-      )}
-      {/* Font Size Modal */}
-      {showFontSize && (
-        <Modal onClose={() => setShowFontSize(false)} title="Font Size">
-          <div className="flex flex-col items-center gap-4">
-            <div className="flex items-center gap-2">
-              <button
-                onClick={() => handleFontSizeChange(fontSize - 1)}
-                className={`px-3 py-1 rounded text-xl font-bold transition ${
-                  theme === 'dark' 
-                    ? 'bg-gray-700 text-white hover:bg-gray-600' 
-                    : 'bg-gray-200 hover:bg-yellow-400'
-                }`}
-                disabled={fontSize <= 2}
-              >
-                –
-              </button>
-              <input
-                type="number"
-                min={2}
-                max={40}
-                value={fontSize}
-                onChange={e => handleFontSizeChange(Number(e.target.value))}
-                className={`w-16 text-center border rounded p-2 text-lg font-semibold ${
-                  theme === 'dark' 
-                    ? 'bg-gray-700 border-gray-600 text-white' 
-                    : 'bg-white border-gray-300'
-                }`}
-              />
-              <button
-                onClick={() => handleFontSizeChange(fontSize + 1)}
-                className={`px-3 py-1 rounded text-xl font-bold transition ${
-                  theme === 'dark' 
-                    ? 'bg-gray-700 text-white hover:bg-gray-600' 
-                    : 'bg-gray-200 hover:bg-yellow-400'
-                }`}
-                disabled={fontSize >= 40}
-              >
-                +
-              </button>
-            </div>
-            <div className="flex flex-wrap gap-2 justify-center mt-2">
-              {[8,10,12,14,16,18,20,22,24,28,32,36,40].map(size => (
-                <button
-                  key={size}
-                  onClick={() => handleFontSizeChange(size)}
-                  className={`px-3 py-1 rounded border ${
-                    fontSize === size 
-                      ? "bg-yellow-500 text-white border-yellow-500" 
-                      : theme === 'dark'
-                        ? "bg-gray-700 border-gray-600 text-white hover:bg-gray-600"
-                        : "bg-white border-gray-300 hover:bg-yellow-100"
-                  }`}
-                >
-                  {size}px
-                </button>
-              ))}
-            </div>
-            <div className={`mt-4 ${theme === 'dark' ? 'text-gray-300' : 'text-gray-600'}`} style={{ fontSize: fontSize }}>
-              Live preview: The quick brown fox jumps over the lazy dog.
-            </div>
-          </div>
-        </Modal>
-      )}
-      {/* Announcements Modal */}
-      {showAnnouncements && (
-        <Modal onClose={() => setShowAnnouncements(false)} title="System Announcements">
-          {loadingAnnouncements ? (
-            <div className="flex justify-center items-center mb-4">
-              <div className="animate-spin rounded-full h-16 w-16 border-t-4 border-b-4 border-yellow-500"></div>
-            </div>
-          ) : (
-            <ul className="space-y-4">
-              {announcements.map(a => (
-                <li key={a.id} className={`border-b pb-2 ${theme === 'dark' ? 'border-gray-700' : 'border-gray-200'}`}>
-                  <div className={`font-semibold ${theme === 'dark' ? 'text-yellow-400' : 'text-yellow-700'}`}>
-                    {a.title}
-                  </div>
-                  <div className={`text-xs mb-1 ${theme === 'dark' ? 'text-gray-400' : 'text-gray-400'}`}>
-                    {a.date}
-                  </div>
-                  <div className={`text-sm ${theme === 'dark' ? 'text-gray-300' : 'text-gray-700'}`}>
-                    {a.content}
-                  </div>
-                </li>
-              ))}
-            </ul>
-          )}
-        </Modal>
-      )}
-      {/* Notifications Modal */}
-      {showNotifications && (
-        <Modal onClose={() => setShowNotifications(false)} title="Notifications">
-          <div className="space-y-4">
-            <label className={`flex items-center gap-2 ${theme === 'dark' ? 'text-gray-300' : 'text-gray-900'}`}>
-              <input 
-                type="checkbox" 
-                checked={notifications.email} 
-                onChange={() => handleNotificationsChange("email")} 
-                className={theme === 'dark' ? 'bg-gray-700 border-gray-600' : ''}
-              />
-              Email Notifications
-            </label>
-            <label className={`flex items-center gap-2 ${theme === 'dark' ? 'text-gray-300' : 'text-gray-900'}`}>
-              <input 
-                type="checkbox" 
-                checked={notifications.push} 
-                onChange={() => handleNotificationsChange("push")} 
-                className={theme === 'dark' ? 'bg-gray-700 border-gray-600' : ''}
-              />
-              Push Notifications
-            </label>
-          </div>
-        </Modal>
-      )}
-      {/* Theme Modal */}
-      {showTheme && (
-        <Modal onClose={() => setShowTheme(false)} title="Theme">
-          <div className="space-y-3">
-            <button 
-              onClick={() => handleThemeChange("light")} 
-              className={`w-full p-2 rounded transition-colors ${
-                theme === "light" 
-                  ? "bg-yellow-500 text-white" 
-                  : theme === "dark" 
-                    ? "bg-gray-700 text-white hover:bg-gray-600" 
-                    : "bg-gray-100 hover:bg-gray-200"
-              }`}
-            >
-              Light
-            </button>
-            <button 
-              onClick={() => handleThemeChange("dark")} 
-              className={`w-full p-2 rounded transition-colors ${
-                theme === "dark" 
-                  ? "bg-yellow-500 text-white" 
-                  : theme === "light" 
-                    ? "bg-gray-700 text-white hover:bg-gray-600" 
-                    : "bg-gray-100 hover:bg-gray-200"
-              }`}
-            >
-              Dark
-            </button>
-          </div>
-        </Modal>
-      )}
-      {/* Delete Account Modal */}
-      {showDeleteAccount && (
-        <Modal onClose={() => setShowDeleteAccount(false)} title="Delete Account">
-          <form onSubmit={handleDeleteAccount} className="space-y-4">
-            <div className={`text-red-600 font-semibold ${theme === 'dark' ? 'text-red-400' : ''}`}>
-              This action is irreversible. Type <b>DELETE</b> to confirm.
-            </div>
-            <input 
-              type="text"
-              className={`w-full p-2 border rounded ${theme === 'dark' ? 'bg-gray-700 border-gray-600 text-white' : 'bg-white border-gray-300'}`}
-              placeholder="Type DELETE to confirm"
-              value={deleteConfirm}
-              onChange={e => setDeleteConfirm(e.target.value)}
-              required
-            />
-            <PasswordInput
-              value={deletePassword}
-              onChange={e => setDeletePassword(e.target.value)}
-              className={`w-full p-2 border rounded ${theme === 'dark' ? 'bg-gray-700 border-gray-600 text-white' : 'bg-white border-gray-300'}`}
-              placeholder="Enter your password"
-              autoComplete="current-password"
-            />
-            <div className="flex justify-end gap-2">
-              <button 
-                type="button" 
-                onClick={() => setShowDeleteAccount(false)} 
-                className={`px-4 py-2 rounded ${
-                  theme === 'dark' 
-                    ? 'bg-gray-700 text-white hover:bg-gray-600' 
-                    : 'bg-gray-200 hover:bg-gray-300'
-                }`}
-              >
-                Cancel
-              </button>
-              <button 
-                type="submit" 
-                className="px-4 py-2 rounded bg-red-500 text-white hover:bg-red-600"
-              >
-                Delete
-              </button>
-            </div>
-          </form>
-        </Modal>
-      )}
-    </div>
-  );
-};
-
-export default SettingsCards;
->>>>>>> 8b0df695
+
+import React, { useState, useEffect, useCallback } from "react";
+import {
+  FiUser,
+  FiKey,
+  FiImage,
+  FiBell,
+  FiType,
+  FiAlertCircle,
+  FiSettings,
+  FiMoon,
+  FiGlobe,
+  FiEyeOff,
+  FiTrash2
+} from "react-icons/fi";
+import { FaEnvelope, FaUser, FaPhone, FaInfoCircle } from "react-icons/fa";
+import { toast } from "react-hot-toast";
+import { auth, storage, db } from "../../firebase";
+import { updateProfile, updateEmail, reauthenticateWithCredential, EmailAuthProvider, updatePassword, deleteUser } from "firebase/auth";
+import { ref, uploadBytes, getDownloadURL, deleteObject } from "firebase/storage";
+import { doc, updateDoc, getDoc, collection, getDocs, deleteDoc } from "firebase/firestore";
+import { getUserData } from '../../firebase';
+import { useNavigate } from "react-router-dom";
+import profile from "../../assets/profile.jpeg";
+import { useTheme } from '../../context/ThemeContext';
+import Modal from '../Modal';
+import PasswordInput from '../PasswordInput';
+import { useFieldValidation } from '../../hooks/useFieldValidation';
+import { validateEmail, validateUsername, validatePhoneNumber } from '../../utils/validation';
+
+const mockAnnouncements = [
+  { id: 1, title: "Welcome to Golden Generation!", date: "2024-06-01", content: "We are excited to have you on board." },
+  { id: 2, title: "New Feature: Dark Mode", date: "2024-06-10", content: "You can now switch between light and dark themes in your settings." },
+];
+
+const SettingsCards = () => {
+  // Modal states
+  const [showEditProfile, setShowEditProfile] = useState(false);
+  const [showChangePassword, setShowChangePassword] = useState(false);
+  const [showProfilePicture, setShowProfilePicture] = useState(false);
+  const [showFontSize, setShowFontSize] = useState(false);
+  const [showAnnouncements, setShowAnnouncements] = useState(false);
+  const [showNotifications, setShowNotifications] = useState(false);
+  const [showTheme, setShowTheme] = useState(false);
+  const [showDeleteAccount, setShowDeleteAccount] = useState(false);
+  const [loadingProfile, setLoadingProfile] = useState(false);
+  const [reauthPassword, setReauthPassword] = useState("");
+  const [showReauth, setShowReauth] = useState(false);
+  const [pendingProfileData, setPendingProfileData] = useState(null);
+  const [announcements, setAnnouncements] = useState([]);
+  const [loadingAnnouncements, setLoadingAnnouncements] = useState(false);
+
+  // Form states
+  const [profileData, setProfileData] = useState({ username: "johndoe", phone: "", email: "john@example.com" });
+  const [passwordData, setPasswordData] = useState({ currentPassword: "", newPassword: "", confirmPassword: "" });
+  const [fontSize, setFontSize] = useState(16);
+  const [notifications, setNotifications] = useState({ email: true, push: false });
+  const [profilePic, setProfilePic] = useState(null);
+  const [profilePicPreview, setProfilePicPreview] = useState(null);
+  const [uploadingProfilePic, setUploadingProfilePic] = useState(false);
+  const [currentProfilePic, setCurrentProfilePic] = useState(null);
+  const [deleteConfirm, setDeleteConfirm] = useState("");
+  const navigate = useNavigate();
+  const [deletePassword, setDeletePassword] = useState("");
+  const [uploadProgress, setUploadProgress] = useState(0);
+  const [autoSaving, setAutoSaving] = useState(false);
+  const [lastSaved, setLastSaved] = useState(null);
+  const [autoSaveTimeout, setAutoSaveTimeout] = useState(null);
+
+  const { theme, setTheme } = useTheme();
+
+  // Field validation states for edit profile
+  const [touched, setTouched] = useState({ username: false, phone: false, email: false });
+
+  const usernameField = useFieldValidation({
+    validate: validateUsername,
+  });
+
+  const emailField = useFieldValidation({
+    validate: validateEmail,
+  });
+
+  const phoneField = useFieldValidation({
+    validate: validatePhoneNumber,
+  });
+
+  // Auto-save functionality
+  const debouncedAutoSave = useCallback(async (fieldName, value) => {
+    // Clear existing timeout
+    if (autoSaveTimeout) {
+      clearTimeout(autoSaveTimeout);
+    }
+
+    // Set new timeout for auto-save
+    const timeout = setTimeout(async () => {
+      const user = auth.currentUser;
+      if (!user) return;
+
+      // Only auto-save if the field is valid and has a value
+      let isValid = false;
+      if (fieldName === 'username' && !usernameField.error && usernameField.value && usernameField.value.trim()) {
+        isValid = true;
+      } else if (fieldName === 'email' && !emailField.error && emailField.value && emailField.value.trim()) {
+        isValid = true;
+      } else if (fieldName === 'phone' && !phoneField.error && phoneField.value && phoneField.value.trim()) {
+        isValid = true;
+      }
+
+      if (!isValid) return;
+
+      setAutoSaving(true);
+      try {
+        // Don't auto-save email changes (require re-auth)
+        if (fieldName === 'email' && emailField.value !== user.email) {
+          setAutoSaving(false);
+          return;
+        }
+
+        const updateData = {};
+        if (fieldName === 'username' && usernameField.value && usernameField.value.trim()) {
+          updateData.username = usernameField.value.trim();
+        } else if (fieldName === 'email' && emailField.value && emailField.value.trim()) {
+          updateData.email = emailField.value.trim();
+        } else if (fieldName === 'phone' && phoneField.value && phoneField.value.trim()) {
+          updateData.phone = phoneField.value.trim();
+        }
+
+        // Only proceed if we have valid data to update
+        if (Object.keys(updateData).length > 0) {
+          await updateFirestoreProfile(user.uid, updateData);
+          setLastSaved(new Date());
+          
+          // Show subtle success indicator
+          toast.success(`${fieldName.charAt(0).toUpperCase() + fieldName.slice(1)} updated`, {
+            duration: 2000,
+            position: 'bottom-right',
+            style: {
+              background: '#10B981',
+              color: 'white',
+            },
+          });
+        }
+      } catch (err) {
+        console.error('Auto-save failed:', err);
+        toast.error(`Failed to auto-save ${fieldName}`, {
+          duration: 3000,
+          position: 'bottom-right',
+        });
+      } finally {
+        setAutoSaving(false);
+      }
+    }, 1500); // 1.5 second delay
+
+    setAutoSaveTimeout(timeout);
+  }, [autoSaveTimeout, usernameField, emailField, phoneField]);
+
+  // Cleanup timeout on unmount
+  useEffect(() => {
+    return () => {
+      if (autoSaveTimeout) {
+        clearTimeout(autoSaveTimeout);
+      }
+    };
+  }, [autoSaveTimeout]);
+
+  // Fetch preferences on mount
+  useEffect(() => {
+    const fetchPreferences = async () => {
+      const user = auth.currentUser;
+      if (!user) return;
+      try {
+        const userDoc = await getUserData(user.uid);
+        const prefs = userDoc?.preferences || {};
+        if (prefs.fontSize) setFontSize(Number(prefs.fontSize));
+        if (prefs.theme) setTheme(prefs.theme);
+        if (prefs.notifications) setNotifications(prefs.notifications);
+      } catch (err) {
+        // ignore if not logged in
+      }
+    };
+    fetchPreferences();
+    // eslint-disable-next-line
+  }, []);
+
+  // Font size effect
+  useEffect(() => {
+    document.documentElement.style.fontSize = fontSize + "px";
+  }, [fontSize]);
+
+  // Theme effect and persistence
+  useEffect(() => {
+    if (theme === "dark") {
+      document.documentElement.classList.add("dark");
+      document.body.style.background = "#18181b";
+    } else {
+      document.documentElement.classList.remove("dark");
+      document.body.style.background = "#f9fafb";
+    }
+  }, [theme]);
+
+  // Fetch current profile picture
+  useEffect(() => {
+    const fetchCurrentProfilePic = async () => {
+      const user = auth.currentUser;
+      if (!user) return;
+      try {
+        const userDoc = await getUserData(user.uid);
+        if (userDoc?.personalDetails?.photoURL) {
+          setCurrentProfilePic(userDoc.personalDetails.photoURL);
+        }
+      } catch (err) {
+        console.error("Error fetching profile picture:", err);
+      }
+    };
+    fetchCurrentProfilePic();
+  }, []);
+
+  // Handlers
+  const handleOpenEditProfile = async () => {
+    setLoadingProfile(true);
+    try {
+      const user = auth.currentUser;
+      if (!user) throw new Error("Not logged in");
+      const userDoc = await getUserData(user.uid);
+      const data = {
+        username: userDoc?.credentials?.username || "",
+        phone: userDoc?.personalDetails?.phoneNumber || "",
+        email: userDoc?.credentials?.email || user.email || ""
+      };
+      setProfileData(data);
+      
+      // Set field values for validation
+      usernameField.setValue(data.username);
+      emailField.setValue(data.email);
+      phoneField.setValue(data.phone);
+      
+      setShowEditProfile(true);
+      setLastSaved(null);
+    } catch (err) {
+      toast.error("Failed to load profile");
+    } finally {
+      setLoadingProfile(false);
+    }
+  };
+
+  const handleBlur = (field) => {
+    setTouched((prev) => ({ ...prev, [field]: true }));
+    if (field === 'username') usernameField.onBlur();
+    if (field === 'email') emailField.onBlur();
+    if (field === 'phone') phoneField.onBlur();
+  };
+
+  // Enhanced field change handlers with auto-save
+  const handleFieldChange = (field, value, onChange) => {
+    // Create a mock event object for the onChange function
+    const mockEvent = { target: { value } };
+    onChange(mockEvent);
+    
+    // Trigger auto-save for valid fields
+    if (value && value.trim()) {
+      debouncedAutoSave(field, value);
+    }
+  };
+
+  const isValid =
+    !usernameField.error &&
+    !emailField.error &&
+    !phoneField.error &&
+    usernameField.value &&
+    emailField.value &&
+    phoneField.value;
+
+  const handleProfileSave = async (e) => {
+    e.preventDefault();
+    setTouched({ username: true, email: true, phone: true });
+    usernameField.onBlur();
+    emailField.onBlur();
+    phoneField.onBlur();
+    
+    if (!isValid) {
+      toast.error("Please fix the errors above");
+      return;
+    }
+
+    const user = auth.currentUser;
+    if (!user) return toast.error("Not logged in");
+    
+    try {
+      // If email changed, require re-auth
+      if (emailField.value !== user.email) {
+        setPendingProfileData({ 
+          username: usernameField.value,
+          phone: phoneField.value,
+          email: emailField.value
+        });
+        setShowReauth(true);
+        return;
+      }
+      
+      await updateFirestoreProfile(user.uid, {
+        username: usernameField.value,
+        phone: phoneField.value,
+        email: emailField.value
+      });
+      toast.success("Profile updated");
+      setShowEditProfile(false);
+      setLastSaved(new Date());
+    } catch (err) {
+      toast.error(err.message || "Failed to update profile");
+    }
+  };
+
+  const handlePasswordSave = async (e) => {
+    e.preventDefault();
+    const user = auth.currentUser;
+    if (!user) return toast.error("Not logged in");
+    if (passwordData.newPassword !== passwordData.confirmPassword) {
+      toast.error("Passwords do not match");
+      return;
+    }
+    try {
+      // Re-authenticate
+      const cred = EmailAuthProvider.credential(user.email, passwordData.currentPassword);
+      await reauthenticateWithCredential(user, cred);
+      await updatePassword(user, passwordData.newPassword);
+      toast.success("Password updated successfully");
+      setShowChangePassword(false);
+      setPasswordData({ currentPassword: "", newPassword: "", confirmPassword: "" });
+    } catch (err) {
+      toast.error(err.message || "Failed to update password");
+    }
+  };
+  const handleProfilePicChange = (e) => {
+    const file = e.target.files[0];
+    if (!file) return;
+
+    // Validate file type
+    const validTypes = ['image/jpeg', 'image/jpg', 'image/png', 'image/gif'];
+    if (!validTypes.includes(file.type)) {
+      toast.error('Please upload a valid image file (JPG, JPEG, PNG, or GIF)');
+      return;
+    }
+
+    // Validate file size (5MB limit)
+    const maxSize = 5 * 1024 * 1024; // 5MB in bytes
+    if (file.size > maxSize) {
+      toast.error('File size must be less than 5MB');
+      return;
+    }
+
+    setProfilePic(file);
+    setProfilePicPreview(URL.createObjectURL(file));
+  };
+
+  const uploadToCloudinary = async (file) => {
+    const formData = new FormData();
+    formData.append('file', file);
+    formData.append('upload_preset', import.meta.env.VITE_CLOUDINARY_UPLOAD_PRESET);
+    formData.append('cloud_name', import.meta.env.VITE_CLOUDINARY_CLOUD_NAME);
+
+    try {
+      const response = await fetch(
+        `https://api.cloudinary.com/v1_1/${import.meta.env.VITE_CLOUDINARY_CLOUD_NAME}/image/upload`,
+        {
+          method: 'POST',
+          body: formData,
+        }
+      );
+
+      if (!response.ok) {
+        throw new Error('Upload failed');
+      }
+
+      const data = await response.json();
+      return data.secure_url;
+    } catch (error) {
+      console.error('Error uploading to Cloudinary:', error);
+      throw error;
+    }
+  };
+
+  const handleProfilePicSave = async (e) => {
+    e.preventDefault();
+    const user = auth.currentUser;
+    if (!user) return toast.error("Not logged in");
+    if (!profilePic) return toast.error("Please select a picture");
+
+    setUploadingProfilePic(true);
+    setUploadProgress(0);
+
+    try {
+      // Upload to Cloudinary
+      const imageUrl = await uploadToCloudinary(profilePic);
+      
+      // Update Auth
+      await updateProfile(user, { photoURL: imageUrl });
+
+      // Update Firestore
+      const userRef = doc(db, "users", user.uid);
+      await updateDoc(userRef, { 
+        "personalDetails.photoURL": imageUrl,
+        "personalDetails.lastProfileUpdate": Date.now()
+      });
+
+      // Update local state
+      setCurrentProfilePic(imageUrl);
+      toast.success("Profile picture updated successfully");
+      setShowProfilePicture(false);
+      setProfilePic(null);
+      setProfilePicPreview(null);
+    } catch (err) {
+      console.error("Error updating profile picture:", err);
+      toast.error(err.message || "Failed to update profile picture");
+    } finally {
+      setUploadingProfilePic(false);
+      setUploadProgress(0);
+    }
+  };
+  const handleFontSizeChange = (size) => {
+    if (size < 2) size = 2;
+    if (size > 40) size = 40;
+    setFontSize(size);
+    updatePreference("fontSize", size);
+    toast.success("Font size updated");
+  };
+  const handleThemeChange = (mode) => {
+    setTheme(mode);
+    updatePreference("theme", mode);
+    toast.success(`Theme set to ${mode}`);
+    setShowTheme(false);
+  };
+  const handleNotificationsChange = (field) => {
+    const newNotifications = { ...notifications, [field]: !notifications[field] };
+    setNotifications(newNotifications);
+    updatePreference("notifications", newNotifications);
+    toast.success("Notification preference updated");
+  };
+  const handleDeleteAccount = async (e) => {
+    e.preventDefault();
+    const user = auth.currentUser;
+    if (!user) return toast.error("Not logged in");
+    if (deleteConfirm !== "DELETE") return toast.error("Type DELETE to confirm");
+    if (!deletePassword) return toast.error("Enter your password");
+    try {
+      // Re-authenticate
+      const cred = EmailAuthProvider.credential(user.email, deletePassword);
+      await reauthenticateWithCredential(user, cred);
+
+      // Delete Firestore user document first
+      await deleteDoc(doc(db, "users", user.uid));
+      
+      // Delete Auth user
+      await deleteUser(user);
+      
+      toast.success("Account deleted successfully");
+      setShowDeleteAccount(false);
+      setDeleteConfirm("");
+      setDeletePassword("");
+      navigate("/login");
+    } catch (err) {
+      console.error("Error deleting account:", err);
+      if (err.code === 'auth/requires-recent-login') {
+        toast.error("Please log out and log in again before deleting your account");
+      } else {
+        toast.error(err.message || "Failed to delete account");
+      }
+    }
+  };
+
+  // Update Firestore profile helper
+  const updateFirestoreProfile = async (uid, data) => {
+    const userRef = doc(db, "users", uid);
+    const updateData = {};
+    
+    // Only add fields that have valid values
+    if (data.username && data.username.trim()) {
+      updateData["credentials.username"] = data.username.trim();
+    }
+    if (data.email && data.email.trim()) {
+      updateData["credentials.email"] = data.email.trim();
+    }
+    if (data.phone && data.phone.trim()) {
+      updateData["personalDetails.phoneNumber"] = data.phone.trim();
+    }
+    
+    // Only update if there are valid fields to update
+    if (Object.keys(updateData).length > 0) {
+      await updateDoc(userRef, updateData);
+    }
+  };
+
+  // Handle re-auth and email update
+  const handleReauthAndSave = async (e) => {
+    e.preventDefault();
+    const user = auth.currentUser;
+    if (!user || !pendingProfileData) return;
+    try {
+      const cred = EmailAuthProvider.credential(user.email, reauthPassword);
+      await reauthenticateWithCredential(user, cred);
+      await updateEmail(user, pendingProfileData.email);
+      await updateFirestoreProfile(user.uid, pendingProfileData);
+      toast.success("Profile and email updated");
+      setShowReauth(false);
+      setShowEditProfile(false);
+      setPendingProfileData(null);
+      setReauthPassword("");
+    } catch (err) {
+      toast.error(err.message || "Re-authentication failed");
+    }
+  };
+
+  // Helper to update preferences in Firestore
+  const updatePreference = async (field, value) => {
+    const user = auth.currentUser;
+    if (!user) return toast.error("Not logged in");
+    try {
+      const userRef = doc(db, "users", user.uid);
+      await updateDoc(userRef, { [`preferences.${field}`]: value });
+    } catch (err) {
+      toast.error("Failed to save preference");
+    }
+  };
+
+  // Fetch announcements when modal opens
+  const handleOpenAnnouncements = async () => {
+    setShowAnnouncements(true);
+    setLoadingAnnouncements(true);
+    try {
+      const snap = await getDocs(collection(db, "announcements"));
+      const list = snap.docs.map(doc => ({ id: doc.id, ...doc.data() }));
+      setAnnouncements(list);
+    } catch (err) {
+      setAnnouncements([]);
+    } finally {
+      setLoadingAnnouncements(false);
+    }
+  };
+
+  // Move settingsOptions array here, after all handler functions
+  const settingsOptions = [
+    {
+      label: "Edit Profile",
+      description: "Update your name, username, phone, and email",
+      icon: <FiUser className="text-2xl" />,
+      onClick: () => navigate("/edit-signup-data"),
+    },
+    {
+      label: "Change Password",
+      description: "Update your account password",
+      icon: <FiKey className="text-2xl" />,
+      onClick: () => setShowChangePassword(true),
+    },
+    {
+      label: "Profile Picture",
+      description: "Update your profile picture",
+      icon: <FiImage className="text-2xl" />,
+      onClick: () => setShowProfilePicture(true),
+    },
+    {
+      label: "Font Size",
+      description: "Adjust the text size (Normal / Large / Extra large)",
+      icon: <FiType className="text-2xl" />,
+      onClick: () => setShowFontSize(true),
+    },
+    {
+      label: "System Announcements",
+      description: "View important system updates and announcements",
+      icon: <FiAlertCircle className="text-2xl" />,
+      onClick: handleOpenAnnouncements,
+    },
+    {
+      label: "Notifications",
+      description: "Manage your notification preferences",
+      icon: <FiBell className="text-2xl" />,
+      onClick: () => setShowNotifications(true),
+    },
+    {
+      label: "Theme",
+      description: "Switch between light and dark mode",
+      icon: <FiMoon className="text-2xl" />,
+      onClick: () => setShowTheme(true),
+    },
+    {
+      label: "Delete Account",
+      description: "Permanently delete your account",
+      icon: <FiTrash2 className={`text-2xl ${theme === 'dark' ? 'text-red-400' : 'text-red-500'}`} />,
+      onClick: () => setShowDeleteAccount(true),
+    },
+    {
+      label: "Edit User Information",
+      description: "Edit all information entered during sign-up",
+      icon: <FiSettings className="text-2xl" />,
+      onClick: handleOpenEditProfile,
+    },
+  ];
+
+  return (
+    <div className="space-y-8">
+      {/* Responsive Settings Cards Grid */}
+      <div className="grid grid-cols-1 sm:grid-cols-2 md:grid-cols-3 lg:grid-cols-4 gap-4 md:gap-6 lg:gap-8 px-2 sm:px-0">
+        {settingsOptions.map((option, index) => (
+          <div
+            key={index}
+            onClick={option.onClick}
+            className={`flex flex-col items-start border rounded-xl p-4 sm:p-6 shadow-lg cursor-pointer hover:shadow-2xl transition-all min-h-[120px] group w-full h-full
+              ${theme === 'dark' 
+                ? 'bg-gray-800 border-gray-700 hover:border-yellow-500 text-white' 
+                : 'bg-white border-gray-200 hover:border-yellow-400 text-gray-900'}`}
+          >
+            <div className={`mb-3 ${theme === 'dark' ? 'text-yellow-400' : 'text-yellow-500'} group-hover:scale-110 transition-transform`}>
+              {option.icon}
+            </div>
+            <div>
+              <h3 className={`font-semibold text-base sm:text-lg mb-1 transition-colors ${
+                theme === 'dark' 
+                  ? 'group-hover:text-yellow-400' 
+                  : 'group-hover:text-yellow-600'
+              }`}>
+                {option.label}
+              </h3>
+              <p className={`text-xs sm:text-sm ${
+                theme === 'dark' ? 'text-gray-400' : 'text-gray-500'
+              }`}>
+                {option.description}
+              </p>
+            </div>
+          </div>
+        ))}
+      </div>
+
+      {/* Edit Profile Modal - Unified Design */}
+      {showEditProfile && (
+        <div
+          className="fixed inset-0 flex items-center justify-center z-50"
+          role="dialog"
+          aria-modal="true"
+          aria-labelledby="edit-profile-title"
+        >
+          <div className="fixed inset-0 bg-black bg-opacity-30 z-40"></div>
+          <div className="bg-white rounded-2xl shadow-2xl p-8 w-full max-w-md relative z-50">
+            <button
+              className="absolute top-5 right-5 text-2xl text-gray-400 hover:text-gray-600"
+              onClick={() => setShowEditProfile(false)}
+              aria-label="Close"
+            >
+              &times;
+            </button>
+            <h2
+              id="edit-profile-title"
+              className="text-2xl font-bold mb-8 text-yellow-600 text-left"
+            >
+              Edit Profile
+            </h2>
+            
+            {loadingProfile && (
+              <div className="flex justify-center items-center mb-4">
+                <div className="animate-spin rounded-full h-16 w-16 border-t-4 border-b-4 border-yellow-500"></div>
+              </div>
+            )}
+            
+            {showReauth && (
+              <form onSubmit={handleReauthAndSave} className="flex flex-col gap-4">
+                <div className="relative">
+                  <label htmlFor="reauth-password" className="text-sm font-medium">Current Password</label>
+                  <PasswordInput
+                    id="reauth-password"
+                    value={reauthPassword}
+                    onChange={e => setReauthPassword(e.target.value)}
+                    className="w-full pl-3 pr-3 py-3 rounded-lg border border-gray-300 focus:outline-none focus:ring-2 focus:ring-yellow-400 transition"
+                    placeholder="Re-authenticate with current password"
+                    autoComplete="current-password"
+                    required
+                  />
+                </div>
+                <div className="flex justify-end gap-3 mt-8">
+                  <button
+                    type="button"
+                    onClick={() => setShowReauth(false)}
+                    className="bg-gray-100 text-gray-700 px-6 py-2 rounded-lg font-semibold hover:bg-gray-200"
+                  >
+                    Cancel
+                  </button>
+                  <button
+                    type="submit"
+                    className="bg-yellow-500 text-white px-6 py-2 rounded-lg font-semibold hover:bg-yellow-600"
+                  >
+                    Re-authenticate
+                  </button>
+                </div>
+              </form>
+            )}
+            
+            {!showReauth && (
+              <form onSubmit={handleProfileSave} className="flex flex-col gap-4">
+                {/* Auto-save status indicator */}
+                <div className="flex items-center justify-between text-xs text-gray-500 mb-2">
+                  <span>Auto-save enabled</span>
+                  <div className="flex items-center gap-2">
+                    {autoSaving && (
+                      <div className="flex items-center gap-1">
+                        <div className="w-3 h-3 border-2 border-yellow-500 border-t-transparent rounded-full animate-spin"></div>
+                        <span>Saving...</span>
+                      </div>
+                    )}
+                    {lastSaved && !autoSaving && (
+                      <div className="flex items-center gap-1 text-green-600">
+                        <div className="w-2 h-2 bg-green-500 rounded-full"></div>
+                        <span>Saved {lastSaved.toLocaleTimeString()}</span>
+                      </div>
+                    )}
+                  </div>
+                </div>
+
+                <div className="relative">
+                  <label htmlFor="profile-email" className="text-sm font-medium">Email</label>
+                  <FaEnvelope className="absolute left-4 top-1/2 transform -translate-y-1/2 text-gray-400 text-lg" />
+                  <input
+                    id="profile-email"
+                    name="email"
+                    type="email"
+                    placeholder="Email"
+                    value={emailField.value}
+                    onChange={(e) => handleFieldChange('email', e.target.value, emailField.onChange)}
+                    onBlur={() => handleBlur('email')}
+                    className={`pl-11 pr-3 py-3 rounded-lg border border-gray-300 w-full placeholder-gray-400 focus:outline-none focus:ring-2 focus:ring-yellow-400 transition
+                      ${touched.email && emailField.error ? 'border-red-500' : touched.email && !emailField.error && emailField.value ? 'border-green-500' : 'border-gray-300'}`}
+                    aria-label="Profile Email"
+                  />
+                </div>
+                {touched.email && emailField.isChecking && (
+                  <span className="text-xs text-gray-500 flex items-center gap-1 mt-1">
+                    <FaInfoCircle className="flex-shrink-0" />Checking...
+                  </span>
+                )}
+                {touched.email && emailField.error && (
+                  <span className="text-red-500 text-xs flex items-center gap-1 mt-1">
+                    <FaInfoCircle className="flex-shrink-0" />
+                    {emailField.error}
+                  </span>
+                )}
+
+                <div className="relative">
+                  <label htmlFor="profile-username" className="text-sm font-medium">Username</label>
+                  <FaUser className="absolute left-4 top-1/2 transform -translate-y-1/2 text-gray-400 text-lg" />
+                  <input
+                    id="profile-username"
+                    name="username"
+                    type="text"
+                    placeholder="Username"
+                    value={usernameField.value}
+                    onChange={(e) => handleFieldChange('username', e.target.value, usernameField.onChange)}
+                    onBlur={() => handleBlur('username')}
+                    className={`pl-11 pr-3 py-3 rounded-lg border border-gray-300 w-full placeholder-gray-400 focus:outline-none focus:ring-2 focus:ring-yellow-400 transition
+                      ${touched.username && usernameField.error ? 'border-red-500' : touched.username && !usernameField.error && usernameField.value ? 'border-green-500' : 'border-gray-300'}`}
+                    aria-label="Profile Username"
+                  />
+                </div>
+                {touched.username && usernameField.isChecking && (
+                  <span className="text-xs text-gray-500 flex items-center gap-1 mt-1">
+                    <FaInfoCircle className="flex-shrink-0" />Checking...
+                  </span>
+                )}
+                {touched.username && usernameField.error && (
+                  <span className="text-red-500 text-xs flex items-center gap-1 mt-1">
+                    <FaInfoCircle className="flex-shrink-0" />
+                    {usernameField.error}
+                  </span>
+                )}
+
+                <div className="relative">
+                  <label htmlFor="profile-phone" className="text-sm font-medium">Phone</label>
+                  <FaPhone className="absolute left-4 top-1/2 transform -translate-y-1/2 text-gray-400 text-lg" />
+                  <input
+                    id="profile-phone"
+                    name="phone"
+                    type="tel"
+                    placeholder="Phone"
+                    value={phoneField.value}
+                    onChange={(e) => handleFieldChange('phone', e.target.value, phoneField.onChange)}
+                    onBlur={() => handleBlur('phone')}
+                    className={`pl-11 pr-3 py-3 rounded-lg border border-gray-300 w-full placeholder-gray-400 focus:outline-none focus:ring-2 focus:ring-yellow-400 transition
+                      ${touched.phone && phoneField.error ? 'border-red-500' : touched.phone && !phoneField.error && phoneField.value ? 'border-green-500' : 'border-gray-300'}`}
+                    aria-label="Profile Phone"
+                  />
+                </div>
+                {touched.phone && phoneField.error && (
+                  <span className="text-red-500 text-xs flex items-center gap-1 mt-1">
+                    <FaInfoCircle className="flex-shrink-0" />
+                    {phoneField.error}
+                  </span>
+                )}
+
+                <div className="flex justify-end gap-3 mt-8">
+                  <button
+                    type="button"
+                    onClick={() => setShowEditProfile(false)}
+                    className="bg-gray-100 text-gray-700 px-6 py-2 rounded-lg font-semibold hover:bg-gray-200"
+                  >
+                    Cancel
+                  </button>
+                  <button
+                    type="submit"
+                    className="bg-yellow-500 text-white px-6 py-2 rounded-lg font-semibold hover:bg-yellow-600 disabled:opacity-50 flex items-center justify-center"
+                    disabled={
+                      usernameField.isChecking ||
+                      emailField.isChecking ||
+                      !isValid
+                    }
+                  >
+                    Save Changes
+                  </button>
+                </div>
+              </form>
+            )}
+          </div>
+        </div>
+      )}
+      {/* Change Password Modal */}
+      {showChangePassword && (
+        <Modal onClose={() => setShowChangePassword(false)} title="Change Password">
+          <form onSubmit={handlePasswordSave} className="space-y-4">
+            <PasswordInput
+              value={passwordData.currentPassword}
+              onChange={e => setPasswordData({ ...passwordData, currentPassword: e.target.value })}
+              className={`w-full p-2 border rounded ${
+                theme === 'dark' 
+                  ? 'bg-gray-700 border-gray-600 text-white' 
+                  : 'bg-white border-gray-300'
+              }`}
+              placeholder="Current Password"
+              autoComplete="current-password"
+              required
+            />
+            <PasswordInput
+              value={passwordData.newPassword}
+              onChange={e => setPasswordData({ ...passwordData, newPassword: e.target.value })}
+              className={`w-full p-2 border rounded ${
+                theme === 'dark' 
+                  ? 'bg-gray-700 border-gray-600 text-white' 
+                  : 'bg-white border-gray-300'
+              }`}
+              placeholder="New Password"
+              autoComplete="new-password"
+              showStrengthIndicator={true}
+              required
+            />
+            <PasswordInput
+              value={passwordData.confirmPassword}
+              onChange={e => setPasswordData({ ...passwordData, confirmPassword: e.target.value })}
+              className={`w-full p-2 border rounded ${
+                theme === 'dark' 
+                  ? 'bg-gray-700 border-gray-600 text-white' 
+                  : 'bg-white border-gray-300'
+              }`}
+              placeholder="Confirm New Password"
+              autoComplete="new-password"
+              required
+            />
+            <div className="flex justify-end gap-2">
+              <button 
+                type="button" 
+                onClick={() => setShowChangePassword(false)} 
+                className={`px-4 py-2 rounded ${
+                  theme === 'dark' 
+                    ? 'bg-gray-700 text-white hover:bg-gray-600' 
+                    : 'bg-gray-200 hover:bg-gray-300'
+                }`}
+              >
+                Cancel
+              </button>
+              <button 
+                type="submit" 
+                className="px-4 py-2 rounded bg-yellow-500 text-white hover:bg-yellow-600"
+              >
+                Change
+              </button>
+            </div>
+          </form>
+        </Modal>
+      )}
+      {/* Profile Picture Modal */}
+      {showProfilePicture && (
+        <Modal onClose={() => setShowProfilePicture(false)} title="Update Profile Picture">
+          <form onSubmit={handleProfilePicSave} className="space-y-6">
+            {/* Current Profile Picture */}
+            <div className="flex flex-col items-center">
+              <div className="relative w-32 h-32 mb-4">
+                <img 
+                  src={currentProfilePic || profile} 
+                  alt="Current Profile" 
+                  className="w-full h-full rounded-full object-cover border-2 border-yellow-500"
+                />
+              </div>
+              <p className={`text-sm mb-4 ${theme === 'dark' ? 'text-gray-400' : 'text-gray-500'}`}>
+                Current Profile Picture
+              </p>
+            </div>
+
+            {/* File Upload Section */}
+            <div className="space-y-4">
+              <div className="flex flex-col items-center justify-center w-full">
+                <label className={`flex flex-col items-center justify-center w-full h-32 border-2 border-dashed rounded-lg cursor-pointer ${
+                  theme === 'dark' 
+                    ? 'border-gray-600 bg-gray-700 hover:bg-gray-600' 
+                    : 'border-gray-300 bg-gray-50 hover:bg-gray-100'
+                }`}>
+                  <div className="flex flex-col items-center justify-center pt-5 pb-6">
+                    <FiImage className={`w-8 h-8 mb-3 ${theme === 'dark' ? 'text-gray-400' : 'text-gray-400'}`} />
+                    <p className={`mb-2 text-sm ${theme === 'dark' ? 'text-gray-400' : 'text-gray-500'}`}>
+                      <span className="font-semibold">Click to upload</span> or drag and drop
+                    </p>
+                    <p className={`text-xs ${theme === 'dark' ? 'text-gray-400' : 'text-gray-500'}`}>
+                      PNG, JPG, JPEG or GIF (MAX. 5MB)
+                    </p>
+                  </div>
+                  <input 
+                    type="file" 
+                    className="hidden" 
+                    accept="image/*" 
+                    onChange={handleProfilePicChange}
+                  />
+                </label>
+              </div>
+
+              {/* Upload Progress */}
+              {uploadingProfilePic && (
+                <div className={`w-full rounded-full h-2.5 ${
+                  theme === 'dark' ? 'bg-gray-700' : 'bg-gray-200'
+                }`}>
+                  <div 
+                    className="bg-yellow-500 h-2.5 rounded-full transition-all duration-300" 
+                    style={{ width: `${uploadProgress}%` }}
+                  ></div>
+                </div>
+              )}
+
+              {/* Preview Section */}
+              {profilePicPreview && (
+                <div className="flex flex-col items-center">
+                  <div className="relative w-32 h-32">
+                    <img 
+                      src={profilePicPreview} 
+                      alt="Preview" 
+                      className="w-full h-full rounded-full object-cover border-2 border-yellow-500"
+                    />
+                  </div>
+                  <p className={`text-sm mt-2 ${theme === 'dark' ? 'text-gray-400' : 'text-gray-500'}`}>
+                    New Profile Picture Preview
+                  </p>
+                </div>
+              )}
+            </div>
+
+            {/* Action Buttons */}
+            <div className="flex justify-end gap-2">
+              <button 
+                type="button" 
+                onClick={() => setShowProfilePicture(false)} 
+                className={`px-4 py-2 rounded ${
+                  theme === 'dark' 
+                    ? 'bg-gray-700 text-white hover:bg-gray-600' 
+                    : 'bg-gray-200 hover:bg-gray-300'
+                }`}
+                disabled={uploadingProfilePic}
+              >
+                Cancel
+              </button>
+              <button 
+                type="submit" 
+                className="px-4 py-2 rounded bg-yellow-500 text-white hover:bg-yellow-600 flex items-center gap-2"
+                disabled={!profilePic || uploadingProfilePic}
+              >
+                {uploadingProfilePic ? (
+                  <>
+                    <div className="w-4 h-4 border-2 border-white border-t-transparent rounded-full animate-spin"></div>
+                    Uploading...
+                  </>
+                ) : (
+                  'Save Changes'
+                )}
+              </button>
+            </div>
+          </form>
+        </Modal>
+      )}
+      {/* Font Size Modal */}
+      {showFontSize && (
+        <Modal onClose={() => setShowFontSize(false)} title="Font Size">
+          <div className="flex flex-col items-center gap-4">
+            <div className="flex items-center gap-2">
+              <button
+                onClick={() => handleFontSizeChange(fontSize - 1)}
+                className={`px-3 py-1 rounded text-xl font-bold transition ${
+                  theme === 'dark' 
+                    ? 'bg-gray-700 text-white hover:bg-gray-600' 
+                    : 'bg-gray-200 hover:bg-yellow-400'
+                }`}
+                disabled={fontSize <= 2}
+              >
+                –
+              </button>
+              <input
+                type="number"
+                min={2}
+                max={40}
+                value={fontSize}
+                onChange={e => handleFontSizeChange(Number(e.target.value))}
+                className={`w-16 text-center border rounded p-2 text-lg font-semibold ${
+                  theme === 'dark' 
+                    ? 'bg-gray-700 border-gray-600 text-white' 
+                    : 'bg-white border-gray-300'
+                }`}
+              />
+              <button
+                onClick={() => handleFontSizeChange(fontSize + 1)}
+                className={`px-3 py-1 rounded text-xl font-bold transition ${
+                  theme === 'dark' 
+                    ? 'bg-gray-700 text-white hover:bg-gray-600' 
+                    : 'bg-gray-200 hover:bg-yellow-400'
+                }`}
+                disabled={fontSize >= 40}
+              >
+                +
+              </button>
+            </div>
+            <div className="flex flex-wrap gap-2 justify-center mt-2">
+              {[8,10,12,14,16,18,20,22,24,28,32,36,40].map(size => (
+                <button
+                  key={size}
+                  onClick={() => handleFontSizeChange(size)}
+                  className={`px-3 py-1 rounded border ${
+                    fontSize === size 
+                      ? "bg-yellow-500 text-white border-yellow-500" 
+                      : theme === 'dark'
+                        ? "bg-gray-700 border-gray-600 text-white hover:bg-gray-600"
+                        : "bg-white border-gray-300 hover:bg-yellow-100"
+                  }`}
+                >
+                  {size}px
+                </button>
+              ))}
+            </div>
+            <div className={`mt-4 ${theme === 'dark' ? 'text-gray-300' : 'text-gray-600'}`} style={{ fontSize: fontSize }}>
+              Live preview: The quick brown fox jumps over the lazy dog.
+            </div>
+          </div>
+        </Modal>
+      )}
+      {/* Announcements Modal */}
+      {showAnnouncements && (
+        <Modal onClose={() => setShowAnnouncements(false)} title="System Announcements">
+          {loadingAnnouncements ? (
+            <div className="flex justify-center items-center mb-4">
+              <div className="animate-spin rounded-full h-16 w-16 border-t-4 border-b-4 border-yellow-500"></div>
+            </div>
+          ) : (
+            <ul className="space-y-4">
+              {announcements.map(a => (
+                <li key={a.id} className={`border-b pb-2 ${theme === 'dark' ? 'border-gray-700' : 'border-gray-200'}`}>
+                  <div className={`font-semibold ${theme === 'dark' ? 'text-yellow-400' : 'text-yellow-700'}`}>
+                    {a.title}
+                  </div>
+                  <div className={`text-xs mb-1 ${theme === 'dark' ? 'text-gray-400' : 'text-gray-400'}`}>
+                    {a.date}
+                  </div>
+                  <div className={`text-sm ${theme === 'dark' ? 'text-gray-300' : 'text-gray-700'}`}>
+                    {a.content}
+                  </div>
+                </li>
+              ))}
+            </ul>
+          )}
+        </Modal>
+      )}
+      {/* Notifications Modal */}
+      {showNotifications && (
+        <Modal onClose={() => setShowNotifications(false)} title="Notifications">
+          <div className="space-y-4">
+            <label className={`flex items-center gap-2 ${theme === 'dark' ? 'text-gray-300' : 'text-gray-900'}`}>
+              <input 
+                type="checkbox" 
+                checked={notifications.email} 
+                onChange={() => handleNotificationsChange("email")} 
+                className={theme === 'dark' ? 'bg-gray-700 border-gray-600' : ''}
+              />
+              Email Notifications
+            </label>
+            <label className={`flex items-center gap-2 ${theme === 'dark' ? 'text-gray-300' : 'text-gray-900'}`}>
+              <input 
+                type="checkbox" 
+                checked={notifications.push} 
+                onChange={() => handleNotificationsChange("push")} 
+                className={theme === 'dark' ? 'bg-gray-700 border-gray-600' : ''}
+              />
+              Push Notifications
+            </label>
+          </div>
+        </Modal>
+      )}
+      {/* Theme Modal */}
+      {showTheme && (
+        <Modal onClose={() => setShowTheme(false)} title="Theme">
+          <div className="space-y-3">
+            <button 
+              onClick={() => handleThemeChange("light")} 
+              className={`w-full p-2 rounded transition-colors ${
+                theme === "light" 
+                  ? "bg-yellow-500 text-white" 
+                  : theme === "dark" 
+                    ? "bg-gray-700 text-white hover:bg-gray-600" 
+                    : "bg-gray-100 hover:bg-gray-200"
+              }`}
+            >
+              Light
+            </button>
+            <button 
+              onClick={() => handleThemeChange("dark")} 
+              className={`w-full p-2 rounded transition-colors ${
+                theme === "dark" 
+                  ? "bg-yellow-500 text-white" 
+                  : theme === "light" 
+                    ? "bg-gray-700 text-white hover:bg-gray-600" 
+                    : "bg-gray-100 hover:bg-gray-200"
+              }`}
+            >
+              Dark
+            </button>
+          </div>
+        </Modal>
+      )}
+      {/* Delete Account Modal */}
+      {showDeleteAccount && (
+        <Modal onClose={() => setShowDeleteAccount(false)} title="Delete Account">
+          <form onSubmit={handleDeleteAccount} className="space-y-4">
+            <div className={`text-red-600 font-semibold ${theme === 'dark' ? 'text-red-400' : ''}`}>
+              This action is irreversible. Type <b>DELETE</b> to confirm.
+            </div>
+            <input 
+              type="text"
+              className={`w-full p-2 border rounded ${theme === 'dark' ? 'bg-gray-700 border-gray-600 text-white' : 'bg-white border-gray-300'}`}
+              placeholder="Type DELETE to confirm"
+              value={deleteConfirm}
+              onChange={e => setDeleteConfirm(e.target.value)}
+              required
+            />
+            <PasswordInput
+              value={deletePassword}
+              onChange={e => setDeletePassword(e.target.value)}
+              className={`w-full p-2 border rounded ${theme === 'dark' ? 'bg-gray-700 border-gray-600 text-white' : 'bg-white border-gray-300'}`}
+              placeholder="Enter your password"
+              autoComplete="current-password"
+            />
+            <div className="flex justify-end gap-2">
+              <button 
+                type="button" 
+                onClick={() => setShowDeleteAccount(false)} 
+                className={`px-4 py-2 rounded ${
+                  theme === 'dark' 
+                    ? 'bg-gray-700 text-white hover:bg-gray-600' 
+                    : 'bg-gray-200 hover:bg-gray-300'
+                }`}
+              >
+                Cancel
+              </button>
+              <button 
+                type="submit" 
+                className="px-4 py-2 rounded bg-red-500 text-white hover:bg-red-600"
+              >
+                Delete
+              </button>
+            </div>
+          </form>
+        </Modal>
+      )}
+    </div>
+  );
+};
+
+export default SettingsCards;