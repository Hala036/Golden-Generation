import { useState, useEffect } from "react";
import { FaBell, FaCog, FaPlusCircle, FaCalendarAlt, FaComments, FaCalendarCheck, FaSignOutAlt, FaHome } from "react-icons/fa";
import { MdLanguage } from "react-icons/md";
import { useNavigate } from "react-router-dom";
import { auth, getUserData } from "../../firebase";
import { signOut } from "firebase/auth";
import { toast } from "react-hot-toast";
import { useLanguage } from '../../context/LanguageContext';
import { Select } from 'antd';
import { useTranslation } from 'react-i18next';
import Notifications from './Notifications';
import DefaultProfilePic from '../DefaultProfilePic'; // Import DefaultProfilePic
import CreateEventForm from '../Calendar/CreateEventForm';

const Dashboard = ({ customIcons = [], customButtons = [], componentsById, selected, setSelected }) => {
  const { t } = useTranslation();
  const { currentUser } = auth;
  const navigate = useNavigate();
  const { language, changeLanguage } = useLanguage();
  const [userData, setUserData] = useState(null);
  const [userRole, setUserRole] = useState(null);
  const [isSidebarExpanded, setIsSidebarExpanded] = useState(false);
  const [showNotificationsPopup, setShowNotificationsPopup] = useState(false);
  const [showCreateModal, setShowCreateModal] = useState(false);

  // Define colors for different user types
  const defaultColors = {
    admin: '#4F46E5', // Indigo
    superadmin: '#DC2626', // Red
    retiree: '#059669', // Green
    default: '#6B7280', // Gray
  };

  useEffect(() => {
    const fetchUserData = async () => {
      try {
        const user = auth.currentUser;
        if (!user) {
          toast.error(t('dashboard.sidebar.noUserLoggedIn'));
          return;
        }
        const data = await getUserData(user.uid);
        if (!data) {
          toast.error(t('dashboard.sidebar.failedToLoadUser'));
          return;
        }
        setUserData(data.credentials);
        setUserRole(data.role); // Set the user role
      } catch (error) {
        toast.error(t('dashboard.sidebar.failedToLoadUser'));
      }
    };
    fetchUserData();
  }, []);

  const handleLogout = async () => {
    try {
      await signOut(auth);
      toast.success(t('dashboard.sidebar.loggedOut'));
      navigate('/login');
    } catch (error) {
      toast.error(t('dashboard.sidebar.failedToLogout'));
    }
  };

  return (
    <div className="flex min-h-screen bg-gray-50">
      {/* Sidebar */}
      <div
        className={`transition-all duration-300 mt-12 md:mt-15 ${
          isSidebarExpanded ? "w-48 md:w-55" : "w-14 md:w-15"
        } bg-gray-100 shadow-lg min-h-[calc(100vh-theme(spacing.12))] flex flex-col`}
      >
        {/* Toggle Button */}
        <button
          onClick={() => setIsSidebarExpanded(!isSidebarExpanded)}
          className="absolute text-gray-600 hover:text-gray-800"
        >
          {isSidebarExpanded ? t('dashboard.arrowClose') : t('dashboard.arrowOpen')}
        </button>

        {/* Profile Section */}
        {isSidebarExpanded && (
<<<<<<< HEAD
          <div className="p-6 border-b border-gray-200 flex flex-col items-center">
            <img src={profile} alt="Profile" className="w-20 h-20 rounded-full mb-3" />
            <span className="text-lg font-semibold">
              {userData?.username || t('dashboard.sidebar.user')}
=======
          <div className="p-4 md:p-6 border-b border-gray-200 flex flex-col items-center">
            <div className="w-16 h-16 md:w-20 md:h-20 rounded-full mb-2">
              <DefaultProfilePic 
                name={userData?.username || "User"}
                size={80}
                fontSize="2rem"
                bgColor={defaultColors[userRole?.toLowerCase()] || defaultColors.default}
              />
            </div>
            <span className="text-sm ml-3 mt-3 md:ml-0 md:mt-0 md:text-lg font-semibold text-center">
              {userData?.username || "User"}
>>>>>>> 8b0df695
            </span>
          </div>
        )}

        {/* Navigation Items (Flexible) */}
        <nav className="py-2 md:py-4 flex-1 overflow-y-auto mt-2">
          {customIcons
            .filter(({ id }) => id !== "notifications" && id !== "messages" && id !== "add") // Exclude notifications and messages from sidebar
            .map(({ id, label, icon }) => (
              <div
                key={id}
                onClick={() => {
                  console.debug('[Sidebar] setSelected called with:', id);
                  setSelected(id);
                }}
                className={`flex items-center ${
                  isSidebarExpanded ? "space-x-2 md:space-x-3 px-3 md:px-6" : "justify-center"
                } py-2 md:py-3 cursor-pointer transition duration-200 ml-1 md:ml-2 ${
                  selected === id
                    ? "bg-yellow-100 text-yellow-700 border-r-4 border-yellow-500"
                    : "text-gray-600 hover:bg-gray-200"
                }`}
              >
                <span className="text-xl">{icon}</span>
                {isSidebarExpanded && <span className="text-sm font-medium">{label}</span>}
              </div>
            ))}
        </nav>

        {/* Bottom Section (Pinned) */}
        <div className="border-t border-gray-200 bg-gray-100 p-2 md:p-4">
          {/* Custom Buttons */}
          {customButtons.map(({ id, label, onClick, icon }) => (
            <button
              key={id}
              onClick={() => setSelected(id)}
            className={`flex items-center ${
              isSidebarExpanded ? "space-x-1 md:space-x-2" : "justify-center"
            } text-gray-600 hover:text-gray-800 w-full py-1 md:py-2`}
            >
              <span className="text-xl">{icon}</span>
              {isSidebarExpanded && <span className="text-sm">{label}</span>}
            </button>
          ))}

          {/* Logout Button */}
          <button
            onClick={handleLogout}
            className={`flex items-center ${
              isSidebarExpanded ? "space-x-1 md:space-x-2" : "justify-center"
            } text-gray-600 hover:text-gray-800 w-full mt-1 md:mt-2`}
          >
            <FaSignOutAlt className="text-xl" />
            {isSidebarExpanded && <span className="text-sm">{t("dashboard.logout")}</span>}
          </button>
        </div>
      </div>

      {/* Main Content */}
      <div className="flex-1 flex flex-col h-screen box-border p-2 md:p-4 relative">
        {/* Top Bar */}
        <div className="fixed top-0 left-0 right-0 bg-white shadow-md px-2 md:px-6 py-2 md:py-4 z-10 flex items-center justify-between">
          <h1 className="text-lg md:text-xl font-bold text-yellow-500">Golden Generation</h1>
          <div className="flex items-center gap-2 md:gap-4">
            <div className="flex items-center gap-2 md:gap-3">
              <FaPlusCircle
                title="Create Event"
                className="text-gray-600 text-lg md:text-[1.4rem] cursor-pointer hover:text-gray-800"
                onClick={() => setShowCreateModal(true)}
              />
              <FaBell
                className="text-gray-600 text-lg md:text-[1.4rem] cursor-pointer hover:text-gray-800"
                onClick={() => setShowNotificationsPopup((prev) => !prev)} // Toggle the popup
              />
              <FaComments
                className="text-gray-600 text-lg md:text-[1.4rem] cursor-pointer hover:text-gray-800"
                onClick={() => setSelected("messages")}
              />
            </div>
            <div className="flex items-center gap-1 text-xs md:text-sm ml-2 md:ml-5">
              <MdLanguage className="text-base md:text-lg text-gray-600" />
              <Select
                value={language}
                onChange={changeLanguage}
                className="w-22 md:w-24 text-xs md:text-sm"
                variant={false}
              >
                <Select.Option value="en">English</Select.Option>
                <Select.Option value="he">עברית</Select.Option>
                <Select.Option value="ar">العربية</Select.Option>
              </Select>
            </div>
          </div>
        </div>

        {/* Scrollable Content */}
<<<<<<< HEAD
        <div className="bg-white rounded-lg shadow-sm p-2 overflow-y-auto flex-1 mt-13">
          {componentsById[selected] || <div>{t('dashboard.main.noComponent')}</div>}
=======
        <div className="bg-white rounded-lg shadow-sm p-1 md:p-2 overflow-y-auto flex-1 mt-10 md:mt-13">
          {componentsById[selected] || <div>No Component Found</div>}
>>>>>>> 8b0df695
        </div>

        {/* Notifications Popup */}
        {showNotificationsPopup && (
<<<<<<< HEAD
          <div className="absolute top-20 right-10 bg-white rounded-lg shadow-lg p-6 w-96 z-50">
            <div className="flex justify-between items-center mb-4">
              <h3 className="text-xl font-bold">{t('dashboard.notifications.title')}</h3>
=======
          <div className="absolute top-16 md:top-20 right-2 md:right-10 bg-white rounded-lg shadow-lg p-3 md:p-6 w-72 md:w-96 z-50">
            <div className="flex justify-between items-center mb-2 md:mb-4">
              <h3 className="text-lg md:text-xl font-bold">Notifications</h3>
>>>>>>> 8b0df695
              <button
                className="text-red-500 hover:text-red-700"
                onClick={() => setShowNotificationsPopup(false)} // Close the popup
              >
                {t('dashboard.actions.close')}
              </button>
            </div>
            {/* Scrollable Notifications List */}
            <div className="max-h-64 md:max-h-96 overflow-y-auto">
              <Notifications setSelectedTab={setSelected} setShowNotificationsPopup={setShowNotificationsPopup} />
            </div>
          </div>
        )}

        {/* Create Event Modal */}
        {showCreateModal && (
          <div className="fixed inset-0 bg-black bg-opacity-50 flex items-center justify-center z-50">
            <CreateEventForm
              onClose={() => setShowCreateModal(false)}
              userRole={userRole}
            />
          </div>
        )}
      </div>
    </div>
  );
};

export default Dashboard;<|MERGE_RESOLUTION|>--- conflicted
+++ resolved
@@ -81,12 +81,7 @@
 
         {/* Profile Section */}
         {isSidebarExpanded && (
-<<<<<<< HEAD
-          <div className="p-6 border-b border-gray-200 flex flex-col items-center">
-            <img src={profile} alt="Profile" className="w-20 h-20 rounded-full mb-3" />
-            <span className="text-lg font-semibold">
-              {userData?.username || t('dashboard.sidebar.user')}
-=======
+
           <div className="p-4 md:p-6 border-b border-gray-200 flex flex-col items-center">
             <div className="w-16 h-16 md:w-20 md:h-20 rounded-full mb-2">
               <DefaultProfilePic 
@@ -98,7 +93,6 @@
             </div>
             <span className="text-sm ml-3 mt-3 md:ml-0 md:mt-0 md:text-lg font-semibold text-center">
               {userData?.username || "User"}
->>>>>>> 8b0df695
             </span>
           </div>
         )}
@@ -195,26 +189,16 @@
         </div>
 
         {/* Scrollable Content */}
-<<<<<<< HEAD
         <div className="bg-white rounded-lg shadow-sm p-2 overflow-y-auto flex-1 mt-13">
           {componentsById[selected] || <div>{t('dashboard.main.noComponent')}</div>}
-=======
-        <div className="bg-white rounded-lg shadow-sm p-1 md:p-2 overflow-y-auto flex-1 mt-10 md:mt-13">
-          {componentsById[selected] || <div>No Component Found</div>}
->>>>>>> 8b0df695
+
         </div>
 
         {/* Notifications Popup */}
         {showNotificationsPopup && (
-<<<<<<< HEAD
           <div className="absolute top-20 right-10 bg-white rounded-lg shadow-lg p-6 w-96 z-50">
             <div className="flex justify-between items-center mb-4">
-              <h3 className="text-xl font-bold">{t('dashboard.notifications.title')}</h3>
-=======
-          <div className="absolute top-16 md:top-20 right-2 md:right-10 bg-white rounded-lg shadow-lg p-3 md:p-6 w-72 md:w-96 z-50">
-            <div className="flex justify-between items-center mb-2 md:mb-4">
-              <h3 className="text-lg md:text-xl font-bold">Notifications</h3>
->>>>>>> 8b0df695
+
               <button
                 className="text-red-500 hover:text-red-700"
                 onClick={() => setShowNotificationsPopup(false)} // Close the popup
