import React, { useState, useEffect } from 'react';
import { collection, getDocs, query, where, getDoc, doc, serverTimestamp, addDoc } from "firebase/firestore";
import { db } from "../../firebase";
import useAuth from "../../hooks/useAuth"; // if you track current user
import { toast, Toaster } from "react-hot-toast";
<<<<<<< HEAD
=======
import { FaPaperPlane, FaUsers, FaBell, FaTimes } from 'react-icons/fa';
>>>>>>> 8b0df695
import { useLanguage } from "../../context/LanguageContext";

const SendNotification = ({ onClose }) => {
  const { user } = useAuth(); // optional
  const { t } = useLanguage();
  const [recipients, setRecipients] = useState([]);
  const [selectedRecipients, setSelectedRecipients] = useState([]);
  const [message, setMessage] = useState("");
<<<<<<< HEAD
  const [targetType, setTargetType] = useState("everyone"); // "everyone", "retirees", "admins", "custom"
  const [customUsername, setCustomUsername] = useState(""); // Current username being typed
  const [selectedUsernames, setSelectedUsernames] = useState([]); // Array of selected usernames
  const [uids, setUids] = useState([]); // Array of UIDs corresponding to selected usernames
  const [allUsernames, setAllUsernames] = useState([]); // Store all usernames for autofill
  const { currentUser } = useAuth(); // optional
  const { t } = useLanguage();
=======
  const [title, setTitle] = useState("");
  const [loading, setLoading] = useState(false);
  const [recipientsLoading, setRecipientsLoading] = useState(true);
>>>>>>> 8b0df695

  // Fetch recipients based on user role
  useEffect(() => {
    const fetchRecipients = async () => {
      setRecipientsLoading(true);
      try {
        let recipientsQuery;
        
        if (user?.role === 'superadmin') {
          // Super admin can send to all users
          recipientsQuery = query(collection(db, "users"));
        } else if (user?.role === 'admin') {
          // Admin can send to users in their settlement
          const userDoc = await getDoc(doc(db, "users", user.uid));
          const userSettlement = userDoc.data()?.idVerification?.settlement;
          recipientsQuery = query(
            collection(db, "users"),
            where("idVerification.settlement", "==", userSettlement)
          );
        } else {
          // Regular users can only send to admins in their settlement
          const userDoc = await getDoc(doc(db, "users", user.uid));
          const userSettlement = userDoc.data()?.idVerification?.settlement;
          recipientsQuery = query(
            collection(db, "users"),
            where("idVerification.settlement", "==", userSettlement),
            where("role", "in", ["admin", "superadmin"])
          );
        }

        const snapshot = await getDocs(recipientsQuery);
        const users = snapshot.docs.map(doc => ({
          id: doc.id,
          ...doc.data()
        }));
        
        setRecipients(users);
      } catch (error) {
        console.error("Error fetching recipients:", error);
        toast.error("Failed to load recipients");
      } finally {
        setRecipientsLoading(false);
      }
    };

    if (user) {
      fetchRecipients();
    }
  }, [user]);

<<<<<<< HEAD
    if (selectedUsernames.includes(customUsername)) {
      toast.error(t('dashboard.sendNotification.toast.usernameAdded'));
=======
  const handleSendNotification = async (e) => {
    e.preventDefault();
    
    if (!title.trim() || !message.trim() || selectedRecipients.length === 0) {
      toast.error("Please fill in all fields and select at least one recipient");
>>>>>>> 8b0df695
      return;
    }

    setLoading(true);
    try {
<<<<<<< HEAD
      const q = query(collection(db, "usernames"), where("__name__", "==", customUsername.trim()));
      const snapshot = await getDocs(q);

      if (snapshot.empty) {
        toast.error(t('dashboard.sendNotification.toast.usernameNotFound'));
        return;
      }

      const uid = snapshot.docs[0].data().uid; // Get UID from the document
      setSelectedUsernames((prev) => [...prev, customUsername.trim()]);
      setUids((prev) => [...prev, uid]); // Add UID to the array
      setCustomUsername(""); // Clear the input field
    } catch (err) {
      console.error("Failed to add username:", err);
      toast.error(t('dashboard.sendNotification.toast.addUsernameFailed'));
=======
      // Create notifications directly in Firestore
      const notificationPromises = selectedRecipients.map(recipient => {
        const notification = {
          title: title.trim(),
          message: message.trim(),
          recipientId: recipient.id,
          createdBy: user?.uid || "system",
          createdAt: serverTimestamp(),
          type: "custom",
          read: false,
          category: "system",
          priority: "normal",
          icon: "📢"
        };

        return addDoc(collection(db, "notifications"), notification);
      });

      await Promise.all(notificationPromises);
      toast.success("Notification sent successfully!");
      
      // Reset form
      setTitle("");
      setMessage("");
      setSelectedRecipients([]);
      onClose();
    } catch (error) {
      console.error("Error sending notification:", error);
      toast.error("Failed to send notification");
    } finally {
      setLoading(false);
>>>>>>> 8b0df695
    }
  };

  const handleRecipientSelect = (recipient) => {
    if (selectedRecipients.find(r => r.id === recipient.id)) {
      setSelectedRecipients(selectedRecipients.filter(r => r.id !== recipient.id));
    } else {
      setSelectedRecipients([...selectedRecipients, recipient]);
    }
  };

<<<<<<< HEAD
    try {
      await triggerNotification({
        message,
        target,
        createdBy: currentUser?.uid || "system",
        type: "info",
      });
      toast.success(t('dashboard.sendNotification.toast.sent'));
      setMessage("");
      setSelectedUsernames([]);
      setUids([]);
      if (onClose) onClose(); // Close the modal
    } catch (err) {
      toast.error(t('dashboard.sendNotification.toast.failed'));
      console.error("Error in handleSubmit:", err);
    }
=======
  const removeRecipient = (recipientId) => {
    setSelectedRecipients(selectedRecipients.filter(r => r.id !== recipientId));
>>>>>>> 8b0df695
  };

  if (recipientsLoading) {
    return (
      <div className="p-6">
        <div className="animate-pulse">
          <div className="h-4 bg-gray-200 rounded w-3/4 mb-4"></div>
          <div className="h-4 bg-gray-200 rounded w-1/2 mb-4"></div>
          <div className="h-4 bg-gray-200 rounded w-2/3"></div>
        </div>
      </div>
    );
  }

  return (
    <div className="p-6 max-w-md mx-auto">
      <Toaster position="top-right" />
<<<<<<< HEAD

      <textarea
        className="w-full border p-2 rounded"
        rows="3"
        value={message}
        onChange={(e) => setMessage(e.target.value)}
        placeholder={t('dashboard.sendNotification.messagePlaceholder')}
        required
      />

      <select
        className="w-full border p-2 rounded"
        value={targetType}
        onChange={(e) => setTargetType(e.target.value)}
      >
        <option value="everyone">{t('dashboard.sendNotification.target.everyone')}</option>
        <option value="retiree">{t('dashboard.sendNotification.target.retiree')}</option>
        <option value="admin">{t('dashboard.sendNotification.target.admin')}</option>
        <option value="custom">{t('dashboard.sendNotification.target.custom')}</option>
      </select>

      {targetType === "custom" && (
=======
      
      <div className="flex justify-between items-center mb-4">
        <h3 className="text-lg font-semibold flex items-center">
          <FaBell className="mr-2" />
          Send Notification
        </h3>
        <button
          onClick={onClose}
          className="text-gray-500 hover:text-gray-700"
        >
          <FaTimes />
        </button>
      </div>

      <form onSubmit={handleSendNotification} className="space-y-4">
>>>>>>> 8b0df695
        <div>
          <label className="block text-sm font-medium mb-2">Title</label>
          <input
            type="text"
<<<<<<< HEAD
            className="w-full border p-2 rounded"
            placeholder={t('dashboard.sendNotification.customUsernamePlaceholder')}
            value={customUsername}
            onChange={(e) => setCustomUsername(e.target.value)}
            list="usernames-list" // Enable autofill
          />
          <button
            type="button"
            className="bg-blue-500 hover:bg-blue-600 text-white px-4 py-2 rounded mt-2"
            onClick={handleAddUsername}
          >
            {t('dashboard.sendNotification.addUsername')}
          </button>
=======
            className="w-full border p-2 rounded focus:ring-2 focus:ring-blue-500"
            value={title}
            onChange={(e) => setTitle(e.target.value)}
            placeholder="Enter notification title"
            required
          />
        </div>
>>>>>>> 8b0df695

        <div>
          <label className="block text-sm font-medium mb-2">Message</label>
          <textarea
            className="w-full border p-2 rounded focus:ring-2 focus:ring-blue-500"
            rows="3"
            value={message}
            onChange={(e) => setMessage(e.target.value)}
            placeholder="Enter notification message"
            required
          />
        </div>

        <div>
          <label className="block text-sm font-medium mb-2">Recipients</label>
          <div className="max-h-40 overflow-y-auto border rounded p-2">
            {recipients.map((recipient) => (
              <div
                key={recipient.id}
                className={`flex items-center p-2 rounded cursor-pointer hover:bg-gray-100 ${
                  selectedRecipients.find(r => r.id === recipient.id) ? 'bg-blue-100' : ''
                }`}
                onClick={() => handleRecipientSelect(recipient)}
              >
<<<<<<< HEAD
                <span className="mr-2">{username}</span>
                <button
                  type="button"
                  className="text-red-500 hover:text-red-700"
                  onClick={() => handleRemoveUsername(username)}
                >
                  {t('dashboard.sendNotification.removeUsername')}
                </button>
=======
                <input
                  type="checkbox"
                  checked={selectedRecipients.find(r => r.id === recipient.id) ? true : false}
                  onChange={() => {}}
                  className="mr-2"
                />
                <span className="flex-1">{recipient.displayName || recipient.email || recipient.id}</span>
>>>>>>> 8b0df695
              </div>
            ))}
          </div>
        </div>
<<<<<<< HEAD
      )}

      <button
        type="submit"
        className="bg-yellow-500 hover:bg-yellow-600 text-white px-4 py-2 rounded"
      >
        {t('dashboard.sendNotification.send')}
      </button>
    </form>
=======

        {selectedRecipients.length > 0 && (
          <div>
            <label className="block text-sm font-medium mb-2">Selected Recipients</label>
            <div className="flex flex-wrap gap-2">
              {selectedRecipients.map((recipient) => (
                <div
                  key={recipient.id}
                  className="flex items-center bg-blue-100 px-3 py-1 rounded-full"
                >
                  <span className="mr-2 text-sm">{recipient.displayName || recipient.email || recipient.id}</span>
                  <button
                    type="button"
                    className="text-red-500 hover:text-red-700"
                    onClick={() => removeRecipient(recipient.id)}
                  >
                    <FaTimes size={12} />
                  </button>
                </div>
              ))}
            </div>
          </div>
        )}

        <div className="flex gap-2 pt-4">
          <button
            type="button"
            onClick={onClose}
            className="flex-1 bg-gray-300 hover:bg-gray-400 text-gray-800 px-4 py-2 rounded"
          >
            Cancel
          </button>
          <button
            type="submit"
            disabled={loading}
            className="flex-1 bg-blue-500 hover:bg-blue-600 disabled:bg-blue-300 text-white px-4 py-2 rounded flex items-center justify-center"
          >
            {loading ? (
              <div className="animate-spin rounded-full h-4 w-4 border-b-2 border-white"></div>
            ) : (
              <>
                <FaPaperPlane className="mr-2" />
                Send
              </>
            )}
          </button>
        </div>
      </form>
    </div>
>>>>>>> 8b0df695
  );
};

export default SendNotification;<|MERGE_RESOLUTION|>--- conflicted
+++ resolved
@@ -3,10 +3,8 @@
 import { db } from "../../firebase";
 import useAuth from "../../hooks/useAuth"; // if you track current user
 import { toast, Toaster } from "react-hot-toast";
-<<<<<<< HEAD
-=======
 import { FaPaperPlane, FaUsers, FaBell, FaTimes } from 'react-icons/fa';
->>>>>>> 8b0df695
+
 import { useLanguage } from "../../context/LanguageContext";
 
 const SendNotification = ({ onClose }) => {
@@ -15,7 +13,6 @@
   const [recipients, setRecipients] = useState([]);
   const [selectedRecipients, setSelectedRecipients] = useState([]);
   const [message, setMessage] = useState("");
-<<<<<<< HEAD
   const [targetType, setTargetType] = useState("everyone"); // "everyone", "retirees", "admins", "custom"
   const [customUsername, setCustomUsername] = useState(""); // Current username being typed
   const [selectedUsernames, setSelectedUsernames] = useState([]); // Array of selected usernames
@@ -23,11 +20,11 @@
   const [allUsernames, setAllUsernames] = useState([]); // Store all usernames for autofill
   const { currentUser } = useAuth(); // optional
   const { t } = useLanguage();
-=======
+
   const [title, setTitle] = useState("");
   const [loading, setLoading] = useState(false);
   const [recipientsLoading, setRecipientsLoading] = useState(true);
->>>>>>> 8b0df695
+
 
   // Fetch recipients based on user role
   useEffect(() => {
@@ -78,38 +75,18 @@
     }
   }, [user]);
 
-<<<<<<< HEAD
-    if (selectedUsernames.includes(customUsername)) {
-      toast.error(t('dashboard.sendNotification.toast.usernameAdded'));
-=======
+
   const handleSendNotification = async (e) => {
     e.preventDefault();
     
     if (!title.trim() || !message.trim() || selectedRecipients.length === 0) {
       toast.error("Please fill in all fields and select at least one recipient");
->>>>>>> 8b0df695
       return;
     }
 
     setLoading(true);
     try {
-<<<<<<< HEAD
-      const q = query(collection(db, "usernames"), where("__name__", "==", customUsername.trim()));
-      const snapshot = await getDocs(q);
-
-      if (snapshot.empty) {
-        toast.error(t('dashboard.sendNotification.toast.usernameNotFound'));
-        return;
-      }
-
-      const uid = snapshot.docs[0].data().uid; // Get UID from the document
-      setSelectedUsernames((prev) => [...prev, customUsername.trim()]);
-      setUids((prev) => [...prev, uid]); // Add UID to the array
-      setCustomUsername(""); // Clear the input field
-    } catch (err) {
-      console.error("Failed to add username:", err);
-      toast.error(t('dashboard.sendNotification.toast.addUsernameFailed'));
-=======
+
       // Create notifications directly in Firestore
       const notificationPromises = selectedRecipients.map(recipient => {
         const notification = {
@@ -141,7 +118,6 @@
       toast.error("Failed to send notification");
     } finally {
       setLoading(false);
->>>>>>> 8b0df695
     }
   };
 
@@ -153,27 +129,9 @@
     }
   };
 
-<<<<<<< HEAD
-    try {
-      await triggerNotification({
-        message,
-        target,
-        createdBy: currentUser?.uid || "system",
-        type: "info",
-      });
-      toast.success(t('dashboard.sendNotification.toast.sent'));
-      setMessage("");
-      setSelectedUsernames([]);
-      setUids([]);
-      if (onClose) onClose(); // Close the modal
-    } catch (err) {
-      toast.error(t('dashboard.sendNotification.toast.failed'));
-      console.error("Error in handleSubmit:", err);
-    }
-=======
   const removeRecipient = (recipientId) => {
     setSelectedRecipients(selectedRecipients.filter(r => r.id !== recipientId));
->>>>>>> 8b0df695
+
   };
 
   if (recipientsLoading) {
@@ -191,30 +149,7 @@
   return (
     <div className="p-6 max-w-md mx-auto">
       <Toaster position="top-right" />
-<<<<<<< HEAD
-
-      <textarea
-        className="w-full border p-2 rounded"
-        rows="3"
-        value={message}
-        onChange={(e) => setMessage(e.target.value)}
-        placeholder={t('dashboard.sendNotification.messagePlaceholder')}
-        required
-      />
-
-      <select
-        className="w-full border p-2 rounded"
-        value={targetType}
-        onChange={(e) => setTargetType(e.target.value)}
-      >
-        <option value="everyone">{t('dashboard.sendNotification.target.everyone')}</option>
-        <option value="retiree">{t('dashboard.sendNotification.target.retiree')}</option>
-        <option value="admin">{t('dashboard.sendNotification.target.admin')}</option>
-        <option value="custom">{t('dashboard.sendNotification.target.custom')}</option>
-      </select>
-
-      {targetType === "custom" && (
-=======
+
       
       <div className="flex justify-between items-center mb-4">
         <h3 className="text-lg font-semibold flex items-center">
@@ -230,26 +165,11 @@
       </div>
 
       <form onSubmit={handleSendNotification} className="space-y-4">
->>>>>>> 8b0df695
         <div>
           <label className="block text-sm font-medium mb-2">Title</label>
           <input
             type="text"
-<<<<<<< HEAD
-            className="w-full border p-2 rounded"
-            placeholder={t('dashboard.sendNotification.customUsernamePlaceholder')}
-            value={customUsername}
-            onChange={(e) => setCustomUsername(e.target.value)}
-            list="usernames-list" // Enable autofill
-          />
-          <button
-            type="button"
-            className="bg-blue-500 hover:bg-blue-600 text-white px-4 py-2 rounded mt-2"
-            onClick={handleAddUsername}
-          >
-            {t('dashboard.sendNotification.addUsername')}
-          </button>
-=======
+
             className="w-full border p-2 rounded focus:ring-2 focus:ring-blue-500"
             value={title}
             onChange={(e) => setTitle(e.target.value)}
@@ -257,7 +177,6 @@
             required
           />
         </div>
->>>>>>> 8b0df695
 
         <div>
           <label className="block text-sm font-medium mb-2">Message</label>
@@ -282,16 +201,7 @@
                 }`}
                 onClick={() => handleRecipientSelect(recipient)}
               >
-<<<<<<< HEAD
-                <span className="mr-2">{username}</span>
-                <button
-                  type="button"
-                  className="text-red-500 hover:text-red-700"
-                  onClick={() => handleRemoveUsername(username)}
-                >
-                  {t('dashboard.sendNotification.removeUsername')}
-                </button>
-=======
+
                 <input
                   type="checkbox"
                   checked={selectedRecipients.find(r => r.id === recipient.id) ? true : false}
@@ -299,22 +209,11 @@
                   className="mr-2"
                 />
                 <span className="flex-1">{recipient.displayName || recipient.email || recipient.id}</span>
->>>>>>> 8b0df695
               </div>
             ))}
           </div>
         </div>
-<<<<<<< HEAD
-      )}
-
-      <button
-        type="submit"
-        className="bg-yellow-500 hover:bg-yellow-600 text-white px-4 py-2 rounded"
-      >
-        {t('dashboard.sendNotification.send')}
-      </button>
-    </form>
-=======
+
 
         {selectedRecipients.length > 0 && (
           <div>
@@ -364,7 +263,6 @@
         </div>
       </form>
     </div>
->>>>>>> 8b0df695
   );
 };
 
