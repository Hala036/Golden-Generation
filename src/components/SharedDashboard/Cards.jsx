<<<<<<< HEAD
import { useState, useEffect } from "react";
import { FaCalendarAlt, FaMapMarkerAlt, FaSearch } from "react-icons/fa";
import { db } from "../../firebase"; // Import Firebase configuration
import { collection, onSnapshot } from "firebase/firestore";
import { useLanguage } from "../../context/LanguageContext"; // Import the LanguageContext hook
import AdminEventDetails from "../AdminProfile/AdminEventDetails"; // Import Admin modal
import RetireeEventDetails from "../Calendar/RetireeEventDetails"; // Import Retiree modal

// Import local images for fallback
import TripImg from "../../assets/Trip.png";
import VacationImg from "../../assets/Vacation.png";
import WorkshopImg from "../../assets/Workshop.png";
import LectureImg from "../../assets/Lecture.png";
import HousePartyImg from "../../assets/HouseParty.png";
import SocialEventImg from "../../assets/SocialEvent.png";

// Map local images to categories
const categoryImages = {
  trip: TripImg,
  vacation: VacationImg,
  workshop: WorkshopImg,
  lecture: LectureImg,
  houseparty: HousePartyImg,
  socialevent: SocialEventImg,
};

const Cards = ({ userRole = 'retiree' }) => {
  const { language, t } = useLanguage();
  const [events, setEvents] = useState([]);
  const [filteredEvents, setFilteredEvents] = useState([]);
  const [categories, setCategories] = useState([]);
  const [selectedCategory, setSelectedCategory] = useState("all");
  const [searchQuery, setSearchQuery] = useState("");
  const [loading, setLoading] = useState(true);
  const [selectedEvent, setSelectedEvent] = useState(null);

  // Fetch categories and events from Firestore in real-time
  useEffect(() => {
    const fetchCategories = async () => {
        const categoriesRef = collection(db, "categories");
        const categoriesSnapshot = await onSnapshot(categoriesRef, (snapshot) => {
            const categoriesData = snapshot.docs.map((doc) => ({ id: doc.id, ...doc.data() }));
        setCategories(categoriesData);
        });
        return categoriesSnapshot;
    };

    const fetchEvents = () => {
        setLoading(true);
        const eventsRef = collection(db, "events");
        const unsubscribe = onSnapshot(eventsRef, (snapshot) => {
            const eventsData = snapshot.docs.map((doc) => ({ id: doc.id, ...doc.data() }));
            
            // Filter events based on role
            const roleBasedEvents = userRole === 'admin'
                ? eventsData.filter(event => event.status === 'active' || event.status === 'pending')
                : eventsData.filter(event => event.status === 'active');
            
            setEvents(roleBasedEvents);
            setFilteredEvents(roleBasedEvents);
            setLoading(false);
        }, (error) => {
            console.error("Error fetching events in real-time:", error);
        setLoading(false);
        });
        return unsubscribe;
    };

    fetchCategories();
    const unsubscribeEvents = fetchEvents();

    return () => {
      // Unsubscribe from listeners when component unmounts
      unsubscribeEvents();
    };
  }, [userRole]);

  // Handle category filter
  const handleCategoryChange = (category) => {
    setSelectedCategory(category);
    if (category === "all") {
      setFilteredEvents(events.filter((event) => event.title.toLowerCase().includes(searchQuery.toLowerCase())));
    } else {
      setFilteredEvents(
        events.filter(
          (event) =>
            event.categoryId === category &&
            event.title.toLowerCase().includes(searchQuery.toLowerCase())
        )
      );
    }
  };

  // Handle search input
  const handleSearchChange = (e) => {
    const query = e.target.value.toLowerCase();
    setSearchQuery(query);
    setFilteredEvents(
      events.filter(
        (event) =>
          (selectedCategory === "all" || event.categoryId === selectedCategory) &&
          event.title.toLowerCase().includes(query)
      )
    );
  };

  // Conditionally render the correct modal based on the user's role
  const renderEventDetailsModal = () => {
    if (!selectedEvent) return null;

    const modalProps = {
      event: selectedEvent,
      onClose: () => setSelectedEvent(null),
    };

    if (userRole === 'admin') {
      return <AdminEventDetails {...modalProps} />;
      }
    return <RetireeEventDetails {...modalProps} />;
  };

  return (
    <div className="bg-white p-4">
          {/* Search Bar and Filter */}
          <div className="sticky top-0 bg-white z-10 flex items-center justify-between mb-4 p-1 shadow-sm w-full">
            <div className="flex items-center max-w-md border px-3 py-2 rounded-md bg-white shadow-sm w-full">
              <FaSearch className="text-gray-500" />
              <input
                type="text"
                placeholder={t("dashboard.search.searchEvents")}
                className="border-none outline-none text-sm ml-2 w-full"
                value={searchQuery}
                onChange={handleSearchChange}
              />
            </div>
            <select
              className="ml-4 border px-2 py-1 rounded-md text-sm"
              value={selectedCategory}
              onChange={(e) => handleCategoryChange(e.target.value)}
            >
              <option value="all">{t("dashboard.filter.allCategories")}</option>
              {categories.map((category) => (
                <option key={category.id} value={category.id}>
                  {category.translations[language]} {/* Display translation based on current language */}
                </option>
              ))}
            </select>
          </div>
          {loading && <p>{t("common.loading")}</p>}

          {/* Events Grid */}
          {!loading && (
            <div className="grid grid-cols-2 gap-6 h-full overflow-y-auto">
              {filteredEvents.map((event) => {
            const backgroundImage = event.imageUrl || categoryImages[event.categoryId] || SocialEventImg;
                return (
              <div key={event.id} className="bg-white shadow-md rounded-lg overflow-hidden flex-shrink-0 p-4">
                    {/* Event Title */}
                    <h3 className="text-base font-bold mb-2">{event.title}</h3>

                    {/* Event Image */}
                    <div className="mb-4">
                      <img
                        src={backgroundImage}
                        alt={event.title}
                        className="w-full h-48 object-cover rounded-md"
                      />
                    </div>
                    {/* Date with Calendar Icon */}
                    <div className="flex items-center mb-2">
                      <FaCalendarAlt className="text-[#FFD966] mr-2" />
                      <p className="text-gray-700 font-medium">
                        {event.endDate ? `${event.startDate} - ${event.endDate}` : event.startDate}
                      </p>
                    </div>

                    {/* Location with Pin Icon */}
                    <div className="flex items-center mb-3">
                      <FaMapMarkerAlt className="text-[#FFD966] mr-2" />
                      <p className="text-gray-700 font-medium">{event.location}</p>
                    </div>

                    {/* Description */}
                    <p className="text-gray-500 text-sm">{event.description}</p>
                <div className="flex justify-center mt-4">
                      <button
                    className="bg-[#FFD966] hover:bg-yellow-500 text-black font-bold px-6 py-2 rounded-md transition-colors duration-200"
                    onClick={() => setSelectedEvent(event)}
                      >
                        {t("dashboard.events.moreDetails")}
                      </button>
                    </div>
                  </div>
                );
              })}
            </div>
          )}

      {/* Centralized Event Details Modal */}
      {renderEventDetailsModal()}
    </div>
  );
};

export default Cards;
=======
import { useState, useEffect } from "react";
import { FaCalendarAlt, FaMapMarkerAlt, FaSearch, FaCalendarCheck, FaClock} from "react-icons/fa";
import { db } from "../../firebase"; // Import Firebase configuration
import { collection, onSnapshot } from "firebase/firestore";
import { useLanguage } from "../../context/LanguageContext"; // Import the LanguageContext hook
import AdminEventDetails from "../AdminProfile/AdminEventDetails"; // Import Admin modal
import RetireeEventDetails from "../Calendar/RetireeEventDetails"; // Import Retiree modal
import EmptyState from "../EmptyState"; // Import EmptyState component

// Import local images for fallback
import TripImg from "../../assets/Trip.png";
import VacationImg from "../../assets/Vacation.png";
import WorkshopImg from "../../assets/Workshop.png";
import LectureImg from "../../assets/Lecture.png";
import HousePartyImg from "../../assets/HouseParty.png";
import SocialEventImg from "../../assets/SocialEvent.png";

// Map local images to categories
const categoryImages = {
  trip: TripImg,
  vacation: VacationImg,
  workshop: WorkshopImg,
  lecture: LectureImg,
  houseparty: HousePartyImg,
  socialevent: SocialEventImg,
};

const Cards = ({ userRole = 'retiree', setSelected }) => {
  const { language, t } = useLanguage();
  const [events, setEvents] = useState([]);
  const [filteredEvents, setFilteredEvents] = useState([]);
  const [categories, setCategories] = useState([]);
  const [selectedCategory, setSelectedCategory] = useState("all");
  const [searchQuery, setSearchQuery] = useState("");
  const [loading, setLoading] = useState(true);
  const [selectedEvent, setSelectedEvent] = useState(null);
  const [expandedImage, setExpandedImage] = useState(null);

  // Fetch categories and events from Firestore in real-time
  useEffect(() => {
    const fetchCategories = async () => {
        const categoriesRef = collection(db, "categories");
        const categoriesSnapshot = await onSnapshot(categoriesRef, (snapshot) => {
            const categoriesData = snapshot.docs.map((doc) => ({ id: doc.id, ...doc.data() }));
        setCategories(categoriesData);
        });
        return categoriesSnapshot;
    };

    const fetchEvents = () => {
        setLoading(true);
        const eventsRef = collection(db, "events");
        const unsubscribe = onSnapshot(eventsRef, (snapshot) => {
            const eventsData = snapshot.docs.map((doc) => ({ id: doc.id, ...doc.data() }));
            
            // Filter events based on role
            const roleBasedEvents = userRole === 'admin'
                ? eventsData.filter(event => event.status === 'active' || event.status === 'pending')
                : eventsData.filter(event => event.status === 'active');
            
            setEvents(roleBasedEvents);
            setFilteredEvents(roleBasedEvents);
            setLoading(false);
        }, (error) => {
            console.error("Error fetching events in real-time:", error);
        setLoading(false);
        });
        return unsubscribe;
    };

    fetchCategories();
    const unsubscribeEvents = fetchEvents();

    return () => {
      // Unsubscribe from listeners when component unmounts
      unsubscribeEvents();
    };
  }, [userRole]);

  // Handle category filter
  const handleCategoryChange = (category) => {
    setSelectedCategory(category);
    if (category === "all") {
      setFilteredEvents(events.filter((event) => event.title.toLowerCase().includes(searchQuery.toLowerCase())));
    } else {
      setFilteredEvents(
        events.filter(
          (event) =>
            event.categoryId === category &&
            event.title.toLowerCase().includes(searchQuery.toLowerCase())
        )
      );
    }
  };

  // Handle search input
  const handleSearchChange = (e) => {
    const query = e.target.value.toLowerCase();
    setSearchQuery(query);
    setFilteredEvents(
      events.filter(
        (event) =>
          (selectedCategory === "all" || event.categoryId === selectedCategory) &&
          event.title.toLowerCase().includes(query)
      )
    );
  };

  // Conditionally render the correct modal based on the user's role
  const renderEventDetailsModal = () => {
    if (!selectedEvent) return null;

    const modalProps = {
      event: selectedEvent,
      onClose: () => setSelectedEvent(null),
    };

    if (userRole === 'admin') {
      return <AdminEventDetails {...modalProps} />;
      }
    return <RetireeEventDetails {...modalProps} />;
  };

  return (
    <div className="bg-white p-3">
          {/* Search Bar and Filter */}
          <div className="sticky top-0 bg-white z-10 flex items-center justify-between p-1 shadow-sm w-full">
            <div className="flex items-center max-w-md border px-3 py-2 rounded-md bg-white shadow-sm w-full">
              <FaSearch className="text-gray-500" />
              <input
                type="text"
                placeholder={t("dashboard.search.searchEvents")}
                className="border-none outline-none text-sm ml-2 w-full"
                value={searchQuery}
                onChange={handleSearchChange}
              />
            </div>
            <select
              className="ml-4 border px-2 py-1 rounded-md text-sm"
              value={selectedCategory}
              onChange={(e) => handleCategoryChange(e.target.value)}
            >
              <option value="all">{t("dashboard.filter.allCategories")}</option>
              {categories.map((category) => (
                <option key={category.id} value={category.id}>
                  {category.translations[language]} {/* Display translation based on current language */}
                </option>
              ))}
            </select>
            <button
              title="Go to Calendar"
              onClick={() => setSelected && setSelected('calendar')}
              className="ml-2 p-2 rounded-full hover:bg-gray-100"
            >
              <FaCalendarAlt className="text-xl text-blue-600" />
            </button>
          </div>
          {loading && <p>Loading...</p>}

          {/* Events Grid */}
          {!loading && (
            <>
              {filteredEvents.length === 0 ? (
                <EmptyState
                  icon={<FaCalendarCheck className="text-6xl text-gray-300" />}
                  title={t("dashboard.events.noEvents")}
                  message={searchQuery || selectedCategory !== "all" 
                    ? t('emptyStates.noEventsFilterMessage')
                    : t('emptyStates.noEventsMessage')
                  }
                  className="p-8"
                />
              ) : (
                <div className="grid grid-cols-1 xs:grid-cols-2 md:grid-cols-2 gap-1 md:gap-6 h-full overflow-y-auto">
                  {filteredEvents.map((event) => {
                    const backgroundImage = event.imageUrl || categoryImages[event.categoryId] || SocialEventImg;
                    return (
                      <div key={event.id} className="bg-white shadow-md rounded-lg overflow-hidden flex-shrink-0 p-2 md:p-4 min-h-[270px] md:min-h-[280px] flex flex-col justify-between">
                        {/* Event Title */}
                        <h3 className="text-sm md:text-base font-bold mb-1 md:mb-2">{event.title}</h3>

                        {/* Event Image (clickable to expand) */}
                        <div className="mb-2 md:mb-2 cursor-pointer" onClick={() => setExpandedImage(backgroundImage)}>
                          <img
                            src={backgroundImage}
                            alt={event.title}
                            className="w-full h-26 md:h-28 object-cover rounded-md transition-transform duration-200 hover:scale-105"
                          />
                        </div>
                        {/* Expanded Image Modal */}
                        {expandedImage && (
                          <div
                            className="fixed inset-0 z-50 flex items-center justify-center backdrop-blur-sm"
                            onClick={() => setExpandedImage(null)}
                          >
                            <div className="relative max-w-full max-h-full flex items-center justify-center" onClick={e => e.stopPropagation()}>
                              <button
                                className="absolute top-2 right-2 bg-white rounded-full p-2 shadow hover:bg-gray-200 z-10"
                                onClick={() => setExpandedImage(null)}
                                aria-label="Close"
                              >
                                <span className="text-xl font-bold">&times;</span>
                              </button>
                              <img
                                src={expandedImage}
                                alt="Expanded Event"
                                className="rounded-lg max-h-[80vh] max-w-[90vw] shadow-2xl border-4 border-white"
                              />
                            </div>
                          </div>
      )}
                        {/* Date, Time, Location Grouped */}
                        <div className="flex flex-col gap-y-1">
                          {/* Date with Calendar Icon */}
                          <div className="flex justify-between items-center">
                            <div className="flex items-center">
                              <FaCalendarAlt className="text-[#FFD966] mr-2 text-xs md:text-base" />
                              <p className="text-gray-800 font-medium text-xs md:text-base">
                                {event.endDate ? `${event.startDate} - ${event.endDate}` : event.startDate}
                              </p>
                            </div>
                            <div className="flex justify-center mt-2 md:mt-4">
                              <button
                                className="bg-[#FFD966] hover:bg-yellow-500 text-black font-bold px-4 md:px-6 py-1.5 md:py-2 rounded-md transition-colors duration-200 text-xs md:text-base"
                                onClick={() => setSelectedEvent(event)}
                              >
                                {t("dashboard.events.moreDetails")}
                              </button>
                            </div>
                          </div>
                          {/* Time with Clock Icon */}
                          <div className="flex mb-1 items-center">
                            <FaClock className="text-[#FFD966] mr-2 text-xs md:text-base" />
                            <p className="text-gray-800 font-medium text-xs md:text-base">{event.timeFrom} - {event.timeTo}</p>
                          </div>
                          {/* Location with Pin Icon */}
                          <div className="flex items-center">
                            <FaMapMarkerAlt className="text-[#FFD966] mr-2 text-xs md:text-base" />
                            <p className="text-gray-800 font-medium text-xs md:text-base">{event.location}</p>
                          </div>
                        </div>

                        {/* Description (truncated to 100 chars with ellipsis and read more) */}
                        <p className="text-gray-500 text-xs md:text-sm flex-1 mt-2">
                          {event.description && event.description.length > 100 ? (
                            <>
                              {event.description.slice(0, 100)}
                              ...
                              <button
                                className="ml-1 text-yellow-600 hover:underline text-xs font-medium focus:outline-none"
                                onClick={() => setSelectedEvent(event)}
                                tabIndex={0}
                              >
                                {'Read more'}
                              </button>
                            </>
                          ) : (
                            event.description
                          )}
                        </p>
                        
                      </div>
                    );
                  })}
                </div>
              )}
            </>
          )}

      {/* Centralized Event Details Modal */}
      {renderEventDetailsModal()}
    </div>
  );
};

export default Cards;
>>>>>>> 8b0df695
<|MERGE_RESOLUTION|>--- conflicted
+++ resolved
@@ -1,484 +1,277 @@
-<<<<<<< HEAD
-import { useState, useEffect } from "react";
-import { FaCalendarAlt, FaMapMarkerAlt, FaSearch } from "react-icons/fa";
-import { db } from "../../firebase"; // Import Firebase configuration
-import { collection, onSnapshot } from "firebase/firestore";
-import { useLanguage } from "../../context/LanguageContext"; // Import the LanguageContext hook
-import AdminEventDetails from "../AdminProfile/AdminEventDetails"; // Import Admin modal
-import RetireeEventDetails from "../Calendar/RetireeEventDetails"; // Import Retiree modal
-
-// Import local images for fallback
-import TripImg from "../../assets/Trip.png";
-import VacationImg from "../../assets/Vacation.png";
-import WorkshopImg from "../../assets/Workshop.png";
-import LectureImg from "../../assets/Lecture.png";
-import HousePartyImg from "../../assets/HouseParty.png";
-import SocialEventImg from "../../assets/SocialEvent.png";
-
-// Map local images to categories
-const categoryImages = {
-  trip: TripImg,
-  vacation: VacationImg,
-  workshop: WorkshopImg,
-  lecture: LectureImg,
-  houseparty: HousePartyImg,
-  socialevent: SocialEventImg,
-};
-
-const Cards = ({ userRole = 'retiree' }) => {
-  const { language, t } = useLanguage();
-  const [events, setEvents] = useState([]);
-  const [filteredEvents, setFilteredEvents] = useState([]);
-  const [categories, setCategories] = useState([]);
-  const [selectedCategory, setSelectedCategory] = useState("all");
-  const [searchQuery, setSearchQuery] = useState("");
-  const [loading, setLoading] = useState(true);
-  const [selectedEvent, setSelectedEvent] = useState(null);
-
-  // Fetch categories and events from Firestore in real-time
-  useEffect(() => {
-    const fetchCategories = async () => {
-        const categoriesRef = collection(db, "categories");
-        const categoriesSnapshot = await onSnapshot(categoriesRef, (snapshot) => {
-            const categoriesData = snapshot.docs.map((doc) => ({ id: doc.id, ...doc.data() }));
-        setCategories(categoriesData);
-        });
-        return categoriesSnapshot;
-    };
-
-    const fetchEvents = () => {
-        setLoading(true);
-        const eventsRef = collection(db, "events");
-        const unsubscribe = onSnapshot(eventsRef, (snapshot) => {
-            const eventsData = snapshot.docs.map((doc) => ({ id: doc.id, ...doc.data() }));
-            
-            // Filter events based on role
-            const roleBasedEvents = userRole === 'admin'
-                ? eventsData.filter(event => event.status === 'active' || event.status === 'pending')
-                : eventsData.filter(event => event.status === 'active');
-            
-            setEvents(roleBasedEvents);
-            setFilteredEvents(roleBasedEvents);
-            setLoading(false);
-        }, (error) => {
-            console.error("Error fetching events in real-time:", error);
-        setLoading(false);
-        });
-        return unsubscribe;
-    };
-
-    fetchCategories();
-    const unsubscribeEvents = fetchEvents();
-
-    return () => {
-      // Unsubscribe from listeners when component unmounts
-      unsubscribeEvents();
-    };
-  }, [userRole]);
-
-  // Handle category filter
-  const handleCategoryChange = (category) => {
-    setSelectedCategory(category);
-    if (category === "all") {
-      setFilteredEvents(events.filter((event) => event.title.toLowerCase().includes(searchQuery.toLowerCase())));
-    } else {
-      setFilteredEvents(
-        events.filter(
-          (event) =>
-            event.categoryId === category &&
-            event.title.toLowerCase().includes(searchQuery.toLowerCase())
-        )
-      );
-    }
-  };
-
-  // Handle search input
-  const handleSearchChange = (e) => {
-    const query = e.target.value.toLowerCase();
-    setSearchQuery(query);
-    setFilteredEvents(
-      events.filter(
-        (event) =>
-          (selectedCategory === "all" || event.categoryId === selectedCategory) &&
-          event.title.toLowerCase().includes(query)
-      )
-    );
-  };
-
-  // Conditionally render the correct modal based on the user's role
-  const renderEventDetailsModal = () => {
-    if (!selectedEvent) return null;
-
-    const modalProps = {
-      event: selectedEvent,
-      onClose: () => setSelectedEvent(null),
-    };
-
-    if (userRole === 'admin') {
-      return <AdminEventDetails {...modalProps} />;
-      }
-    return <RetireeEventDetails {...modalProps} />;
-  };
-
-  return (
-    <div className="bg-white p-4">
-          {/* Search Bar and Filter */}
-          <div className="sticky top-0 bg-white z-10 flex items-center justify-between mb-4 p-1 shadow-sm w-full">
-            <div className="flex items-center max-w-md border px-3 py-2 rounded-md bg-white shadow-sm w-full">
-              <FaSearch className="text-gray-500" />
-              <input
-                type="text"
-                placeholder={t("dashboard.search.searchEvents")}
-                className="border-none outline-none text-sm ml-2 w-full"
-                value={searchQuery}
-                onChange={handleSearchChange}
-              />
-            </div>
-            <select
-              className="ml-4 border px-2 py-1 rounded-md text-sm"
-              value={selectedCategory}
-              onChange={(e) => handleCategoryChange(e.target.value)}
-            >
-              <option value="all">{t("dashboard.filter.allCategories")}</option>
-              {categories.map((category) => (
-                <option key={category.id} value={category.id}>
-                  {category.translations[language]} {/* Display translation based on current language */}
-                </option>
-              ))}
-            </select>
-          </div>
-          {loading && <p>{t("common.loading")}</p>}
-
-          {/* Events Grid */}
-          {!loading && (
-            <div className="grid grid-cols-2 gap-6 h-full overflow-y-auto">
-              {filteredEvents.map((event) => {
-            const backgroundImage = event.imageUrl || categoryImages[event.categoryId] || SocialEventImg;
-                return (
-              <div key={event.id} className="bg-white shadow-md rounded-lg overflow-hidden flex-shrink-0 p-4">
-                    {/* Event Title */}
-                    <h3 className="text-base font-bold mb-2">{event.title}</h3>
-
-                    {/* Event Image */}
-                    <div className="mb-4">
-                      <img
-                        src={backgroundImage}
-                        alt={event.title}
-                        className="w-full h-48 object-cover rounded-md"
-                      />
-                    </div>
-                    {/* Date with Calendar Icon */}
-                    <div className="flex items-center mb-2">
-                      <FaCalendarAlt className="text-[#FFD966] mr-2" />
-                      <p className="text-gray-700 font-medium">
-                        {event.endDate ? `${event.startDate} - ${event.endDate}` : event.startDate}
-                      </p>
-                    </div>
-
-                    {/* Location with Pin Icon */}
-                    <div className="flex items-center mb-3">
-                      <FaMapMarkerAlt className="text-[#FFD966] mr-2" />
-                      <p className="text-gray-700 font-medium">{event.location}</p>
-                    </div>
-
-                    {/* Description */}
-                    <p className="text-gray-500 text-sm">{event.description}</p>
-                <div className="flex justify-center mt-4">
-                      <button
-                    className="bg-[#FFD966] hover:bg-yellow-500 text-black font-bold px-6 py-2 rounded-md transition-colors duration-200"
-                    onClick={() => setSelectedEvent(event)}
-                      >
-                        {t("dashboard.events.moreDetails")}
-                      </button>
-                    </div>
-                  </div>
-                );
-              })}
-            </div>
-          )}
-
-      {/* Centralized Event Details Modal */}
-      {renderEventDetailsModal()}
-    </div>
-  );
-};
-
-export default Cards;
-=======
-import { useState, useEffect } from "react";
-import { FaCalendarAlt, FaMapMarkerAlt, FaSearch, FaCalendarCheck, FaClock} from "react-icons/fa";
-import { db } from "../../firebase"; // Import Firebase configuration
-import { collection, onSnapshot } from "firebase/firestore";
-import { useLanguage } from "../../context/LanguageContext"; // Import the LanguageContext hook
-import AdminEventDetails from "../AdminProfile/AdminEventDetails"; // Import Admin modal
-import RetireeEventDetails from "../Calendar/RetireeEventDetails"; // Import Retiree modal
-import EmptyState from "../EmptyState"; // Import EmptyState component
-
-// Import local images for fallback
-import TripImg from "../../assets/Trip.png";
-import VacationImg from "../../assets/Vacation.png";
-import WorkshopImg from "../../assets/Workshop.png";
-import LectureImg from "../../assets/Lecture.png";
-import HousePartyImg from "../../assets/HouseParty.png";
-import SocialEventImg from "../../assets/SocialEvent.png";
-
-// Map local images to categories
-const categoryImages = {
-  trip: TripImg,
-  vacation: VacationImg,
-  workshop: WorkshopImg,
-  lecture: LectureImg,
-  houseparty: HousePartyImg,
-  socialevent: SocialEventImg,
-};
-
-const Cards = ({ userRole = 'retiree', setSelected }) => {
-  const { language, t } = useLanguage();
-  const [events, setEvents] = useState([]);
-  const [filteredEvents, setFilteredEvents] = useState([]);
-  const [categories, setCategories] = useState([]);
-  const [selectedCategory, setSelectedCategory] = useState("all");
-  const [searchQuery, setSearchQuery] = useState("");
-  const [loading, setLoading] = useState(true);
-  const [selectedEvent, setSelectedEvent] = useState(null);
-  const [expandedImage, setExpandedImage] = useState(null);
-
-  // Fetch categories and events from Firestore in real-time
-  useEffect(() => {
-    const fetchCategories = async () => {
-        const categoriesRef = collection(db, "categories");
-        const categoriesSnapshot = await onSnapshot(categoriesRef, (snapshot) => {
-            const categoriesData = snapshot.docs.map((doc) => ({ id: doc.id, ...doc.data() }));
-        setCategories(categoriesData);
-        });
-        return categoriesSnapshot;
-    };
-
-    const fetchEvents = () => {
-        setLoading(true);
-        const eventsRef = collection(db, "events");
-        const unsubscribe = onSnapshot(eventsRef, (snapshot) => {
-            const eventsData = snapshot.docs.map((doc) => ({ id: doc.id, ...doc.data() }));
-            
-            // Filter events based on role
-            const roleBasedEvents = userRole === 'admin'
-                ? eventsData.filter(event => event.status === 'active' || event.status === 'pending')
-                : eventsData.filter(event => event.status === 'active');
-            
-            setEvents(roleBasedEvents);
-            setFilteredEvents(roleBasedEvents);
-            setLoading(false);
-        }, (error) => {
-            console.error("Error fetching events in real-time:", error);
-        setLoading(false);
-        });
-        return unsubscribe;
-    };
-
-    fetchCategories();
-    const unsubscribeEvents = fetchEvents();
-
-    return () => {
-      // Unsubscribe from listeners when component unmounts
-      unsubscribeEvents();
-    };
-  }, [userRole]);
-
-  // Handle category filter
-  const handleCategoryChange = (category) => {
-    setSelectedCategory(category);
-    if (category === "all") {
-      setFilteredEvents(events.filter((event) => event.title.toLowerCase().includes(searchQuery.toLowerCase())));
-    } else {
-      setFilteredEvents(
-        events.filter(
-          (event) =>
-            event.categoryId === category &&
-            event.title.toLowerCase().includes(searchQuery.toLowerCase())
-        )
-      );
-    }
-  };
-
-  // Handle search input
-  const handleSearchChange = (e) => {
-    const query = e.target.value.toLowerCase();
-    setSearchQuery(query);
-    setFilteredEvents(
-      events.filter(
-        (event) =>
-          (selectedCategory === "all" || event.categoryId === selectedCategory) &&
-          event.title.toLowerCase().includes(query)
-      )
-    );
-  };
-
-  // Conditionally render the correct modal based on the user's role
-  const renderEventDetailsModal = () => {
-    if (!selectedEvent) return null;
-
-    const modalProps = {
-      event: selectedEvent,
-      onClose: () => setSelectedEvent(null),
-    };
-
-    if (userRole === 'admin') {
-      return <AdminEventDetails {...modalProps} />;
-      }
-    return <RetireeEventDetails {...modalProps} />;
-  };
-
-  return (
-    <div className="bg-white p-3">
-          {/* Search Bar and Filter */}
-          <div className="sticky top-0 bg-white z-10 flex items-center justify-between p-1 shadow-sm w-full">
-            <div className="flex items-center max-w-md border px-3 py-2 rounded-md bg-white shadow-sm w-full">
-              <FaSearch className="text-gray-500" />
-              <input
-                type="text"
-                placeholder={t("dashboard.search.searchEvents")}
-                className="border-none outline-none text-sm ml-2 w-full"
-                value={searchQuery}
-                onChange={handleSearchChange}
-              />
-            </div>
-            <select
-              className="ml-4 border px-2 py-1 rounded-md text-sm"
-              value={selectedCategory}
-              onChange={(e) => handleCategoryChange(e.target.value)}
-            >
-              <option value="all">{t("dashboard.filter.allCategories")}</option>
-              {categories.map((category) => (
-                <option key={category.id} value={category.id}>
-                  {category.translations[language]} {/* Display translation based on current language */}
-                </option>
-              ))}
-            </select>
-            <button
-              title="Go to Calendar"
-              onClick={() => setSelected && setSelected('calendar')}
-              className="ml-2 p-2 rounded-full hover:bg-gray-100"
-            >
-              <FaCalendarAlt className="text-xl text-blue-600" />
-            </button>
-          </div>
-          {loading && <p>Loading...</p>}
-
-          {/* Events Grid */}
-          {!loading && (
-            <>
-              {filteredEvents.length === 0 ? (
-                <EmptyState
-                  icon={<FaCalendarCheck className="text-6xl text-gray-300" />}
-                  title={t("dashboard.events.noEvents")}
-                  message={searchQuery || selectedCategory !== "all" 
-                    ? t('emptyStates.noEventsFilterMessage')
-                    : t('emptyStates.noEventsMessage')
-                  }
-                  className="p-8"
-                />
-              ) : (
-                <div className="grid grid-cols-1 xs:grid-cols-2 md:grid-cols-2 gap-1 md:gap-6 h-full overflow-y-auto">
-                  {filteredEvents.map((event) => {
-                    const backgroundImage = event.imageUrl || categoryImages[event.categoryId] || SocialEventImg;
-                    return (
-                      <div key={event.id} className="bg-white shadow-md rounded-lg overflow-hidden flex-shrink-0 p-2 md:p-4 min-h-[270px] md:min-h-[280px] flex flex-col justify-between">
-                        {/* Event Title */}
-                        <h3 className="text-sm md:text-base font-bold mb-1 md:mb-2">{event.title}</h3>
-
-                        {/* Event Image (clickable to expand) */}
-                        <div className="mb-2 md:mb-2 cursor-pointer" onClick={() => setExpandedImage(backgroundImage)}>
-                          <img
-                            src={backgroundImage}
-                            alt={event.title}
-                            className="w-full h-26 md:h-28 object-cover rounded-md transition-transform duration-200 hover:scale-105"
-                          />
-                        </div>
-                        {/* Expanded Image Modal */}
-                        {expandedImage && (
-                          <div
-                            className="fixed inset-0 z-50 flex items-center justify-center backdrop-blur-sm"
-                            onClick={() => setExpandedImage(null)}
-                          >
-                            <div className="relative max-w-full max-h-full flex items-center justify-center" onClick={e => e.stopPropagation()}>
-                              <button
-                                className="absolute top-2 right-2 bg-white rounded-full p-2 shadow hover:bg-gray-200 z-10"
-                                onClick={() => setExpandedImage(null)}
-                                aria-label="Close"
-                              >
-                                <span className="text-xl font-bold">&times;</span>
-                              </button>
-                              <img
-                                src={expandedImage}
-                                alt="Expanded Event"
-                                className="rounded-lg max-h-[80vh] max-w-[90vw] shadow-2xl border-4 border-white"
-                              />
-                            </div>
-                          </div>
-      )}
-                        {/* Date, Time, Location Grouped */}
-                        <div className="flex flex-col gap-y-1">
-                          {/* Date with Calendar Icon */}
-                          <div className="flex justify-between items-center">
-                            <div className="flex items-center">
-                              <FaCalendarAlt className="text-[#FFD966] mr-2 text-xs md:text-base" />
-                              <p className="text-gray-800 font-medium text-xs md:text-base">
-                                {event.endDate ? `${event.startDate} - ${event.endDate}` : event.startDate}
-                              </p>
-                            </div>
-                            <div className="flex justify-center mt-2 md:mt-4">
-                              <button
-                                className="bg-[#FFD966] hover:bg-yellow-500 text-black font-bold px-4 md:px-6 py-1.5 md:py-2 rounded-md transition-colors duration-200 text-xs md:text-base"
-                                onClick={() => setSelectedEvent(event)}
-                              >
-                                {t("dashboard.events.moreDetails")}
-                              </button>
-                            </div>
-                          </div>
-                          {/* Time with Clock Icon */}
-                          <div className="flex mb-1 items-center">
-                            <FaClock className="text-[#FFD966] mr-2 text-xs md:text-base" />
-                            <p className="text-gray-800 font-medium text-xs md:text-base">{event.timeFrom} - {event.timeTo}</p>
-                          </div>
-                          {/* Location with Pin Icon */}
-                          <div className="flex items-center">
-                            <FaMapMarkerAlt className="text-[#FFD966] mr-2 text-xs md:text-base" />
-                            <p className="text-gray-800 font-medium text-xs md:text-base">{event.location}</p>
-                          </div>
-                        </div>
-
-                        {/* Description (truncated to 100 chars with ellipsis and read more) */}
-                        <p className="text-gray-500 text-xs md:text-sm flex-1 mt-2">
-                          {event.description && event.description.length > 100 ? (
-                            <>
-                              {event.description.slice(0, 100)}
-                              ...
-                              <button
-                                className="ml-1 text-yellow-600 hover:underline text-xs font-medium focus:outline-none"
-                                onClick={() => setSelectedEvent(event)}
-                                tabIndex={0}
-                              >
-                                {'Read more'}
-                              </button>
-                            </>
-                          ) : (
-                            event.description
-                          )}
-                        </p>
-                        
-                      </div>
-                    );
-                  })}
-                </div>
-              )}
-            </>
-          )}
-
-      {/* Centralized Event Details Modal */}
-      {renderEventDetailsModal()}
-    </div>
-  );
-};
-
-export default Cards;
->>>>>>> 8b0df695
+
+import { useState, useEffect } from "react";
+import { FaCalendarAlt, FaMapMarkerAlt, FaSearch, FaCalendarCheck, FaClock} from "react-icons/fa";
+import { db } from "../../firebase"; // Import Firebase configuration
+import { collection, onSnapshot } from "firebase/firestore";
+import { useLanguage } from "../../context/LanguageContext"; // Import the LanguageContext hook
+import AdminEventDetails from "../AdminProfile/AdminEventDetails"; // Import Admin modal
+import RetireeEventDetails from "../Calendar/RetireeEventDetails"; // Import Retiree modal
+import EmptyState from "../EmptyState"; // Import EmptyState component
+
+// Import local images for fallback
+import TripImg from "../../assets/Trip.png";
+import VacationImg from "../../assets/Vacation.png";
+import WorkshopImg from "../../assets/Workshop.png";
+import LectureImg from "../../assets/Lecture.png";
+import HousePartyImg from "../../assets/HouseParty.png";
+import SocialEventImg from "../../assets/SocialEvent.png";
+
+// Map local images to categories
+const categoryImages = {
+  trip: TripImg,
+  vacation: VacationImg,
+  workshop: WorkshopImg,
+  lecture: LectureImg,
+  houseparty: HousePartyImg,
+  socialevent: SocialEventImg,
+};
+
+const Cards = ({ userRole = 'retiree', setSelected }) => {
+  const { language, t } = useLanguage();
+  const [events, setEvents] = useState([]);
+  const [filteredEvents, setFilteredEvents] = useState([]);
+  const [categories, setCategories] = useState([]);
+  const [selectedCategory, setSelectedCategory] = useState("all");
+  const [searchQuery, setSearchQuery] = useState("");
+  const [loading, setLoading] = useState(true);
+  const [selectedEvent, setSelectedEvent] = useState(null);
+  const [expandedImage, setExpandedImage] = useState(null);
+
+  // Fetch categories and events from Firestore in real-time
+  useEffect(() => {
+    const fetchCategories = async () => {
+        const categoriesRef = collection(db, "categories");
+        const categoriesSnapshot = await onSnapshot(categoriesRef, (snapshot) => {
+            const categoriesData = snapshot.docs.map((doc) => ({ id: doc.id, ...doc.data() }));
+        setCategories(categoriesData);
+        });
+        return categoriesSnapshot;
+    };
+
+    const fetchEvents = () => {
+        setLoading(true);
+        const eventsRef = collection(db, "events");
+        const unsubscribe = onSnapshot(eventsRef, (snapshot) => {
+            const eventsData = snapshot.docs.map((doc) => ({ id: doc.id, ...doc.data() }));
+            
+            // Filter events based on role
+            const roleBasedEvents = userRole === 'admin'
+                ? eventsData.filter(event => event.status === 'active' || event.status === 'pending')
+                : eventsData.filter(event => event.status === 'active');
+            
+            setEvents(roleBasedEvents);
+            setFilteredEvents(roleBasedEvents);
+            setLoading(false);
+        }, (error) => {
+            console.error("Error fetching events in real-time:", error);
+        setLoading(false);
+        });
+        return unsubscribe;
+    };
+
+    fetchCategories();
+    const unsubscribeEvents = fetchEvents();
+
+    return () => {
+      // Unsubscribe from listeners when component unmounts
+      unsubscribeEvents();
+    };
+  }, [userRole]);
+
+  // Handle category filter
+  const handleCategoryChange = (category) => {
+    setSelectedCategory(category);
+    if (category === "all") {
+      setFilteredEvents(events.filter((event) => event.title.toLowerCase().includes(searchQuery.toLowerCase())));
+    } else {
+      setFilteredEvents(
+        events.filter(
+          (event) =>
+            event.categoryId === category &&
+            event.title.toLowerCase().includes(searchQuery.toLowerCase())
+        )
+      );
+    }
+  };
+
+  // Handle search input
+  const handleSearchChange = (e) => {
+    const query = e.target.value.toLowerCase();
+    setSearchQuery(query);
+    setFilteredEvents(
+      events.filter(
+        (event) =>
+          (selectedCategory === "all" || event.categoryId === selectedCategory) &&
+          event.title.toLowerCase().includes(query)
+      )
+    );
+  };
+
+  // Conditionally render the correct modal based on the user's role
+  const renderEventDetailsModal = () => {
+    if (!selectedEvent) return null;
+
+    const modalProps = {
+      event: selectedEvent,
+      onClose: () => setSelectedEvent(null),
+    };
+
+    if (userRole === 'admin') {
+      return <AdminEventDetails {...modalProps} />;
+      }
+    return <RetireeEventDetails {...modalProps} />;
+  };
+
+  return (
+    <div className="bg-white p-3">
+          {/* Search Bar and Filter */}
+          <div className="sticky top-0 bg-white z-10 flex items-center justify-between p-1 shadow-sm w-full">
+            <div className="flex items-center max-w-md border px-3 py-2 rounded-md bg-white shadow-sm w-full">
+              <FaSearch className="text-gray-500" />
+              <input
+                type="text"
+                placeholder={t("dashboard.search.searchEvents")}
+                className="border-none outline-none text-sm ml-2 w-full"
+                value={searchQuery}
+                onChange={handleSearchChange}
+              />
+            </div>
+            <select
+              className="ml-4 border px-2 py-1 rounded-md text-sm"
+              value={selectedCategory}
+              onChange={(e) => handleCategoryChange(e.target.value)}
+            >
+              <option value="all">{t("dashboard.filter.allCategories")}</option>
+              {categories.map((category) => (
+                <option key={category.id} value={category.id}>
+                  {category.translations[language]} {/* Display translation based on current language */}
+                </option>
+              ))}
+            </select>
+            <button
+              title="Go to Calendar"
+              onClick={() => setSelected && setSelected('calendar')}
+              className="ml-2 p-2 rounded-full hover:bg-gray-100"
+            >
+              <FaCalendarAlt className="text-xl text-blue-600" />
+            </button>
+          </div>
+          {loading && <p>Loading...</p>}
+
+          {/* Events Grid */}
+          {!loading && (
+            <>
+              {filteredEvents.length === 0 ? (
+                <EmptyState
+                  icon={<FaCalendarCheck className="text-6xl text-gray-300" />}
+                  title={t("dashboard.events.noEvents")}
+                  message={searchQuery || selectedCategory !== "all" 
+                    ? t('emptyStates.noEventsFilterMessage')
+                    : t('emptyStates.noEventsMessage')
+                  }
+                  className="p-8"
+                />
+              ) : (
+                <div className="grid grid-cols-1 xs:grid-cols-2 md:grid-cols-2 gap-1 md:gap-6 h-full overflow-y-auto">
+                  {filteredEvents.map((event) => {
+                    const backgroundImage = event.imageUrl || categoryImages[event.categoryId] || SocialEventImg;
+                    return (
+                      <div key={event.id} className="bg-white shadow-md rounded-lg overflow-hidden flex-shrink-0 p-2 md:p-4 min-h-[270px] md:min-h-[280px] flex flex-col justify-between">
+                        {/* Event Title */}
+                        <h3 className="text-sm md:text-base font-bold mb-1 md:mb-2">{event.title}</h3>
+
+                        {/* Event Image (clickable to expand) */}
+                        <div className="mb-2 md:mb-2 cursor-pointer" onClick={() => setExpandedImage(backgroundImage)}>
+                          <img
+                            src={backgroundImage}
+                            alt={event.title}
+                            className="w-full h-26 md:h-28 object-cover rounded-md transition-transform duration-200 hover:scale-105"
+                          />
+                        </div>
+                        {/* Expanded Image Modal */}
+                        {expandedImage && (
+                          <div
+                            className="fixed inset-0 z-50 flex items-center justify-center backdrop-blur-sm"
+                            onClick={() => setExpandedImage(null)}
+                          >
+                            <div className="relative max-w-full max-h-full flex items-center justify-center" onClick={e => e.stopPropagation()}>
+                              <button
+                                className="absolute top-2 right-2 bg-white rounded-full p-2 shadow hover:bg-gray-200 z-10"
+                                onClick={() => setExpandedImage(null)}
+                                aria-label="Close"
+                              >
+                                <span className="text-xl font-bold">&times;</span>
+                              </button>
+                              <img
+                                src={expandedImage}
+                                alt="Expanded Event"
+                                className="rounded-lg max-h-[80vh] max-w-[90vw] shadow-2xl border-4 border-white"
+                              />
+                            </div>
+                          </div>
+      )}
+                        {/* Date, Time, Location Grouped */}
+                        <div className="flex flex-col gap-y-1">
+                          {/* Date with Calendar Icon */}
+                          <div className="flex justify-between items-center">
+                            <div className="flex items-center">
+                              <FaCalendarAlt className="text-[#FFD966] mr-2 text-xs md:text-base" />
+                              <p className="text-gray-800 font-medium text-xs md:text-base">
+                                {event.endDate ? `${event.startDate} - ${event.endDate}` : event.startDate}
+                              </p>
+                            </div>
+                            <div className="flex justify-center mt-2 md:mt-4">
+                              <button
+                                className="bg-[#FFD966] hover:bg-yellow-500 text-black font-bold px-4 md:px-6 py-1.5 md:py-2 rounded-md transition-colors duration-200 text-xs md:text-base"
+                                onClick={() => setSelectedEvent(event)}
+                              >
+                                {t("dashboard.events.moreDetails")}
+                              </button>
+                            </div>
+                          </div>
+                          {/* Time with Clock Icon */}
+                          <div className="flex mb-1 items-center">
+                            <FaClock className="text-[#FFD966] mr-2 text-xs md:text-base" />
+                            <p className="text-gray-800 font-medium text-xs md:text-base">{event.timeFrom} - {event.timeTo}</p>
+                          </div>
+                          {/* Location with Pin Icon */}
+                          <div className="flex items-center">
+                            <FaMapMarkerAlt className="text-[#FFD966] mr-2 text-xs md:text-base" />
+                            <p className="text-gray-800 font-medium text-xs md:text-base">{event.location}</p>
+                          </div>
+                        </div>
+
+                        {/* Description (truncated to 100 chars with ellipsis and read more) */}
+                        <p className="text-gray-500 text-xs md:text-sm flex-1 mt-2">
+                          {event.description && event.description.length > 100 ? (
+                            <>
+                              {event.description.slice(0, 100)}
+                              ...
+                              <button
+                                className="ml-1 text-yellow-600 hover:underline text-xs font-medium focus:outline-none"
+                                onClick={() => setSelectedEvent(event)}
+                                tabIndex={0}
+                              >
+                                {'Read more'}
+                              </button>
+                            </>
+                          ) : (
+                            event.description
+                          )}
+                        </p>
+                        
+                      </div>
+                    );
+                  })}
+                </div>
+              )}
+            </>
+          )}
+
+      {/* Centralized Event Details Modal */}
+      {renderEventDetailsModal()}
+    </div>
+  );
+};
+
+export default Cards;