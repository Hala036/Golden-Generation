--- conflicted
+++ resolved
@@ -4,7 +4,6 @@
 import { doc, getDoc, getDocs, collection, writeBatch } from 'firebase/firestore';
 import { FaTimes, FaUsers, FaUser, FaCheck, FaCalendarAlt, FaClock, FaMapPin, FaInfoCircle, FaStar, FaTrash, FaEdit } from 'react-icons/fa';
 import { format } from 'date-fns';
-<<<<<<< HEAD
 import CreateEventForm from './CreateEventForm';
 
 const getInitials = (username = '') => {
@@ -13,9 +12,6 @@
   if (parts.length === 1) return username[0].toUpperCase();
   return (parts[0][0] + parts[1][0]).toUpperCase();
 };
-=======
-import { useTranslation } from 'react-i18next';
->>>>>>> 54cbbcaa
 
 const BaseEventDetails = ({ 
   event, 
@@ -31,12 +27,8 @@
   const [participantUsers, setParticipantUsers] = useState([]); // [{uid, username, ...}]
   const [loadingAction, setLoadingAction] = useState(false);
   const currentUser = auth.currentUser;
-<<<<<<< HEAD
   const [showEditModal, setShowEditModal] = useState(false);
   const [isConfirmingDelete, setIsConfirmingDelete] = useState(false);
-=======
-  const { t } = useTranslation();
->>>>>>> 54cbbcaa
 
   const isJoined = participants.some(p => p.uid === currentUser?.uid);
   const isCreator = event.createdBy === currentUser?.uid;
@@ -139,7 +131,6 @@
       <div className="bg-white p-6 rounded-2xl shadow-xl max-w-3xl w-full max-h-[95vh] flex flex-col focus:outline-none" tabIndex={0}>
         {/* Header */}
         <div className="flex justify-between items-center mb-6 pb-4 border-b border-gray-200">
-<<<<<<< HEAD
           <div className="flex items-center gap-2">
             <span className={`px-3 py-1 text-xs font-bold rounded-full capitalize ${statusColor} mr-2`} aria-label={`Status: ${event.status}`}>{event.status}</span>
             {isCreator && (
@@ -152,15 +143,10 @@
             <h2 className="text-3xl font-bold text-gray-800">{event.title}</h2>
           </div>
           <button onClick={onClose} className="text-gray-400 hover:text-gray-600 transition-colors" aria-label="Close event details">
-=======
-          <h2 className="text-3xl font-bold text-gray-800">{event.title}</h2>
-          <button onClick={onClose} className="text-gray-400 hover:text-gray-600 transition-colors" title={t('calendar.etails.close')}>
->>>>>>> 54cbbcaa
             <FaTimes size={24}/>
           </button>
         </div>
 
-<<<<<<< HEAD
         {/* Main Content: Two columns */}
         <div className="flex flex-col md:flex-row flex-grow overflow-y-auto gap-8">
           {/* Left: Event Details */}
@@ -176,35 +162,8 @@
                     {event.endDate && event.endDate !== (event.startDate || event.date) && ` - ${formatDate(event.endDate)}`}
                   </p>
                 </div>
-=======
-        {/* Main Content */}
-        <div className="flex-grow overflow-y-auto pr-2">
-          {/* Event Details Grid */}
-          <div className="grid grid-cols-1 md:grid-cols-2 gap-x-8 gap-y-6 mb-6">
-            <div className="flex items-start">
-              <FaCalendarAlt className="text-gray-400 mt-1 mr-3 flex-shrink-0" size={20}/>
-              <div>
-                <h3 className="font-semibold text-gray-700">{t('calendar.eventDetails.date')}</h3>
-                <p className="text-gray-600">
-                  {formatDate(event.startDate || event.date)}
-                  {event.endDate && event.endDate !== (event.startDate || event.date) && ` - ${formatDate(event.endDate)}`}
-                </p>
-              </div>
-            </div>
-
-            <div className="flex items-start">
-              <FaClock className="text-gray-400 mt-1 mr-3 flex-shrink-0" size={20}/>
-              <div>
-                <h3 className="font-semibold text-gray-700">{t('calendar.eventDetails.time')}</h3>
-                {event.timeFrom ? (
-                  <p className="text-gray-600">
-                    {t('calendar.eventDetails.from')} {event.timeFrom} {event.timeTo && `${t('calendar.eventDetails.to')} ${event.timeTo}`}
-                  </p>
-                ) : <p className="text-gray-500 italic">{t('calendar.etails.notSpecified')}</p>}
->>>>>>> 54cbbcaa
-              </div>
-
-<<<<<<< HEAD
+              </div>
+
               <div className="flex items-start">
                 <span className="flex items-center justify-center w-10 h-10 rounded-full bg-blue-100 text-blue-700 mr-3"><FaClock size={20}/></span>
                 <div>
@@ -223,36 +182,20 @@
                   <h3 className="font-semibold text-gray-700">Location</h3>
                   <p className="text-gray-600">{event.location || 'N/A'}</p>
                 </div>
-=======
-            <div className="flex items-start col-span-1 md:col-span-2">
-              <FaMapPin className="text-gray-400 mt-1 mr-3 flex-shrink-0" size={20}/>
-              <div>
-                <h3 className="font-semibold text-gray-700">{t('calendar.eventDetails.location')}</h3>
-                <p className="text-gray-600">{event.location || t('calendar.eventDetails.notAvailable')}</p>
->>>>>>> 54cbbcaa
-              </div>
-
-<<<<<<< HEAD
+              </div>
+
               <div className="flex items-start">
                 <span className="flex items-center justify-center w-10 h-10 rounded-full bg-gray-100 text-gray-700 mr-3"><FaInfoCircle size={20}/></span>
                 <div>
                   <h3 className="font-semibold text-gray-700">Description</h3>
                   <p className="text-gray-600 whitespace-pre-wrap">{event.description || 'No description provided.'}</p>
                 </div>
-=======
-            <div className="flex items-start col-span-1 md:col-span-2">
-              <FaInfoCircle className="text-gray-400 mt-1 mr-3 flex-shrink-0" size={20}/>
-              <div>
-                <h3 className="font-semibold text-gray-700">{t('calendar.eventDetails.description')}</h3>
-                <p className="text-gray-600 whitespace-pre-wrap">{event.description || t('calendar.eventDetails.noDescription')}</p>
->>>>>>> 54cbbcaa
               </div>
             </div>
           </div>
 
           {/* Right: Participants */}
           {showParticipants && (
-<<<<<<< HEAD
             <div className="md:w-1/3 w-full mb-6 md:mb-0 md:order-last order-first">
               <div className="bg-gray-50 rounded-xl shadow p-4 h-full flex flex-col">
                 <h3 className="font-semibold text-gray-700 mb-2 flex items-center">
@@ -274,30 +217,12 @@
                           <span className="ml-1 px-2 py-0.5 text-xs rounded-full bg-blue-100 text-blue-800 border border-blue-300" title="Event Creator">Creator</span>
                         )}
                         <span className={`ml-auto text-xs font-semibold px-2 py-0.5 rounded-full ${
-=======
-            <div>
-              <h3 className="font-semibold text-gray-700 mb-2 flex items-center">
-                <FaUsers className="text-gray-400 mr-3" size={20}/>
-                {t('calendar.eventDetails.participants')} ({participants.length}/{event.maxParticipants || event.capacity || '∞'})
-              </h3>
-              
-              {userRole === 'admin' ? (
-                /* Admin View: Detailed participant list with controls */
-                <ul className="space-y-2 max-h-40 overflow-y-auto bg-gray-50 p-2 rounded-lg">
-                  {participants.length > 0 ? participants.map(p => (
-                    <li key={p.uid} className="flex justify-between items-center bg-white p-2 rounded-md shadow-sm">
-                      <span className="flex items-center gap-2">
-                        <FaUser className="text-gray-500" />
-                        <span className="font-medium text-gray-700">{p.name || p.uid}</span>
-                        <span className={`text-xs font-semibold px-2 py-0.5 rounded-full ${
->>>>>>> 54cbbcaa
                           p.status === 'pending' ? 'bg-yellow-100 text-yellow-800' :
                           p.status === 'confirmed' ? 'bg-green-100 text-green-800' :
                           'bg-gray-200 text-gray-700'
                         }`}>
                           {t(`calendar.eventDetails.status.${p.status}`)}
                         </span>
-<<<<<<< HEAD
                       </li>
                     )) : (
                       <p className="text-center text-gray-500 italic p-4">No participants yet.</p>
@@ -312,39 +237,6 @@
                   </div>
                 )}
               </div>
-=======
-                      </span>
-                      {p.status === 'pending' && (
-                        <div className="flex gap-2">
-                          <button
-                            onClick={() => onApproveParticipant?.(p.uid)}
-                            className="p-1 rounded-full text-green-600 hover:bg-green-100 transition-colors"
-                            title={t('calendar.eventDetails.approve')}
-                          >
-                            <FaCheck size={14}/>
-                          </button>
-                          <button
-                            onClick={() => onRejectParticipant?.(p.uid)}
-                            className="p-1 rounded-full text-red-600 hover:bg-red-100 transition-colors"
-                            title={t('calendar.eventDetails.reject')}
-                          >
-                            <FaTimes size={14}/>
-                          </button>
-                        </div>
-                      )}
-                    </li>
-                  )) : (
-                    <p className="text-center text-gray-500 italic p-4">{t('calendar.etails.noParticipants')}</p>
-                  )}
-                </ul>
-              ) : (
-                /* Retiree View: Simple participant count */
-                <p className="flex items-center gap-2 text-gray-600">
-                  <FaUsers />
-                  {t('calendar.eventDetails.joinedCount', { count: participants.length })}
-                </p>
-              )}
->>>>>>> 54cbbcaa
             </div>
           )}
         </div>
@@ -382,13 +274,9 @@
               aria-label={isJoined ? 'Leave Event' : 'Join Event'}
               disabled={loadingAction}
             >
-<<<<<<< HEAD
               {loadingAction ? (
                 <span className="flex items-center gap-2 justify-center"><svg className="animate-spin h-5 w-5 text-white" viewBox="0 0 24 24"><circle className="opacity-25" cx="12" cy="12" r="10" stroke="currentColor" strokeWidth="4" fill="none" /><path className="opacity-75" fill="currentColor" d="M4 12a8 8 0 018-8v8z" /></svg>Processing...</span>
               ) : isJoined ? 'Leave Event' : 'Join Event'}
-=======
-              {isJoined ? t('calendar.leaveEvent') : t('calendar.joinEvent')}
->>>>>>> 54cbbcaa
             </button>
           )}
         </div>
