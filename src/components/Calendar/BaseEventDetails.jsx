import React, { useEffect, useState } from 'react';
import { auth, db } from '../../firebase';
import { getEventParticipants, leaveEvent, joinEvent } from '../../utils/participants';
import { doc, getDoc, getDocs, collection, writeBatch } from 'firebase/firestore';
import { FaTimes, FaUsers, FaUser, FaCheck, FaCalendarAlt, FaClock, FaMapPin, FaInfoCircle, FaStar, FaTrash, FaEdit } from 'react-icons/fa';
import { format } from 'date-fns';
import CreateEventForm from './CreateEventForm';
import { useTranslation } from 'react-i18next';
import { useNavigate } from 'react-router-dom';

const getInitials = (user) => {
  // Try to use first and last name for initials
  const firstName = user?.firstName || '';
  const lastName = user?.lastName || '';
  if (firstName && lastName) return (firstName[0] + lastName[0]).toUpperCase();
  if (firstName) return firstName[0].toUpperCase();
  if (user?.username) {
    const parts = user.username.split(' ');
    if (parts.length === 1) return user.username[0].toUpperCase();
    return (parts[0][0] + parts[1][0]).toUpperCase();
  }
  return '?';
};

const BaseEventDetails = ({ 
  event, 
  onClose, 
  userRole = 'retiree',
  children = null,
  showParticipants = true,
  showJoinLeave = true,
  onApproveParticipant = null,
  onRejectParticipant = null
}) => {
  const { t } = useTranslation();
  const [participants, setParticipants] = useState([]);
  const [participantUsers, setParticipantUsers] = useState([]); // [{uid, username, ...}]
  const [loadingAction, setLoadingAction] = useState(false);
  const currentUser = auth.currentUser;
  const [showEditModal, setShowEditModal] = useState(false);
  const [isConfirmingDelete, setIsConfirmingDelete] = useState(false);
  const navigate = useNavigate();
  const [loadingProfileUid, setLoadingProfileUid] = useState(null);

  const isJoined = participants.some(p => p.uid === currentUser?.uid);
  const isCreator = event.createdBy === currentUser?.uid;

  const loadParticipants = async () => {
    const participantsList = await getEventParticipants(event.id);
    setParticipants(participantsList);
    // Fetch user data for each participant (for admin/superadmin)
    if (participantsList.length > 0 && (userRole === 'admin' || userRole === 'superadmin')) {
      const userFetches = participantsList.map(async (p) => {
        const userDoc = await getDoc(doc(db, 'users', p.uid));
        const userData = userDoc.exists() ? userDoc.data() : {};
        // Try to get full name from idVerification
        const idv = userData.idVerification || {};
        const firstName = idv.firstName || '';
        const lastName = idv.lastName || '';
        return {
          uid: p.uid,
          firstName,
          lastName,
          username: userData.credentials?.username || userData.username || p.uid,
          status: p.status || 'confirmed',
          isCreator: event.createdBy === p.uid,
        };
      });
      setParticipantUsers(await Promise.all(userFetches));
    } else {
      setParticipantUsers([]);
    }
  };

  useEffect(() => {
    loadParticipants();
  }, [event.id]);

  const handleJoin = async () => {
    if (!currentUser) return;
    setLoadingAction(true);
    await joinEvent(event.id, currentUser.uid);
    await loadParticipants();
    setLoadingAction(false);
  };

  const handleLeave = async () => {
    if (!currentUser) return;
    setLoadingAction(true);
    await leaveEvent(event.id, currentUser.uid);
    await loadParticipants();
    setLoadingAction(false);
  };

  const formatDate = (dateString) => {
    if (!dateString) return 'N/A';
    let dateObj;
    // Parse DD-MM-YYYY
    if (/^\d{2}-\d{2}-\d{4}$/.test(dateString)) {
      const [day, month, year] = dateString.split('-');
      dateObj = new Date(year, month - 1, day);
    } else if (/^\d{4}-\d{2}-\d{2}$/.test(dateString)) {
      // Parse YYYY-MM-DD
      const [year, month, day] = dateString.split('-');
      dateObj = new Date(year, month - 1, day);
    } else {
      // Try native Date
      dateObj = new Date(dateString);
    }
    if (isNaN(dateObj)) return dateString;
    return format(dateObj, 'E, d MMM yyyy');
  };

  // Status badge color
  const statusColor = event.status === 'pending' ? 'bg-yellow-100 text-yellow-800' : 
                     event.status === 'active' ? 'bg-green-100 text-green-800' : 
                     event.status === 'completed' ? 'bg-blue-100 text-blue-800' : 
                     'bg-gray-200 text-gray-700';

  const formatToYyyyMmDd = (dateStr) => {
    if (!dateStr || typeof dateStr !== 'string' || !dateStr.includes('-')) return '';
    const parts = dateStr.split('-');
    if (parts.length !== 3) return '';
    return `${parts[2]}-${parts[1]}-${parts[0]}`;
  };

  const handleEdit = () => {
    setShowEditModal(true);
  };

  const handleDeleteEvent = async () => {
    if (!window.confirm(t('calendar.eventDetails.deleteConfirm'))) return;
    try {
      const eventRef = doc(db, 'events', event.id);
      // Batch delete participants subcollection and the event itself
      const participantsSnapshot = await getDocs(collection(db, `events/${event.id}/participants`));
      const batch = writeBatch(db);
      participantsSnapshot.forEach(doc => {
        batch.delete(doc.ref);
      });
      batch.delete(eventRef);
      await batch.commit();
      onClose();
    } catch (error) {
      console.error('Error deleting event:', error);
      alert(t('eventDetails.deleteFailed'));
    }
  };

  // Handler to fetch full user data and navigate
  const handleParticipantClick = async (uid) => {
    setLoadingProfileUid(uid);
    try {
      const userDoc = await getDoc(doc(db, 'users', uid));
      if (userDoc.exists()) {
        const userData = { id: uid, ...userDoc.data() };
        navigate('/view-profile', { state: { retireeData: userData } });
      } else {
        alert('User profile not found.');
      }
    } catch (err) {
      alert('Failed to load user profile.');
    } finally {
      setLoadingProfileUid(null);
    }
  };

  return (
    <div className="fixed inset-0 backdrop-blur-sm bg-black/10 flex items-center justify-center z-50 p-4" aria-modal="true" role="dialog">
      <div className="bg-white p-6 rounded-2xl shadow-xl max-w-3xl w-full max-h-[95vh] flex flex-col focus:outline-none" tabIndex={0}>
        {/* Header */}
        <div className="flex justify-between items-center mb-6 pb-4 border-b border-gray-200">
          <div className="flex items-center gap-2">
            <span className={`px-3 py-1 text-xs font-bold rounded-full capitalize ${statusColor} mr-2`} aria-label={`Status: ${event.status}`}>{t('eventDetails.status.' + event.status)}</span>
            {isCreator && (
              <span className="flex items-center px-2 py-1 text-xs font-bold rounded-full bg-blue-100 text-blue-800 border border-blue-300 mr-2 relative group cursor-pointer" tabIndex={0} aria-label="You are the creator of this event">
                <FaStar className="mr-1 text-yellow-400" />
                {t('eventDetails.createdByMe')}
                <span className="absolute left-0 top-full mt-1 w-max bg-gray-800 text-white text-xs rounded px-2 py-1 opacity-0 group-hover:opacity-100 group-focus:opacity-100 transition-opacity pointer-events-none z-50 shadow-lg">{t('eventDetails.createdByMe')}</span>
              </span>
            )}
            <h2 className="text-3xl font-bold text-gray-800">{event.title}</h2>
          </div>
          <button onClick={onClose} className="text-gray-400 hover:text-gray-600 transition-colors" aria-label="Close event details">
            <FaTimes size={24}/>
          </button>
        </div>

        {/* Main Content: Two columns */}
        <div className="flex flex-col md:flex-row flex-grow overflow-y-auto gap-8">
          {/* Left: Event Details */}
          <div className="flex-1 overflow-y-auto pr-2">
            {/* Event Image */}
            {event.imageUrl && (
              <div className="mb-6 flex justify-center">
                <img
                  src={event.imageUrl}
                  alt="Event"
                  className="rounded-xl border border-gray-200 shadow max-h-64 object-contain"
                />
              </div>
            )}
            {/* Event Details Grid */}
            <div className="grid grid-cols-1 gap-y-6 mb-6">
              <div className="flex items-start">
                <span className="flex items-center justify-center w-10 h-10 rounded-full bg-yellow-100 text-yellow-700 mr-3"><FaCalendarAlt size={20}/></span>
                <div>
                  <h3 className="font-semibold text-gray-700">{t('eventDetails.date')}</h3>
                  <p className="text-gray-600">
                    {formatDate(event.startDate || event.date)}
                    {event.endDate && event.endDate !== (event.startDate || event.date) && ` - ${formatDate(event.endDate)}`}
                  </p>
                </div>
              </div>

              <div className="flex items-start">
                <span className="flex items-center justify-center w-10 h-10 rounded-full bg-blue-100 text-blue-700 mr-3"><FaClock size={20}/></span>
                <div>
                  <h3 className="font-semibold text-gray-700">{t('eventDetails.time')}</h3>
                  {event.timeFrom ? (
                    <p className="text-gray-600">
                      {t('eventDetails.from')} {event.timeFrom} {event.timeTo && `${t('eventDetails.to')} ${event.timeTo}`}                    </p>
                  ) : <p className="text-gray-500 italic">{t('eventDetails.notSpecified')}</p>}
                </div>
              </div>

              <div className="flex items-start">
                <span className="flex items-center justify-center w-10 h-10 rounded-full bg-green-100 text-green-700 mr-3"><FaMapPin size={20}/></span>
                <div>
                  <h3 className="font-semibold text-gray-700">{t('eventDetails.location')}</h3>
                  <p className="text-gray-600">{event.location || t('eventDetails.notSpecified')}</p>
                </div>
              </div>

              <div className="flex items-start">
                <span className="flex items-center justify-center w-10 h-10 rounded-full bg-gray-100 text-gray-700 mr-3"><FaInfoCircle size={20}/></span>
                <div>
                  <h3 className="font-semibold text-gray-700">{t('eventDetails.description')}</h3>
                  <p className="text-gray-600 whitespace-pre-wrap">{event.description || t('eventDetails.noDescription')}</p>
                </div>
              </div>
            </div>
          </div>

          {/* Right: Participants */}
          {showParticipants && (
            <div className="md:w-1/3 w-full mb-6 md:mb-0 md:order-last order-first">
              <div className="bg-gray-50 rounded-xl shadow p-4 h-full flex flex-col">
                <h3 className="font-semibold text-gray-700 mb-2 flex items-center">
                  <FaUsers className="text-gray-400 mr-3" size={20}/>
                  {t('eventDetails.participants')} ({participants.length}/{event.maxParticipants || event.capacity || '∞'})
                </h3>
                <div className="border-b border-gray-200 mb-2" />
                {userRole === 'admin' || userRole === 'superadmin' ? (
                  <ul className="space-y-2 max-h-60 overflow-y-auto">
                    {participantUsers.length > 0 ? participantUsers.map(p => (
                      <li key={p.uid} className="flex items-center gap-2 bg-white p-2 rounded-md shadow-sm hover:bg-blue-50 transition group">
                        <div className="w-8 h-8 rounded-full bg-blue-200 flex items-center justify-center font-bold text-blue-700 text-sm mr-2">
                          {getInitials(p)}
                        </div>
                        <span className="font-medium text-gray-700">
<<<<<<< HEAD
                          {/* Prefer full name, fallback to username or uid */}
                          {p.uid !== currentUser?.uid ? (
                            <button
                              className="hover:underline text-blue-700 bg-transparent border-none p-0 m-0 cursor-pointer font-medium"
                              style={{ background: 'none' }}
                              onClick={() => handleParticipantClick(p.uid)}
                              disabled={loadingProfileUid === p.uid}
                            >
                              {loadingProfileUid === p.uid ? 'Loading...' : (
                                p.firstName && p.lastName
                                  ? `${p.firstName} ${p.lastName}`
                                  : p.firstName
                                  ? p.firstName
                                  : p.username || p.uid
                              )}
                            </button>
                          ) : (
                            <>{p.firstName && p.lastName
                                ? `${p.firstName} ${p.lastName}`
                                : p.firstName
                                ? p.firstName
                                : p.username || p.uid}</>
                          )}
                          {p.uid === currentUser?.uid ? ` (${t("eventDetails.createdByMe")})` : ''}
=======
                          {p.username}{p.uid === currentUser?.uid ? ` (${t('eventDetails.createdByMe')})` : ''}
>>>>>>> e8d6ad67
                        </span>
                        {p.isCreator && (
                          <span className="ml-1 px-2 py-0.5 text-xs rounded-full bg-blue-100 text-blue-800 border border-blue-300" title={t('eventDetails.creator')}>
                            {t('eventDetails.creator')}
                          </span>
                        )}
                        <span className={`ml-auto text-xs font-semibold px-2 py-0.5 rounded-full ${
                          p.status === 'pending' ? 'bg-yellow-100 text-yellow-800' :
                          p.status === 'confirmed' ? 'bg-green-100 text-green-800' :
                          'bg-gray-200 text-gray-700'
                        }`}>
                          {t(`eventDetails.status.${p.status}`)}
                        </span>
                      </li>
                    )) : (
                      <p className="text-center text-gray-500 italic p-4">{t('eventDetails.noParticipants')}</p>
                    )}
                  </ul>
                ) : (
                  <div>
                    <p className="flex items-center gap-2 text-gray-600 mt-2">
                      <FaUsers />
                      {participants.length} {t('eventDetails.participant', { count: participants.length })}
                    </p>
                  </div>
                )}
              </div>
            </div>
          )}
        </div>

        {/* Action Buttons Footer */}
        <div className="flex flex-col md:flex-row justify-end gap-3 mt-6 pt-4 border-t border-gray-200">
          {/* Edit/Delete for creator, admin, or superadmin */}
          {(isCreator || userRole === 'admin' || userRole === 'superadmin') && (
            <>
              <button
                onClick={handleEdit}
                className="px-4 py-2 rounded font-semibold bg-yellow-500 hover:bg-yellow-600 text-white focus:outline-none focus:ring-2 focus:ring-yellow-400 transition-colors duration-200 w-full md:w-auto"
                aria-label="Edit Event"
              >
                <FaEdit className="inline mr-2" /> {t('eventDetails.editEvent')}
              </button>
              <button
                onClick={handleDeleteEvent}
                className="px-4 py-2 rounded font-semibold bg-red-600 hover:bg-red-700 text-white focus:outline-none focus:ring-2 focus:ring-red-400 transition-colors duration-200 w-full md:w-auto"
                aria-label="Delete Event"
              >
                <FaTrash className="inline mr-2" /> {t('eventDetails.deleteEvent')}
              </button>
            </>
          )}
          {/* Join/Leave for other retirees */}
          {userRole === 'retiree' && !isCreator && (
            <button
              onClick={isJoined ? handleLeave : handleJoin}
              className={`px-4 py-2 rounded font-semibold focus:outline-none focus:ring-2 focus:ring-blue-400 transition-colors duration-200 w-full md:w-auto ${
                isJoined
                  ? 'bg-red-600 hover:bg-red-700 text-white' : loadingAction
                  ? 'bg-green-400 text-white cursor-wait' : 'bg-green-600 hover:bg-green-700 text-white'
              }`}
              aria-label={isJoined ? 'Leave Event' : 'Join Event'}
              disabled={loadingAction}
            >
              {loadingAction ? (
                <span className="flex items-center gap-2 justify-center"><svg className="animate-spin h-5 w-5 text-white" viewBox="0 0 24 24"><circle className="opacity-25" cx="12" cy="12" r="10" stroke="currentColor" strokeWidth="4" fill="none" /><path className="opacity-75" fill="currentColor" d="M4 12a8 8 0 018-8v8z" /></svg>{t('eventDetails.processing')}</span>
              ) : isJoined ? t('eventDetails.leaveEvent') : t('eventDetails.joinEvent')}
            </button>
          )}
        </div>
        {children}
      </div>
      {showEditModal && (
        <div className="fixed inset-0 backdrop-blur-sm bg-black/10 flex items-center justify-center z-50">
          <div className="bg-white p-3 md:p-6 rounded-lg max-w-lg w-full">
            <CreateEventForm
              onClose={() => setShowEditModal(false)}
              userRole={userRole}
              initialData={{
                ...event,
                startDate: formatToYyyyMmDd(event.startDate),
                endDate: formatToYyyyMmDd(event.endDate),
              }}
              isEditing={true}
            />
          </div>
        </div>
      )}
    </div>
  );
};

export default BaseEventDetails;<|MERGE_RESOLUTION|>--- conflicted
+++ resolved
@@ -156,10 +156,10 @@
         const userData = { id: uid, ...userDoc.data() };
         navigate('/view-profile', { state: { retireeData: userData } });
       } else {
-        alert('User profile not found.');
+        alert(t('eventDetails.profileNotFound'));
       }
     } catch (err) {
-      alert('Failed to load user profile.');
+      alert(t('eventDetails.profileLoadFailed'));
     } finally {
       setLoadingProfileUid(null);
     }
@@ -259,7 +259,6 @@
                           {getInitials(p)}
                         </div>
                         <span className="font-medium text-gray-700">
-<<<<<<< HEAD
                           {/* Prefer full name, fallback to username or uid */}
                           {p.uid !== currentUser?.uid ? (
                             <button
@@ -268,7 +267,7 @@
                               onClick={() => handleParticipantClick(p.uid)}
                               disabled={loadingProfileUid === p.uid}
                             >
-                              {loadingProfileUid === p.uid ? 'Loading...' : (
+                              {loadingProfileUid === p.uid ? t('eventDetails.loadingProfile') : (
                                 p.firstName && p.lastName
                                   ? `${p.firstName} ${p.lastName}`
                                   : p.firstName
@@ -283,10 +282,7 @@
                                 ? p.firstName
                                 : p.username || p.uid}</>
                           )}
-                          {p.uid === currentUser?.uid ? ` (${t("eventDetails.createdByMe")})` : ''}
-=======
-                          {p.username}{p.uid === currentUser?.uid ? ` (${t('eventDetails.createdByMe')})` : ''}
->>>>>>> e8d6ad67
+                          {p.uid === currentUser?.uid ? ` (${t('eventDetails.createdByMe')})` : ''}
                         </span>
                         {p.isCreator && (
                           <span className="ml-1 px-2 py-0.5 text-xs rounded-full bg-blue-100 text-blue-800 border border-blue-300" title={t('eventDetails.creator')}>
