import React, { useState, useEffect } from 'react';
import { X, AlertCircle, CheckCircle } from 'lucide-react';
import { db, auth, storage } from '../../firebase';
import { collection, addDoc, getDocs, serverTimestamp, doc, getDoc, updateDoc } from 'firebase/firestore';
import { ref, uploadBytes, getDownloadURL } from 'firebase/storage';
import { toast } from 'react-hot-toast';
import AddCategoryModal from "../AdminProfile/AddCategoryModal";
import useAuth from '../../hooks/useAuth';
import CustomTimePickerWrapper from './CustomTimePicker';
import SearchableDropdown from '../SearchableDropdown';
import { motion, AnimatePresence } from 'framer-motion';
import { getCategoryAppearance } from '../../utils/categoryColors';
import { getAllSettlements } from '../../utils/getSettlements';
import { useTranslation } from 'react-i18next';

const CreateEventForm = ({ onClose, userRole: propUserRole, initialData = null, isEditing = false }) => {
  const { t, i18n } = useTranslation();
  const language = i18n.language; // Get the current language

  const [categories, setCategories] = useState([]);
  const [imageFile, setImageFile] = useState(null);
  const [showAddCategoryModal, setShowAddCategoryModal] = useState(false);
  const [actualUserRole, setActualUserRole] = useState(propUserRole);
  const [validationErrors, setValidationErrors] = useState({});
  const [touched, setTouched] = useState({});
  const [isSubmitting, setIsSubmitting] = useState(false);
  const { currentUser } = useAuth();
  const [eventData, setEventData] = useState(initialData || {
    title: "",
    categoryId: "",
    startDate: "",
    endDate: "",
    timeFrom: "",
    timeTo: "",
    location: "",
    description: "",
    capacity: "",
    requirements: "",
  });
  const [settlements, setSettlements] = useState([]);

  const generateTimeSlots = (interval) => {
    const slots = [];
    for (let hour = 0; hour < 24; hour++) {
      for (let minute = 0; minute < 60; minute += interval) {
        const h = String(hour).padStart(2, '0');
        const m = String(minute).padStart(2, '0');
        slots.push(`${h}:${m}`);
      }
    }
    return slots;
  };

  const timeSlots = generateTimeSlots(30); // 30-minute intervals

  // Validation rules
  const validationRules = {
    title: {
      required: true,
      minLength: 3,
      maxLength: 100
    },
    categoryId: {
      required: true
    },
    startDate: {
      required: true
    },
    timeFrom: {
      required: true
    },
    timeTo: {
      required: true
    },
    location: {
      required: true,
      minLength: 2,
      maxLength: 200
    },
    description: {
      required: true,
      maxLength: 1000
    },
    capacity: {
      required: true,
      min: 1,
      max: 1000
    },
    requirements: {
      maxLength: 500
    },
    imageFile: {
      maxSize: 5 * 1024 * 1024,
      allowedTypes: ['image/jpeg', 'image/png', 'image/gif', 'image/webp']
    }
  };

  // Validation functions
  const validateField = (name, value) => {
    const rules = validationRules[name];
    if (!rules) return null;

    // Required validation
    if (rules.required && (!value || value.trim() === '')) {
      return `${name.charAt(0).toUpperCase() + name.slice(1)} is required`;
    }

    if (value && value.trim() !== '') {
      // Length validations
      if (rules.minLength && value.length < rules.minLength) {
        return `${name.charAt(0).toUpperCase() + name.slice(1)} must be at least ${rules.minLength} characters`;
      }
      if (rules.maxLength && value.length > rules.maxLength) {
        return `${name.charAt(0).toUpperCase() + name.slice(1)} must be no more than ${rules.maxLength} characters`;
      }

      // Number range validation
      if (rules.min !== undefined && Number(value) < rules.min) {
        return `${name.charAt(0).toUpperCase() + name.slice(1)} must be at least ${rules.min}`;
      }
      if (rules.max !== undefined && Number(value) > rules.max) {
        return `${name.charAt(0).toUpperCase() + name.slice(1)} must be no more than ${rules.max}`;
      }
    }

    return null;
  };

  // Complex validation functions
  const validateDateRange = () => {
    if (!eventData.startDate || !eventData.endDate) return null;
    
    const startDate = new Date(eventData.startDate);
    const endDate = new Date(eventData.endDate);
    
    if (endDate < startDate) {
      return "End date cannot be before start date";
    }
    
    return null;
  };

  const validateTimeRange = () => {
    if (!eventData.timeFrom || !eventData.timeTo) return null;
    
    // If end date is specified and different from start date, allow any time order
    if (eventData.endDate && eventData.startDate !== eventData.endDate) {
      // For cross-day events, only check minimum duration
      const startDateTime = new Date(`${eventData.startDate}T${eventData.timeFrom}`);
      const endDateTime = new Date(`${eventData.endDate}T${eventData.timeTo}`);
      const timeDiff = endDateTime.getTime() - startDateTime.getTime();
      const minDuration = 30 * 60 * 1000; // 30 minutes
      
      if (timeDiff < minDuration) {
        return "Event must be at least 30 minutes long";
      }
      return null;
    }
    
    // For same-day events, check time order
    const startTime = new Date(`2000-01-01T${eventData.timeFrom}`);
    const endTime = new Date(`2000-01-01T${eventData.timeTo}`);
    
    if (endTime <= startTime) {
      return "End time must be after start time for same-day events";
    }
    
    // Check if time difference is at least 30 minutes
    const timeDiff = endTime.getTime() - startTime.getTime();
    const minDuration = 30 * 60 * 1000; // 30 minutes in milliseconds
    
    if (timeDiff < minDuration) {
      return "Event must be at least 30 minutes long";
    }
    
    return null;
  };

  const validateFutureDate = () => {
    if (!eventData.startDate) return null;
    
    const startDate = new Date(eventData.startDate);
    const today = new Date();
    today.setHours(0, 0, 0, 0);
    
    if (startDate < today) {
      return "Start date cannot be in the past";
    }
    
    return null;
  };

  const validateImageFile = () => {
    if (!imageFile) return null;
    
    // File size validation (5MB)
    if (imageFile.size > 5 * 1024 * 1024) {
      return "Image file size must be less than 5MB";
    }
    
    // File type validation
    const allowedTypes = ['image/jpeg', 'image/png', 'image/gif', 'image/webp'];
    if (!allowedTypes.includes(imageFile.type)) {
      return "Image must be JPEG, PNG, GIF, or WebP format";
    }
    
    return null;
  };

  // Real-time validation
  const validateForm = () => {
    const errors = {};
    
    // Validate individual fields
    Object.keys(validationRules).forEach(fieldName => {
      const error = validateField(fieldName, eventData[fieldName]);
      if (error) errors[fieldName] = error;
    });
    
    // Validate image file
    const imageError = validateImageFile();
    if (imageError) errors.imageFile = imageError;
    
    // Validate complex rules
    const dateRangeError = validateDateRange();
    if (dateRangeError) errors.endDate = dateRangeError;
    
    const timeRangeError = validateTimeRange();
    if (timeRangeError) errors.timeTo = timeRangeError;
    
    const futureDateError = validateFutureDate();
    if (futureDateError) errors.startDate = futureDateError;

    // Check for past time specifically on the time field
    if (isToday(eventData.startDate) && eventData.timeFrom < getCurrentTime()) {
      errors.timeFrom = "Start time cannot be in the past";
    }
    
    setValidationErrors(errors);
    return Object.keys(errors).length === 0;
  };

  // Validate on data change
  useEffect(() => {
    validateForm();
  }, [eventData, imageFile]);

  // Fetch user role from Firestore
  useEffect(() => {
    const fetchUserRole = async () => {
      if (currentUser) {
        try {
          const userDoc = await getDoc(doc(db, 'users', currentUser.uid));
          if (userDoc.exists()) {
            const firestoreRole = userDoc.data().role;
            console.log('Fetched user role:', firestoreRole);
            setActualUserRole(firestoreRole);
          }
        } catch (error) {
          console.error('Error fetching user role:', error);
        }
      }
    };
    fetchUserRole();
  }, [currentUser]);

  // Fetch categories
  useEffect(() => {
    const fetchCategories = async () => {
      const categoriesRef = collection(db, "categories");
      const categoriesSnapshot = await getDocs(categoriesRef);
      const categoriesData = categoriesSnapshot.docs.map((doc) => ({ id: doc.id, ...doc.data() }));
      setCategories(categoriesData);
      if (categoriesData.length > 0 && !isEditing) {
        setEventData((prev) => ({ ...prev, categoryId: categoriesData[0].id }));
      }
    };
    fetchCategories();
  }, [isEditing]);

  // Fetch settlements for superadmin
  useEffect(() => {
    if (actualUserRole === 'superadmin') {
      (async () => {
        const allSettlements = await getAllSettlements();
        // Add 'All Settlements' option at the top
        const settlementsWithAll = [
          { id: 'all', name: 'All Settlements' },
          ...allSettlements
        ];
        setSettlements(settlementsWithAll);
        // If not editing, set default to 'all'
        if (!isEditing && settlementsWithAll.length > 0) {
          setEventData(prev => ({ ...prev, settlement: settlementsWithAll[0].id }));
        }
      })();
    }
  }, [actualUserRole, isEditing]);

  // Check for selected date from calendar grid
  useEffect(() => {
    if (!isEditing) {
      const selectedDate = sessionStorage.getItem('selectedEventDate');
      if (selectedDate) {
        setEventData(prev => ({ ...prev, startDate: selectedDate }));
        // Clear the selected date from sessionStorage
        sessionStorage.removeItem('selectedEventDate');
      }
    }
  }, [isEditing]);

  const handleChange = (e) => {
    const { name, value } = e.target;
    setEventData(prev => {
      const newData = { ...prev, [name]: value };
      
      // If start date changes, reset times to ensure they're valid for the new date
      if (name === 'startDate') {
        const isTodaySelected = isToday(value);
        if (isTodaySelected) {
          const currentTime = getCurrentTime();
          // If current time is later than the existing start time, update it
          if (!newData.timeFrom || newData.timeFrom < currentTime) {
            newData.timeFrom = currentTime;
          }
          // Update end time to be at least 30 minutes after start time
          if (newData.timeFrom) {
            const startTime = new Date(`2000-01-01T${newData.timeFrom}`);
            const endTime = new Date(startTime.getTime() + 30 * 60000); // 30 minutes later
            newData.timeTo = endTime.toTimeString().slice(0, 5);
          }
        }
      }
      
      // If timeFrom changes, calculate timeTo (30 minutes later by default)
      if (name === 'timeFrom' && value) {
        const startTime = new Date(`2000-01-01T${value}`);
        const endTime = new Date(startTime.getTime() + 30 * 60000); // 30 minutes later
        newData.timeTo = endTime.toTimeString().slice(0, 5);
      }
      
      return newData;
    });
  };

  const handleBlur = (e) => {
    const { name } = e.target;
    setTouched({
      ...touched,
      [name]: true,
    });
  };

  const handleImageChange = (e) => {
    const file = e.target.files[0];
    if (file) {
      setImageFile(file);
    }
    setTouched({
      ...touched,
      imageFile: true
    });
  };

  const handleSubmit = async (e) => {
    e.preventDefault();
    
    // Mark all fields as touched to display errors
    const allFields = Object.keys(validationRules);
    const touchedAll = allFields.reduce((acc, field) => {
      acc[field] = true;
      return acc;
    }, {});
    setTouched(touchedAll);
    
    // Final validation before submission
    if (!validateForm()) {
      toast.error('Please fix the validation errors before submitting');
      return;
    }

    if (isSubmitting) {
      toast.error('Please wait, form is being submitted...');
      return;
    }

    setIsSubmitting(true);
    
    try {
      const user = auth.currentUser;
      if (!user) {
        toast.error('You must be logged in to create an event');
        return;
      }

      console.log('Starting event creation process...');

      let imageUrl = "";
      if (imageFile) {
        console.log('Uploading image...');
        const imageRef = ref(storage, `eventImages/${Date.now()}_${imageFile.name}`);
        const snapshot = await uploadBytes(imageRef, imageFile);
        imageUrl = await getDownloadURL(snapshot.ref);
        console.log('Image uploaded successfully:', imageUrl);
      }

      console.log('Fetching user settlement...');
      let eventSettlement = "";
      if (actualUserRole === "superadmin") {
        eventSettlement = eventData.settlement;
      } else {
        const userDoc = await getDoc(doc(db, "users", user.uid));
        const userData = userDoc.data() || {};
        eventSettlement = (userData.idVerification && userData.idVerification.settlement) || userData.settlement || "";
      }
      console.log('User settlement:', eventSettlement);
      
      let eventStatus = "active";
      let eventColor = "yellow";
      if (actualUserRole === "retiree") {
        eventStatus = "pending";
      }
      // Always use the picked category's color (hex value from category.color)
      const selectedCategory = categories.find(cat => cat.id === eventData.categoryId);
      if (selectedCategory && selectedCategory.color) {
        eventColor = selectedCategory.color;
      }

      // Format date to DD-MM-YYYY for consistency
      const formatDate = (dateStr) => {
        if (!dateStr) return "";
        const [year, month, day] = dateStr.split('-');
        return `${day}-${month}-${year}`;
      };

      const { isRecurring, recurringType, recurringEndDate, ...eventDataNoRecurring } = eventData;
      const newEvent = {
        ...eventDataNoRecurring,
        startDate: formatDate(eventData.startDate),
        endDate: formatDate(eventData.endDate || eventData.startDate),
        date: formatDate(eventData.startDate), // Keep for backward compatibility
        createdBy: user.uid,
        createdAt: serverTimestamp(),
        participants: [],
        status: eventStatus,
        color: eventColor, // Store the picked hex color
        settlement: eventSettlement,
        imageUrl: imageUrl
      };

      // Remove any undefined fields (extra safety)
      Object.keys(newEvent).forEach(key => {
        if (newEvent[key] === undefined) delete newEvent[key];
      });

      console.log('Preparing to save event:', newEvent);

      if (isEditing && initialData?.id) {
        console.log('Updating existing event...');
        await updateDoc(doc(db, "events", initialData.id), newEvent);
        console.log('Event updated successfully');
        toast.success('Event updated successfully');
      } else {
        console.log('Creating new event...');
        const docRef = await addDoc(collection(db, "events"), newEvent);
        console.log('Event created successfully with ID:', docRef.id);
      toast.success('Event created successfully');
      }
      onClose();
    } catch (error) {
      console.error('Error creating/updating event:', error);
      toast.error('Failed to create/update event');
    } finally {
      setIsSubmitting(false);
    }
  };

  // Helper function to render input with validation
  const renderInput = (name, type = "text", placeholder = "", additionalProps = {}, isRequired = false) => {
    const hasError = touched[name] && validationErrors[name];
    const isValid = touched[name] && eventData[name] && !hasError;
    
    return (
      <div className="relative">
        <input
          type={type}
          name={name}
          placeholder={placeholder}
          value={eventData[name]}
          onChange={handleChange}
          onBlur={handleBlur}
          className={`w-full border rounded-lg px-3 py-2 pr-10 ${
            hasError ? 'border-red-500 bg-red-50' : 
            isValid ? 'border-green-500 bg-green-50' : 
            'border-gray-300'
          }`}
          {...additionalProps}
        />
        {hasError && (
          <AlertCircle className="absolute right-3 top-1/2 transform -translate-y-1/2 text-red-500" size={16} />
        )}
        {isValid && (
          <CheckCircle className="absolute right-3 top-1/2 transform -translate-y-1/2 text-green-500" size={16} />
        )}
        {hasError && (
          <p className="text-red-500 text-xs mt-1">{hasError}</p>
        )}
      </div>
    );
  };

  // Get today's date in YYYY-MM-DD format for min attribute
  const getTodayDate = () => {
    const today = new Date();
    const year = today.getFullYear();
    const month = String(today.getMonth() + 1).padStart(2, '0');
    const day = String(today.getDate()).padStart(2, '0');
    return `${year}-${month}-${day}`;
  };

  // Get current time in HH:MM format for min attribute
  const getCurrentTime = () => {
    const now = new Date();
    const hours = String(now.getHours()).padStart(2, '0');
    const minutes = String(now.getMinutes()).padStart(2, '0');
    return `${hours}:${minutes}`;
  };

  // Check if the selected date is today
  const isToday = (dateStr) => {
    if (!dateStr) return false;
    const today = new Date();
    const selectedDate = new Date(dateStr);
    return today.toDateString() === selectedDate.toDateString();
  };

  // Get minimum time based on selected date
  const getMinTime = () => {
    return isToday(eventData.startDate) ? getCurrentTime() : "00:00";
  };

  // Get minimum end time based on start time
  const getMinEndTime = () => {
    if (!eventData.timeFrom) return "00:00";
    
    // Add 30 minutes to start time as minimum end time
    const startTime = new Date(`2000-01-01T${eventData.timeFrom}`);
    const minEndTime = new Date(startTime.getTime() + 30 * 60000); // 30 minutes later
    return minEndTime.toTimeString().slice(0, 5);
  };

  const getStartTimeDisabledStatus = (time) => {
    return isToday(eventData.startDate) && time < getCurrentTime();
  };

  const getEndTimeDisabledStatus = (time) => {
    const isSameDay = !eventData.endDate || eventData.startDate === eventData.endDate;
    return isSameDay && eventData.timeFrom && time <= eventData.timeFrom;
  };

  const categoryOptions = categories.map(cat => ({
    value: cat.id,
    label: cat.translations[language] || cat.translations.en || cat.name, // Use translations or fallback to English/name
  }));

  // Handle SearchableDropdown change
  const handleCategoryChange = (selectedOption) => {
    setEventData(prev => ({
      ...prev,
      categoryId: selectedOption.value
    }));
    setTouched(prev => ({
      ...prev,
      categoryId: true
    }));
  };

  return (
    <div
      className={`bg-white rounded-lg p-3 md:p-6 overflow-x-auto w-full mx-2 md:mx-4 ${
        parseFloat(getComputedStyle(document.documentElement).fontSize) >= 19
          ? 'max-h-[80vh] max-w-[90vw]'
          : 'max-h-screen max-w-md'
      } overflow-y-auto`}
    >
      <div className="flex justify-between items-center mb-4">
        <h2 className="text-2xl font-bold text-gray-800 mb-6">
<<<<<<< HEAD
          {isEditing ? t("createEventForm.submitButtonUpdate") : t("createEventForm.submitButtonCreate")}
        </h2>
        <button onClick={onClose} className="text-gray-500 hover:text-gray-800">
          <svg className="w-6 h-6" fill="none" stroke="currentColor" viewBox="0 0 24 24" xmlns="http://www.w3.org/2000/svg">
            <path strokeLinecap="round" strokeLinejoin="round" strokeWidth="2" d="M6 18L18 6M6 6l12 12"></path>
=======
          {isEditing ? 'Edit Event' : 'Create New Event'}
        </h2>
        <button onClick={onClose} className="text-gray-500 hover:text-gray-800">
          <svg
            className="w-6 h-6"
            fill="none"
            stroke="currentColor"
            viewBox="0 0 24 24"
            xmlns="http://www.w3.org/2000/svg"
          >
            <path
              strokeLinecap="round"
              strokeLinejoin="round"
              strokeWidth="2"
              d="M6 18L18 6M6 6l12 12"
            ></path>
>>>>>>> 68e845de
          </svg>
        </button>
      </div>

      <form onSubmit={handleSubmit} className="space-y-6">
        <div>
          <label className="block text-sm font-medium text-gray-700 mb-1">
            {t("createEventForm.title")} <span className="text-red-500">*</span>
          </label>
          {renderInput("title", "text", t("createEventForm.titlePlaceholder"), { required: true, minLength: 3 })}
        </div>

        <div className="flex items-end">
          <div className="flex-grow">
            <label className="block text-sm font-medium text-gray-700 mb-1">
              {t("createEventForm.category")} <span className="text-red-500">*</span>
            </label>
            <SearchableDropdown
              name="categoryId"
              options={categoryOptions}
              value={eventData.categoryId}
              onChange={handleCategoryChange}
              onBlur={handleBlur}
              touched={touched.categoryId}
              error={validationErrors.categoryId}
              placeholder={t("createEventForm.categoryPlaceholder")}
            />
            {touched.categoryId && validationErrors.categoryId && (
              <p className="text-red-500 text-xs mt-1">{validationErrors.categoryId}</p>
            )}
          </div>
          <div className="ml-2">
            {(actualUserRole === "admin" || actualUserRole === "superadmin") && (
              <button
                type="button"
                onClick={() => setShowAddCategoryModal(true)}
                className="p-2.5 border rounded-lg hover:bg-gray-100"
                title={t("createEventForm.addCategory")}
              >
                <svg xmlns="http://www.w3.org/2000/svg" className="h-5 w-5 text-gray-600" viewBox="0 0 20 20" fill="currentColor">
                  <path fillRule="evenodd" d="M10 3a1 1 0 011 1v5h5a1 1 0 110 2h-5v5a1 1 0 11-2 0v-5H4a1 1 0 110-2h5V4a1 1 0 011-1z" clipRule="evenodd" />
                </svg>
              </button>
            )}
          </div>
        </div>

        {/* Time and Date Section */}
        <div className="border-t border-gray-200 pt-6">
          <h3 className="text-lg font-medium text-gray-800 mb-4">{t("createEventForm.timeDateSection")}</h3>
          <div className="space-y-4">
            <div className="grid grid-cols-2 gap-4">
              <div>
                <label className="block text-sm font-medium text-gray-700 mb-1">
                  {t("createEventForm.startDate")} <span className="text-red-500">*</span>
                </label>
                {renderInput("startDate", "date", "", { required: true, min: getTodayDate() }, true)}
              </div>
              <div>
                <label className="block text-sm font-medium text-gray-700 mb-1">
                  {t("createEventForm.endDate")}
                </label>
                {renderInput("endDate", "date", "", { min: eventData.startDate || getTodayDate() })}
              </div>
            </div>
            <div className="grid grid-cols-2 gap-4">
              <div>
                <label className="block text-sm font-medium text-gray-700">
                  {t("createEventForm.startTime")} <span className="text-red-500">*</span>
                </label>
                <CustomTimePickerWrapper
                  name="timeFrom"
                  value={eventData.timeFrom}
                  onChange={handleChange}
                  onBlur={handleBlur}
                  timeSlots={timeSlots}
                  getIsDisabled={getStartTimeDisabledStatus}
                  touched={touched.timeFrom}
                  error={validationErrors.timeFrom}
                />
                {touched.timeFrom && validationErrors.timeFrom && (
                  <p className="text-red-500 text-xs mt-1">{validationErrors.timeFrom}</p>
                )}
              </div>
              <div>
                <label className="block text-sm font-medium text-gray-700">
                  {t("createEventForm.endTime")} <span className="text-red-500">*</span>
                </label>
                <CustomTimePickerWrapper
                  name="timeTo"
                  value={eventData.timeTo}
                  onChange={handleChange}
                  onBlur={handleBlur}
                  timeSlots={timeSlots}
                  getIsDisabled={getEndTimeDisabledStatus}
                  touched={touched.timeTo}
                  error={validationErrors.timeTo}
                />
                {touched.timeTo && validationErrors.timeTo && (
                  <p className="text-red-500 text-xs mt-1">{validationErrors.timeTo}</p>
                )}
              </div>
            </div>
          </div>
        </div>

        {/* Additional Details Section */}
        <div className="border-t border-gray-200 pt-6">
          <h3 className="text-lg font-medium text-gray-800 mb-4">{t("createEventForm.additionalDetailsSection")}</h3>
          <div className="space-y-4">
            <div>
              <label className="block text-sm font-medium text-gray-700 mb-1">
                {t("createEventForm.description")}
              </label>
              {renderInput("description", "textarea", t("createEventForm.descriptionPlaceholder"))}
            </div>

            <div className="grid grid-cols-2 gap-4">
              <div>
                <label className="block text-sm font-medium text-gray-700 mb-1">
                  {t("createEventForm.location")}
                </label>
                {renderInput("location", "text", t("createEventForm.locationPlaceholder"))}
              </div>
              <div>
                <label className="block text-sm font-medium text-gray-700 mb-1">
                  {t("createEventForm.maxParticipants")}
                </label>
                {renderInput("capacity", "number", t("createEventForm.maxParticipantsPlaceholder"), { min: 1 })}
              </div>
            </div>

            {/* Image Upload Section */}
            <div>
              <label className="block text-sm font-medium text-gray-700 mb-1">
                {t("createEventForm.eventImage")}
                <span className="text-gray-400 text-xs ml-1">{t("createEventForm.eventImageOptional")}</span>
              </label>
              <input
                type="file"
                accept="image/jpeg,image/png,image/gif,image/webp"
                onChange={handleImageChange}
                className="block w-full text-sm text-gray-700 border border-gray-300 rounded-lg cursor-pointer focus:outline-none focus:ring-2 focus:ring-blue-500 focus:border-blue-500 file:mr-4 file:py-2 file:px-4 file:rounded-lg file:border-0 file:text-sm file:font-semibold file:bg-blue-50 file:text-blue-700 hover:file:bg-blue-100"
              />
              {imageFile && (
                <div className="mt-2">
                  <img
                    src={URL.createObjectURL(imageFile)}
                    alt="Preview"
                    className="h-32 w-auto rounded shadow border border-gray-200 object-contain"
                  />
                </div>
              )}
              {touched.imageFile && validationErrors.imageFile && (
                <p className="text-red-500 text-xs mt-1">{validationErrors.imageFile}</p>
              )}
            </div>

            {actualUserRole === 'superadmin' && (
              <div>
                <label className="block text-sm font-medium text-gray-700 mb-1">
                  {t("createEventForm.settlement")} <span className="text-red-500">*</span>
                </label>
                <select
                  name="settlement"
                  value={eventData.settlement || ''}
                  onChange={handleChange}
                  className="w-full border rounded-lg px-3 py-2 text-sm"
                  required
                >
                  {settlements.map(s => (
                    <option key={s.id} value={s.id}>{s.name}</option>
                  ))}
                </select>
              </div>
            )}
          </div>
        </div>
        
        <div className="flex justify-end pt-6 border-t border-gray-200">
          <button type="button" onClick={onClose} className="bg-gray-200 text-gray-800 px-4 py-2 rounded-lg mr-2 hover:bg-gray-300">
            {t("createEventForm.cancelButton")}
          </button>
          <button
            type="submit"
            disabled={isSubmitting}
            className={`px-4 py-2 rounded-lg flex-1 text-white font-bold ${
              isSubmitting
                ? 'bg-gray-400 cursor-not-allowed'
                : 'bg-green-600 hover:bg-green-700'
            }`}
          >
            {isSubmitting ? t("createEventForm.submitting") : (isEditing ? t("createEventForm.submitButtonUpdate") : t("createEventForm.submitButtonCreate"))}
          </button>
        </div>
      </form>

      {/* Add Category Modal */}
      {showAddCategoryModal && (
        <div className="fixed inset-0 bg-black bg-opacity-30 backdrop-blur-sm flex items-center justify-center z-[60]">
          <div className="bg-white p-3 md:p-6 rounded-lg max-w-lg w-full relative">
            <AddCategoryModal
              onClose={() => setShowAddCategoryModal(false)}
            />
          </div>
        </div>
      )}
    </div>
  );
};

export default CreateEventForm;<|MERGE_RESOLUTION|>--- conflicted
+++ resolved
@@ -585,14 +585,7 @@
     >
       <div className="flex justify-between items-center mb-4">
         <h2 className="text-2xl font-bold text-gray-800 mb-6">
-<<<<<<< HEAD
           {isEditing ? t("createEventForm.submitButtonUpdate") : t("createEventForm.submitButtonCreate")}
-        </h2>
-        <button onClick={onClose} className="text-gray-500 hover:text-gray-800">
-          <svg className="w-6 h-6" fill="none" stroke="currentColor" viewBox="0 0 24 24" xmlns="http://www.w3.org/2000/svg">
-            <path strokeLinecap="round" strokeLinejoin="round" strokeWidth="2" d="M6 18L18 6M6 6l12 12"></path>
-=======
-          {isEditing ? 'Edit Event' : 'Create New Event'}
         </h2>
         <button onClick={onClose} className="text-gray-500 hover:text-gray-800">
           <svg
@@ -608,7 +601,6 @@
               strokeWidth="2"
               d="M6 18L18 6M6 6l12 12"
             ></path>
->>>>>>> 68e845de
           </svg>
         </button>
       </div>
