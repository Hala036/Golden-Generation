import { useEffect, useState } from 'react';
import { auth, db } from './firebase';
import { doc, getDoc } from 'firebase/firestore';
import { useNavigate } from 'react-router-dom';
import { useEffect } from 'react';
import { getUserData } from './firebase';

import Dashboard from './components/RetireeProfile/RetireeDashboard';
import Shared from './components/SharedDashboard/SharedDashboard';
import AdminDashboard from './components/AdminProfile/AdminDashboard';
import SuperAdminDashboard from './components/SuperAdminProfile/SuperAdminDashboard';
import Login from './components/Login';

const RoleBasedDashboard = () => {
<<<<<<< HEAD
  const { currentUser, loading } = useAuth(); // from AuthContext
  const { role, setRole } = useSignupStore(); // from Zustand store
  const navigate = useNavigate();

  useEffect(() => {
    if (currentUser && !role) {
      getUserData(currentUser.uid).then(userData => {
        if (userData?.role) setRole(userData.role);
      });
    }
  }, [currentUser, role, setRole]);
=======
  const [role, setRole] = useState(null);
  const [loading, setLoading] = useState(true);
  const navigate = useNavigate();

  useEffect(() => {
    const fetchUserRole = async () => {
      const currentUser = auth.currentUser;
      if (!currentUser) {
        navigate('/login');
        return;
      }

      try {
        const userDoc = await getDoc(doc(db, 'users', currentUser.uid));
        if (userDoc.exists()) {
          setRole(userDoc.data().role);
        } else {
          console.error('User doc not found');
          navigate('/login');
        }
      } catch (error) {
        console.error('Failed to fetch user role:', error);
        navigate('/login');
      } finally {
        setLoading(false);
      }
    };

    fetchUserRole();
  }, [navigate]);
>>>>>>> 92141b63

  if (loading) return <div className="p-4">Loading dashboard...</div>;

  switch (role) {
    case 'superadmin':
      return <SuperAdminDashboard />;
    case 'admin':
      return <AdminDashboard />;
    case 'retiree':
      return <Dashboard />;
    case undefined:
      return <Login />;
    default:
      return <div className="p-4">Unauthorized or unknown role.</div>;
  }
};

export default RoleBasedDashboard;<|MERGE_RESOLUTION|>--- conflicted
+++ resolved
@@ -12,7 +12,6 @@
 import Login from './components/Login';
 
 const RoleBasedDashboard = () => {
-<<<<<<< HEAD
   const { currentUser, loading } = useAuth(); // from AuthContext
   const { role, setRole } = useSignupStore(); // from Zustand store
   const navigate = useNavigate();
@@ -24,38 +23,7 @@
       });
     }
   }, [currentUser, role, setRole]);
-=======
-  const [role, setRole] = useState(null);
-  const [loading, setLoading] = useState(true);
-  const navigate = useNavigate();
 
-  useEffect(() => {
-    const fetchUserRole = async () => {
-      const currentUser = auth.currentUser;
-      if (!currentUser) {
-        navigate('/login');
-        return;
-      }
-
-      try {
-        const userDoc = await getDoc(doc(db, 'users', currentUser.uid));
-        if (userDoc.exists()) {
-          setRole(userDoc.data().role);
-        } else {
-          console.error('User doc not found');
-          navigate('/login');
-        }
-      } catch (error) {
-        console.error('Failed to fetch user role:', error);
-        navigate('/login');
-      } finally {
-        setLoading(false);
-      }
-    };
-
-    fetchUserRole();
-  }, [navigate]);
->>>>>>> 92141b63
 
   if (loading) return <div className="p-4">Loading dashboard...</div>;
 
