--- conflicted
+++ resolved
@@ -1,103 +1,98 @@
-import { initializeApp, getApps, getApp } from "firebase/app";
-import { getAnalytics } from "firebase/analytics";
-import { getAuth } from "firebase/auth";
-import { getFirestore, doc, setDoc, collection, getDocs, deleteDoc } from "firebase/firestore";
-import { getStorage } from "firebase/storage";
-
-const firebaseConfig = {
-  apiKey: import.meta.env.VITE_API_KEY,
-  authDomain: import.meta.env.VITE_AUTH_DOMAIN,
-  projectId: import.meta.env.VITE_PROJECT_ID,
-  storageBucket: import.meta.env.VITE_STORAGE_BUCKET,
-  messagingSenderId: import.meta.env.VITE_MESSAGING_SENDER_ID,
-  appId: import.meta.env.VITE_APP_ID,
-  measurementId: import.meta.env.VITE_MEASUREMENT_ID
-};
-
-// Only initialize if there are no apps already
-const app = !getApps().length
-  ? initializeApp(firebaseConfig)
-  : getApp();
-
-// Now you can safely log to confirm
-console.log("FIREBASE CONFIG:", {
-  apiKey: firebaseConfig.apiKey,
-  authDomain: firebaseConfig.authDomain,
-  projectId: firebaseConfig.projectId
-});
-
-const analytics = getAnalytics(app);
-const auth = getAuth(app);
-const db = getFirestore(app);
-const storage = getStorage(app);
-
-<<<<<<< HEAD
-// Settlement Management Functions
-/**
- * Add a new settlement to available settlements
- * @param {string} settlementName - The name of the settlement to add
- * @returns {Promise<void>}
- */
-const addSettlement = async (settlementName) => {
-  try {
-    await setDoc(doc(db, 'availableSettlements', settlementName), { 
-      name: settlementName,
-      available: true,
-      createdAt: new Date().toISOString() 
-    });
-    console.log(`Settlement "${settlementName}" added successfully`);
-    return true;
-  } catch (error) {
-    console.error("Error adding settlement:", error);
-    return false;
-  }
-};
-
-/**
- * Get all available settlements
- * @returns {Promise<Array>} - Array of settlement objects with name, available, etc.
- */
-const getAvailableSettlements = async () => {
-  try {
-    const settlementsSnapshot = await getDocs(collection(db, 'availableSettlements'));
-    const settlements = [];
-    settlementsSnapshot.forEach((doc) => {
-      settlements.push({ id: doc.id, ...doc.data() });
-    });
-    return settlements;
-  } catch (error) {
-    console.error("Error getting settlements:", error);
-    return [];
-  }
-};
-
-/**
- * Remove a settlement from available settlements
- * @param {string} settlementName - The name of the settlement to remove
- * @returns {Promise<boolean>} - True if successful, false otherwise
- */
-const removeSettlement = async (settlementName) => {
-  try {
-    await deleteDoc(doc(db, 'availableSettlements', settlementName));
-    console.log(`Settlement "${settlementName}" removed successfully`);
-    return true;
-  } catch (error) {
-    console.error("Error removing settlement:", error);
-    return false;
-  }
-};
-
-export { 
-  app, 
-  analytics, 
-  auth, 
-  db, 
-  storage, 
-  addSettlement, 
-  getAvailableSettlements, 
-  removeSettlement 
-};
-=======
-export { app, analytics, auth, db, storage };
-
->>>>>>> 447c326e
+import { initializeApp, getApps, getApp } from "firebase/app";
+import { getAnalytics } from "firebase/analytics";
+import { getAuth } from "firebase/auth";
+import { getFirestore, doc, setDoc, collection, getDocs, deleteDoc } from "firebase/firestore";
+import { getStorage } from "firebase/storage";
+
+const firebaseConfig = {
+  apiKey: import.meta.env.VITE_API_KEY,
+  authDomain: import.meta.env.VITE_AUTH_DOMAIN,
+  projectId: import.meta.env.VITE_PROJECT_ID,
+  storageBucket: import.meta.env.VITE_STORAGE_BUCKET,
+  messagingSenderId: import.meta.env.VITE_MESSAGING_SENDER_ID,
+  appId: import.meta.env.VITE_APP_ID,
+  measurementId: import.meta.env.VITE_MEASUREMENT_ID
+};
+
+// Only initialize if there are no apps already
+const app = !getApps().length
+  ? initializeApp(firebaseConfig)
+  : getApp();
+
+// Now you can safely log to confirm
+console.log("FIREBASE CONFIG:", {
+  apiKey: firebaseConfig.apiKey,
+  authDomain: firebaseConfig.authDomain,
+  projectId: firebaseConfig.projectId
+});
+
+const analytics = getAnalytics(app);
+const auth = getAuth(app);
+const db = getFirestore(app);
+const storage = getStorage(app);
+
+// Settlement Management Functions
+/**
+ * Add a new settlement to available settlements
+ * @param {string} settlementName - The name of the settlement to add
+ * @returns {Promise<void>}
+ */
+const addSettlement = async (settlementName) => {
+  try {
+    await setDoc(doc(db, 'availableSettlements', settlementName), { 
+      name: settlementName,
+      available: true,
+      createdAt: new Date().toISOString() 
+    });
+    console.log(`Settlement "${settlementName}" added successfully`);
+    return true;
+  } catch (error) {
+    console.error("Error adding settlement:", error);
+    return false;
+  }
+};
+
+/**
+ * Get all available settlements
+ * @returns {Promise<Array>} - Array of settlement objects with name, available, etc.
+ */
+const getAvailableSettlements = async () => {
+  try {
+    const settlementsSnapshot = await getDocs(collection(db, 'availableSettlements'));
+    const settlements = [];
+    settlementsSnapshot.forEach((doc) => {
+      settlements.push({ id: doc.id, ...doc.data() });
+    });
+    return settlements;
+  } catch (error) {
+    console.error("Error getting settlements:", error);
+    return [];
+  }
+};
+
+/**
+ * Remove a settlement from available settlements
+ * @param {string} settlementName - The name of the settlement to remove
+ * @returns {Promise<boolean>} - True if successful, false otherwise
+ */
+const removeSettlement = async (settlementName) => {
+  try {
+    await deleteDoc(doc(db, 'availableSettlements', settlementName));
+    console.log(`Settlement "${settlementName}" removed successfully`);
+    return true;
+  } catch (error) {
+    console.error("Error removing settlement:", error);
+    return false;
+  }
+};
+
+export { 
+  app, 
+  analytics, 
+  auth, 
+  db, 
+  storage, 
+  addSettlement, 
+  getAvailableSettlements, 
+  removeSettlement 
+};